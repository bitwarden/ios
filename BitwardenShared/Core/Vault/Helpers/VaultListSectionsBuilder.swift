--- conflicted
+++ resolved
@@ -266,9 +266,6 @@
             ),
         ]
 
-<<<<<<< HEAD
-        vaultListData.sections.append(VaultListSection(id: "Types", items: types, name: Localizations.types))
-=======
         let cardCount = preparedData.countPerCipherType[.card, default: 0]
         if preparedData.restrictedOrganizationIds.isEmpty || cardCount != 0 {
             types.append(
@@ -296,8 +293,7 @@
             ]
         )
 
-        sections.append(VaultListSection(id: "Types", items: types, name: Localizations.types))
->>>>>>> 464ef6ab
+        vaultListData.sections.append(VaultListSection(id: "Types", items: types, name: Localizations.types))
         return self
     }
 
