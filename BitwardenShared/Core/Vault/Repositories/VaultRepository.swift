import BitwardenSdk
import Combine
import Foundation
import OSLog

/// A protocol for a `VaultRepository` which manages access to the data needed by the UI layer.
///
public protocol VaultRepository: AnyObject {
    // MARK: API Methods

    /// Performs an API request to sync the user's vault data. The publishers in the repository can
    /// be used to subscribe to the vault data, which are updated as a result of the request.
    ///
    /// - Parameters:
    ///   - isRefresh: Whether the sync is being performed as a manual refresh.
    ///   - filter: The filter to apply to the vault.
    /// - Returns: If a sync is performed without error, this returns `[VaultListSection]` to display.
    ///
    @discardableResult
    func fetchSync(isManualRefresh: Bool, filter: VaultFilterType) async throws -> [VaultListSection]?

    // MARK: Data Methods

    /// Adds a cipher to the user's vault.
    ///
    /// - Parameter cipher: The cipher that the user is added.
    ///
    func addCipher(_ cipher: CipherView) async throws

    /// Removes any temporarily downloaded attachments.
    func clearTemporaryDownloads()

    /// Delete an attachment from a cipher.
    ///
    /// - Parameters:
    ///   - attachmentId: The id of the attachment to delete.
    ///   - cipherId: The id of the cipher that owns the attachment.
    ///
    /// - Returns: The updated cipher view with one less attachment.
    ///
    func deleteAttachment(withId attachmentId: String, cipherId: String) async throws -> CipherView?

    /// Delete a cipher from the user's vault.
    ///
    /// - Parameter id: The cipher id that to be deleted.
    ///
    func deleteCipher(_ id: String) async throws

    /// Validates the user's active account has access to premium features.
    ///
    /// - Returns: Whether the active account has premium.
    ///
    func doesActiveAccountHavePremium() async throws -> Bool

    /// Download and decrypt an attachment and save the file to local storage on the device.
    ///
    /// - Parameters:
    ///   - attachment: The attachment to download.
    ///   - cipher: The cipher the attachment belongs to.
    ///
    /// - Returns: The url of the temporary location of downloaded and decrypted data on the user's device.
    ///
    func downloadAttachment(_ attachment: AttachmentView, cipher: CipherView) async throws -> URL?

    /// Attempt to fetch a cipher with the given id.
    ///
    /// - Parameter id: The id of the cipher to find.
    /// - Returns: The cipher if it was found and `nil` if not.
    ///
    func fetchCipher(withId id: String) async throws -> CipherView?

    /// Fetches the ownership options that the user can select from for a cipher.
    ///
    /// - Parameter includePersonal: Whether to include the user's personal vault in the list.
    /// - Returns: The list of ownership options for a cipher.
    ///
    func fetchCipherOwnershipOptions(includePersonal: Bool) async throws -> [CipherOwner]

    /// Fetches the collections that are available to the user.
    ///
    /// - Parameter includeReadOnly: Whether to include read-only collections.
    /// - Returns: The collections that are available to the user.
    ///
    func fetchCollections(includeReadOnly: Bool) async throws -> [CollectionView]

    /// Fetches the folders that are available to the user.
    ///
    /// - Returns: The folders that are available to the user.
    ///
    func fetchFolders() async throws -> [FolderView]

    /// Get the value of the disable auto-copy TOTP setting for the current user.
    ///
    func getDisableAutoTotpCopy() async throws -> Bool

    /// Regenerates the TOTP code for a given key.
    ///
    /// - Parameter key: The key for a TOTP code.
    /// - Returns: An updated LoginTOTPState.
    ///
    func refreshTOTPCode(for key: TOTPKeyModel) async throws -> LoginTOTPState

    /// Regenerates the TOTP codes for a list of Vault Items.
    ///
    /// - Parameter items: The list of items that need updated TOTP codes.
    /// - Returns: An updated list of items with new TOTP codes.
    ///
    func refreshTOTPCodes(for items: [VaultListItem]) async throws -> [VaultListItem]

    /// Removes an account id.
    ///
    ///  - Parameter userId: An optional userId. Defaults to the active user id.
    ///
    func remove(userId: String?) async

    /// Restores a cipher from the trash.
    ///
    /// - Parameter cipher: The cipher that the user is restoring.
    ///
    func restoreCipher(_ cipher: CipherView) async throws

    /// Save an attachment to a cipher.
    ///
    /// - Parameters:
    ///   - cipherView: The cipher to add the attachment to.
    ///   - fileData: The attachment's data.
    ///   - fileName: The attachment's name.
    ///
    /// - Returns: The updated cipher with the new attachment added.
    ///
    func saveAttachment(cipherView: CipherView, fileData: Data, fileName: String) async throws -> CipherView

    /// Shares a cipher with an organization.
    ///
    /// - Parameter cipher: The cipher to share.
    ///
    func shareCipher(_ cipher: CipherView) async throws

    /// Soft delete a cipher from the user's vault.
    ///
    /// - Parameter cipher: The cipher that the user is soft deleting.
    ///
    func softDeleteCipher(_ cipher: CipherView) async throws

    /// Updates a cipher in the user's vault.
    ///
    /// - Parameter cipher: The cipher that the user is updating.
    ///
    func updateCipher(_ cipherView: CipherView) async throws

    /// Updates the list of collections for a cipher in the user's vault.
    ///
    /// - Parameter cipher: The cipher that the user is updating.
    ///
    func updateCipherCollections(_ cipher: CipherView) async throws

    // MARK: Publishers

    /// A publisher for the details of a cipher in the vault.
    ///
    /// - Parameter id: The cipher identifier to be notified when the cipher is updated.
    /// - Returns: A publisher for the details of a cipher which will be notified as the details of
    ///     the cipher change.
    ///
    func cipherDetailsPublisher(
        id: String
    ) async throws -> AsyncThrowingPublisher<AnyPublisher<CipherView?, Error>>

    /// A publisher for the list of a user's ciphers.
    ///
    /// - Returns: A publisher for the list of a user's ciphers.
    ///
    func cipherPublisher() async throws -> AsyncThrowingPublisher<AnyPublisher<[CipherListView], Error>>

    /// A publisher for the list of a user's ciphers that can be used for autofill matching a URI.
    ///
    /// - Parameter uri: The URI used to filter ciphers that have a matching URI.
    /// - Returns: The list of a user's ciphers that can be used for autofill.
    ///
    func ciphersAutofillPublisher(
        uri: String?
    ) async throws -> AsyncThrowingPublisher<AnyPublisher<[CipherView], Error>>

    /// Determine if a full sync is necessary.
    ///
    /// - Returns: Whether a sync should be performed.
    ///
    func needsSync() async throws -> Bool

    /// A publisher for the list of organizations the user is a member of.
    ///
    /// - Returns: A publisher for the list of organizations the user is a member of.
    ///
    func organizationsPublisher() async throws -> AsyncThrowingPublisher<AnyPublisher<[Organization], Error>>

    /// A publisher for searching a user's cipher objects for autofill. This only includes login ciphers.
    ///
    /// - Parameters:
    ///     - searchText:  The search text to filter the cipher list.
    ///     - filterType: The vault filter type to apply to the cipher list.
    /// - Returns: A publisher for searching the user's ciphers for autofill.
    ///
    func searchCipherAutofillPublisher(
        searchText: String,
        filterType: VaultFilterType
    ) async throws -> AsyncThrowingPublisher<AnyPublisher<[CipherView], Error>>

    /// A publisher for searching a user's cipher objects based on the specified search text and filter type.
    ///
    /// - Parameters:
    ///     - searchText:  The search text to filter the cipher list.
    ///     - group: The group to search. Searches all groups if nil.
    ///     - filterType: The vault filter type to apply to the cipher list.
    /// - Returns: A publisher searching for the user's ciphers.
    ///
    func searchVaultListPublisher(
        searchText: String,
        group: VaultListGroup?,
        filterType: VaultFilterType
    ) async throws -> AsyncThrowingPublisher<AnyPublisher<[VaultListItem], Error>>

    /// A publisher for the vault list which returns a list of sections and items that are
    /// displayed in the vault.
    ///
    /// - Parameter filter: A filter to apply to the vault items.
    /// - Returns: A publisher for the sections of the vault list which will be notified as the
    ///     data changes.
    ///
    func vaultListPublisher(
        filter: VaultFilterType
    ) async throws -> AsyncThrowingPublisher<AnyPublisher<[VaultListSection], Error>>

    /// A publisher for the sections within a group of items in the vault list.
    ///
    /// - Parameters:
    ///   - group: The group of items within the vault list to subscribe to.
    ///   - filter: A filter to apply to the vault items.
    /// - Returns: A publisher for the sections within a group of items in the vault list which will
    ///     be notified as the data changes.
    ///
    func vaultListPublisher(
        group: VaultListGroup,
        filter: VaultFilterType
    ) async throws -> AsyncThrowingPublisher<AnyPublisher<[VaultListSection], Error>>
}

extension VaultRepository {
    /// A publisher for searching a user's cipher objects based on the specified search text and filter type.
    ///
    /// - Parameters:
    ///     - searchText:  The search text to filter the cipher list.
    ///     - filterType: The vault filter type to apply to the cipher list.
    /// - Returns: A publisher searching for the user's ciphers.
    ///
    func searchVaultListPublisher(
        searchText: String,
        filterType: VaultFilterType
    ) async throws -> AsyncThrowingPublisher<AnyPublisher<[VaultListItem], Error>> {
        try await searchVaultListPublisher(
            searchText: searchText,
            group: nil,
            filterType: filterType
        )
    }
}

/// A default implementation of a `VaultRepository`.
///
class DefaultVaultRepository { // swiftlint:disable:this type_body_length
    // MARK: Properties

    /// The API service used to perform API requests for the ciphers in a user's vault.
    private let cipherAPIService: CipherAPIService

    /// The service used to manage syncing and updates to the user's ciphers.
    private let cipherService: CipherService

    private let clientService: ClientService

    /// The service for managing the collections for the user.
    private let collectionService: CollectionService

    /// The service used by the application to manage the environment settings.
    private let environmentService: EnvironmentService

    /// The service used by the application to report non-fatal errors.
    private let errorReporter: ErrorReporter

    /// The service used to manage syncing and updates to the user's folders.
    private let folderService: FolderService

    /// The service used to manage syncing and updates to the user's organizations.
    private let organizationService: OrganizationService

    /// The service used by the application to manage user settings.
    let settingsService: SettingsService

    /// The service used by the application to manage account state.
    private let stateService: StateService

    /// The service used to handle syncing vault data with the API.
    private let syncService: SyncService

    /// The service used to get the present time.
    private let timeProvider: TimeProvider

    /// The service used by the application to manage vault access.
    private let vaultTimeoutService: VaultTimeoutService

    // MARK: Initialization

    /// Initialize a `DefaultVaultRepository`.
    ///
    /// - Parameters:
    ///   - cipherAPIService: The API service used to perform API requests for the ciphers in a user's vault.
    ///   - cipherService: The service used to manage syncing and updates to the user's ciphers.
    ///   - clientAuth: The client used by the application to handle auth related encryption and decryption tasks.
    ///   - clientCrypto: The client used by the application to handle encryption and decryption setup tasks.
    ///   - clientVault: The client used by the application to handle vault encryption and decryption tasks.
    ///   - collectionService: The service for managing the collections for the user.
    ///   - environmentService: The service used by the application to manage the environment settings.
    ///   - errorReporter: The service used by the application to report non-fatal errors.
    ///   - folderService: The service used to manage syncing and updates to the user's folders.
    ///   - organizationService: The service used to manage syncing and updates to the user's organizations.
    ///   - settingsService: The service used by the application to manage user settings.
    ///   - stateService: The service used by the application to manage account state.
    ///   - syncService: The service used to handle syncing vault data with the API.
    ///   - timeProvider: The service used to get the present time.
    ///   - vaultTimeoutService: The service used by the application to manage vault access.
    ///
    init(
        cipherAPIService: CipherAPIService,
        cipherService: CipherService,
        clientService: ClientService,
        collectionService: CollectionService,
        environmentService: EnvironmentService,
        errorReporter: ErrorReporter,
        folderService: FolderService,
        organizationService: OrganizationService,
        settingsService: SettingsService,
        stateService: StateService,
        syncService: SyncService,
        timeProvider: TimeProvider,
        vaultTimeoutService: VaultTimeoutService
    ) {
        self.cipherAPIService = cipherAPIService
        self.cipherService = cipherService
        self.clientService = clientService
        self.collectionService = collectionService
        self.environmentService = environmentService
        self.errorReporter = errorReporter
        self.folderService = folderService
        self.organizationService = organizationService
        self.settingsService = settingsService
        self.stateService = stateService
        self.syncService = syncService
        self.timeProvider = timeProvider
        self.vaultTimeoutService = vaultTimeoutService
    }

    // MARK: Private

    /// Returns a list of `VaultListItem`s for the folders within a nested tree. By default, this
    /// will return the list items for the folders at the root of the tree. Specifying a
    /// `nestedFolderId` will return the list items for the children of the folder with the
    /// specified ID.
    ///
    /// - Parameters:
    ///   - activeCiphers: The list of active (non-deleted) ciphers, used to determine the count of
    ///     ciphers within a folder.
    ///   - folderTree: The nested tree of folders.
    ///   - nestedFolderId: An optional folder ID of a nested folder to create the list items from
    ///     the children of that folder. Defaults to `nil` which will return the list items for the
    ///     folders at the root of the tree.
    /// - Returns: A list of `VaultListItem`s for the folders within a nested tree.
    ///
    private func folderVaultListItems(
        activeCiphers: [CipherView],
        folderTree: Tree<FolderView>,
        nestedFolderId: String? = nil
    ) -> [VaultListItem] {
        let folders: [TreeNode<FolderView>]? = if let nestedFolderId {
            folderTree.getTreeNodeObject(with: nestedFolderId)?.children
        } else {
            folderTree.rootNodes
        }

        guard let folders else { return [] }

        return folders.compactMap { folderNode in
            guard let folderId = folderNode.node.id else {
                self.errorReporter.log(
                    error: BitwardenError.dataError("Received a folder from the API with a missing ID.")
                )
                return nil
            }
            let cipherCount = activeCiphers.lazy.filter { $0.folderId == folderId }.count
            return VaultListItem(
                id: folderId,
                itemType: .group(.folder(id: folderId, name: folderNode.name), cipherCount)
            )
        }
    }

    /// A publisher for searching a user's ciphers based on the specified search text and filter type.
    ///
    /// - Parameters:
    ///   - searchText:  The search text to filter the cipher list.
    ///   - filterType: The vault filter type to apply to the cipher list.
    ///   - cipherFilter: An optional additional filter to apply to the cipher list.
    /// - Returns: A publisher searching for the user's ciphers.
    ///
    private func searchPublisher(
        searchText: String,
        filterType: VaultFilterType,
        isActive: Bool,
        cipherFilter: ((CipherView) -> Bool)? = nil
    ) async throws -> AnyPublisher<[CipherView], Error> {
        let query = searchText.trimmingCharacters(in: .whitespacesAndNewlines)
            .lowercased()
            .folding(options: .diacriticInsensitive, locale: .current)

        let isMatchingCipher: (CipherView) -> Bool = isActive
            ? { $0.deletedDate == nil }
            : { $0.deletedDate != nil }

        return try await cipherService.ciphersPublisher().asyncTryMap { ciphers -> [CipherView] in
            // Convert the Ciphers to CipherViews and filter appropriately.
            let matchingCiphers = try await ciphers.asyncMap { cipher in
                try await self.clientService.clientVault().ciphers().decrypt(cipher: cipher)
            }
            .filter { cipher in
                filterType.cipherFilter(cipher) &&
                    isMatchingCipher(cipher) &&
                    (cipherFilter?(cipher) ?? true)
            }

            var matchedCiphers: [CipherView] = []
            var lowPriorityMatchedCiphers: [CipherView] = []

            // Search the ciphers.
            matchingCiphers.forEach { cipherView in
                if cipherView.name.lowercased()
                    .folding(options: .diacriticInsensitive, locale: nil).contains(query) {
                    matchedCiphers.append(cipherView)
                } else if query.count >= 8, cipherView.id?.starts(with: query) == true {
                    lowPriorityMatchedCiphers.append(cipherView)
                } else if cipherView.subtitle?.lowercased()
                    .folding(options: .diacriticInsensitive, locale: nil).contains(query) == true {
                    lowPriorityMatchedCiphers.append(cipherView)
                } else if cipherView.login?.uris?.contains(where: { $0.uri?.contains(query) == true }) == true {
                    lowPriorityMatchedCiphers.append(cipherView)
                }
            }

            // Return the result.
            return matchedCiphers.sorted { $0.name.localizedStandardCompare($1.name) == .orderedAscending } +
                lowPriorityMatchedCiphers
        }.eraseToAnyPublisher()
    }

    /// Returns a list of TOTP type items from a SyncResponseModel.
    ///
    /// - Parameters:
    ///   - ciphers: The ciphers containing the list of TOTP keys.
    ///   - filter: The filter applied to the response.
    /// - Returns: A list of totpKey type items in the vault list.
    ///
    private func totpListItems(
        from ciphers: [CipherView],
        filter: VaultFilterType?
    ) async throws -> [VaultListItem] {
        // Ensure the user has premium features access
        let hasPremiumFeaturesAccess = await (try? doesActiveAccountHavePremium()) ?? false
        guard hasPremiumFeaturesAccess else {
            return []
        }

        // Filter and sort the list.
        let activeCiphers = ciphers
            .filter(filter?.cipherFilter(_:) ?? { _ in true })
            .filter { cipher in
                cipher.deletedDate == nil
                    && cipher.type == .login
                    && cipher.login?.totp != nil
            }
            .sorted { $0.name.localizedStandardCompare($1.name) == .orderedAscending }

        // Convert the CipherViews into VaultListItem.
        let totpItems: [VaultListItem] = try await activeCiphers
            .asyncMap { try await totpItem(for: $0) }
            .compactMap { $0 }

        return totpItems
    }

    /// A transform to convert a `CipherView` into a TOTP `VaultListItem`.
    ///
    /// - Parameter cipherView: The cipher view that may have a TOTP key.
    /// - Returns: A `VaultListItem` if the CipherView supports TOTP.
    ///
    private func totpItem(for cipherView: CipherView) async throws -> VaultListItem? {
        guard let id = cipherView.id,
              let login = cipherView.login,
              let key = login.totp else {
            return nil
        }
        guard let code = try? await clientService.clientVault().generateTOTPCode(
            for: key,
            date: timeProvider.presentTime
        ) else {
            errorReporter.log(
                error: TOTPServiceError
                    .unableToGenerateCode("Unable to create TOTP code for key \(key) for cipher id \(id)")
            )
            return nil
        }

        let listModel = VaultListTOTP(
            id: id,
            loginView: login,
            totpCode: code
        )
        return VaultListItem(
            id: id,
            itemType: .totp(
                name: cipherView.name,
                totpModel: listModel
            )
        )
    }

    /// Returns a `VaultListSection` for the collection section, if one exists.
    ///
    /// - Parameters:
    ///   - activeCiphers: The list of active (non-deleted) ciphers, used to determine the count of
    ///     ciphers within a collection.
    ///   - collections: The list of all collections.
    ///   - filter: A filter to apply to the vault items.
    ///   - nestedCollectionId: An optional collection ID of a nested collection to create the list
    ///     items from the children of that collection. Defaults to `nil` which will return the list
    ///     of collections at the root of the tree.
    /// - Returns: A `VaultListSection` for the collection section, if one exists.
    ///
    private func vaultListCollectionSection(
        activeCiphers: [CipherView],
        collections: [Collection],
        filter: VaultFilterType,
        nestedCollectionId: String? = nil
    ) async throws -> VaultListSection? {
        let decryptedCollections = try await clientVault.collections()
            .decryptList(collections: collections)
            .filter(filter.collectionFilter)
            .sorted { $0.name.localizedStandardCompare($1.name) == .orderedAscending }
        let collectionTree = decryptedCollections.asNestedNodes()

        let nestedCollections = if let nestedCollectionId {
            collectionTree.getTreeNodeObject(with: nestedCollectionId)?.children
        } else {
            collectionTree.rootNodes
        }

        guard let nestedCollections else { return nil }

        let collectionItems: [VaultListItem] = nestedCollections.compactMap { collectionNode in
            let collection = collectionNode.node
            guard let collectionId = collection.id else {
                self.errorReporter.log(
                    error: BitwardenError.dataError("Received a collection from the API with a missing ID.")
                )
                return nil
            }
            let collectionCount = activeCiphers.lazy.filter { $0.collectionIds.contains(collectionId) }.count
            return VaultListItem(
                id: collectionId,
                itemType: .group(
                    .collection(id: collectionId, name: collectionNode.name, organizationId: collection.organizationId),
                    collectionCount
                )
            )
        }

        return VaultListSection(id: "Collections", items: collectionItems, name: Localizations.collections)
    }

    /// Returns a `VaultListSection` for the folder section, if one exists.
    ///
    /// - Parameters:
    ///   - activeCiphers: The list of active (non-deleted) ciphers, used to determine the count of
    ///     ciphers within a folder.
    ///   - group: The group of items to get.
    ///   - filter: A filter to apply to the vault items.
    ///   - folders: The list of all folders. This is used to show any nested folders within a
    ///     folder group.
    /// - Returns: A `VaultListSection` for the folder section, if one exists.
    ///
    private func vaultListFolderSection(
        activeCiphers: [CipherView],
        group: VaultListGroup,
        filter: VaultFilterType,
        folders: [Folder]
    ) async throws -> VaultListSection? {
        guard let folderId = group.folderId else { return nil }

        let folders = try await clientService.clientVault().folders()
            .decryptList(folders: folders)
            .filter { filter.folderFilter($0, ciphers: activeCiphers) }
            .sorted { $0.name.localizedStandardCompare($1.name) == .orderedAscending }

        let folderItems = folderVaultListItems(
            activeCiphers: activeCiphers,
            folderTree: folders.asNestedNodes(),
            nestedFolderId: folderId
        )

        return VaultListSection(
            id: "Folders",
            items: folderItems,
            name: Localizations.folder
        )
    }

    /// Returns a `VaultListSection` for the vault items section.
    ///
    /// - Parameters:
    ///   - activeCiphers: The list of active (non-deleted) ciphers.
    ///   - deletedCiphers: The list of deleted ciphers.
    ///   - group: The group of items to get.
    ///   - filter: A filter to apply to the vault items.
    /// - Returns: A `VaultListSection` for the vault items section.
    ///
    private func vaultListItemsSection(
        activeCiphers: [CipherView],
        deletedCiphers: [CipherView],
        group: VaultListGroup,
<<<<<<< HEAD
        filter: VaultFilterType,
        ciphers: [Cipher],
        folders: [Folder] = []
    ) async throws -> [VaultListSection] {
        let ciphers = try await ciphers.asyncMap { cipher in
            try await self.clientService.clientVault().ciphers().decrypt(cipher: cipher)
        }
        .filter(filter.cipherFilter)
        .sorted { $0.name.localizedStandardCompare($1.name) == .orderedAscending }

        let activeCiphers = ciphers.filter { $0.deletedDate == nil }
        let deletedCiphers = ciphers.filter { $0.deletedDate != nil }

=======
        filter: VaultFilterType
    ) async throws -> VaultListSection {
>>>>>>> 3e954e8c
        let items: [VaultListItem]
        switch group {
        case .card:
            items = activeCiphers.filter { $0.type == .card }.compactMap(VaultListItem.init)
        case let .collection(id, _, _):
            items = activeCiphers.filter { $0.collectionIds.contains(id) }.compactMap(VaultListItem.init)
        case let .folder(id, _):
            items = activeCiphers.filter { $0.folderId == id }.compactMap(VaultListItem.init)
        case .identity:
            items = activeCiphers.filter { $0.type == .identity }.compactMap(VaultListItem.init)
        case .login:
            items = activeCiphers.filter { $0.type == .login }.compactMap(VaultListItem.init)
        case .noFolder:
            items = activeCiphers.filter { $0.folderId == nil }.compactMap(VaultListItem.init)
        case .secureNote:
            items = activeCiphers.filter { $0.type == .secureNote }.compactMap(VaultListItem.init)
        case .totp:
            // Ensure the user has premium features access
            guard try await doesActiveAccountHavePremium() else {
                items = []
                break
            }
<<<<<<< HEAD
            items = try await totpListItems(from: ciphers, filter: filter)
=======
            items = await totpListItems(from: activeCiphers, filter: filter)
>>>>>>> 3e954e8c
        case .trash:
            items = deletedCiphers.compactMap(VaultListItem.init)
        }

        return VaultListSection(id: "Items", items: items, name: Localizations.items)
    }

    /// Returns a list of sections containing the items that are grouped together in the vault list
    /// from a list of encrypted ciphers.
    ///
    /// - Parameters:
    ///   - group: The group of items to get.
    ///   - filter: A filter to apply to the vault items.
    ///   - ciphers: The ciphers to build the list of items.
    ///   - folders: The list of all folders. This is used to show any nested folders within a
    ///     folder group.
    /// - Returns: A list of items for the group in the vault list.
    ///
    private func vaultListItems(
        group: VaultListGroup,
        filter: VaultFilterType,
        ciphers: [Cipher],
        collections: [Collection],
        folders: [Folder] = []
    ) async throws -> [VaultListSection] {
        let ciphers = try await ciphers.asyncMap { cipher in
            try await self.clientVault.ciphers().decrypt(cipher: cipher)
        }
        .filter(filter.cipherFilter)
        .sorted { $0.name.localizedStandardCompare($1.name) == .orderedAscending }

        let activeCiphers = ciphers.filter { $0.deletedDate == nil }
        let deletedCiphers = ciphers.filter { $0.deletedDate != nil }

        let folderSection = try await vaultListFolderSection(
            activeCiphers: activeCiphers,
            group: group,
            filter: filter,
            folders: folders
        )

        let collectionSection: VaultListSection? = if let collectionId = group.collectionId {
            try await vaultListCollectionSection(
                activeCiphers: activeCiphers,
                collections: collections,
                filter: filter,
                nestedCollectionId: collectionId
            )
        } else {
            nil
        }

        let itemsSection = try await vaultListItemsSection(
            activeCiphers: activeCiphers,
            deletedCiphers: deletedCiphers,
            group: group,
            filter: filter
        )

        return [
            folderSection,
            collectionSection,
            itemsSection,
        ]
        .compactMap { $0 }
        .filter { !$0.items.isEmpty }
    }

    /// Returns a list of the sections in the vault list from a sync response.
    ///
    /// - Parameters:
    ///   - ciphers: The encrypted ciphers in the user's vault.
    ///   - collections: The encrypted list of collections the user has access to.
    ///   - folders: The encrypted list of folders the user has.
    ///   - filter: A filter to apply to the vault items.
    /// - Returns: A list of the sections to display in the vault list.
    ///
    private func vaultListSections( // swiftlint:disable:this function_body_length
        from ciphers: [Cipher],
        collections: [Collection],
        folders: [Folder],
        filter: VaultFilterType
    ) async throws -> [VaultListSection] {
        let ciphers = try await ciphers.asyncMap { cipher in
            try await self.clientService.clientVault().ciphers().decrypt(cipher: cipher)
        }
        .filter(filter.cipherFilter)
        .sorted { $0.name.localizedStandardCompare($1.name) == .orderedAscending }

        let activeCiphers = ciphers.filter { $0.deletedDate == nil }

        let folders = try await clientService.clientVault().folders()
            .decryptList(folders: folders)
            .filter { filter.folderFilter($0, ciphers: activeCiphers) }
            .sorted { $0.name.localizedStandardCompare($1.name) == .orderedAscending }

<<<<<<< HEAD
        let collections = try await clientService.clientVault().collections()
            .decryptList(collections: collections)
            .filter(filter.collectionFilter)
            .sorted { $0.name.localizedStandardCompare($1.name) == .orderedAscending }

=======
>>>>>>> 3e954e8c
        guard !ciphers.isEmpty else { return [] }

        let ciphersFavorites = activeCiphers.filter(\.favorite).compactMap(VaultListItem.init)
        let ciphersNoFolder = activeCiphers.filter { $0.folderId == nil }.compactMap(VaultListItem.init)

        let ciphersTrashCount = ciphers.lazy.filter { $0.deletedDate != nil }.count
        let ciphersTrashItem = VaultListItem(id: "Trash", itemType: .group(.trash, ciphersTrashCount))

        // Add TOTP items for premium accounts.
        var totpItems = [VaultListItem]()
        if try await doesActiveAccountHavePremium() {
            let oneTimePasswordCount: Int = try await totpListItems(from: ciphers, filter: filter).count

            totpItems = (oneTimePasswordCount > 0) ? [
                VaultListItem(
                    id: "Types.VerificationCodes",
                    itemType: .group(
                        .totp,
                        oneTimePasswordCount
                    )
                ),
            ] : []
        }

        let collectionSection = try await vaultListCollectionSection(
            activeCiphers: activeCiphers,
            collections: collections,
            filter: filter
        )

        var folderItems = folderVaultListItems(
            activeCiphers: activeCiphers,
            folderTree: folders.asNestedNodes()
        )

        // Add no folder to folders item if needed.
        let showNoFolderCipherGroup = (collectionSection?.items.isEmpty ?? false)
            && ciphersNoFolder.count < Constants.noFolderListSize
        if !showNoFolderCipherGroup {
            folderItems.append(
                VaultListItem(
                    id: "NoFolderFolderItem",
                    itemType: .group(.noFolder, ciphersNoFolder.count)
                )
            )
        }

        let typesCardCount = activeCiphers.lazy.filter { $0.type == .card }.count
        let typesIdentityCount = activeCiphers.lazy.filter { $0.type == .identity }.count
        let typesLoginCount = activeCiphers.lazy.filter { $0.type == .login }.count
        let typesSecureNoteCount = activeCiphers.lazy.filter { $0.type == .secureNote }.count

        let types = [
            VaultListItem(id: "Types.Logins", itemType: .group(.login, typesLoginCount)),
            VaultListItem(id: "Types.Cards", itemType: .group(.card, typesCardCount)),
            VaultListItem(id: "Types.Identities", itemType: .group(.identity, typesIdentityCount)),
            VaultListItem(id: "Types.SecureNotes", itemType: .group(.secureNote, typesSecureNoteCount)),
        ]

        return [
            VaultListSection(id: "TOTP", items: totpItems, name: Localizations.totp),
            VaultListSection(id: "Favorites", items: ciphersFavorites, name: Localizations.favorites),
            VaultListSection(id: "Types", items: types, name: Localizations.types),
            VaultListSection(id: "Folders", items: folderItems, name: Localizations.folders),
            VaultListSection(
                id: "NoFolder",
                items: showNoFolderCipherGroup ? ciphersNoFolder : [],
                name: Localizations.folderNone
            ),
            collectionSection,
            VaultListSection(id: "Trash", items: [ciphersTrashItem], name: Localizations.trash),
        ]
        .compactMap { $0 }
        .filter { !$0.items.isEmpty }
    }
}

extension DefaultVaultRepository: VaultRepository {
    // MARK: API Methods

    @discardableResult
    func fetchSync(isManualRefresh: Bool, filter: VaultFilterType) async throws -> [VaultListSection]? {
        let allowSyncOnRefresh = try await stateService.getAllowSyncOnRefresh()
        guard !isManualRefresh || allowSyncOnRefresh else { return nil }
        try await syncService.fetchSync(forceSync: isManualRefresh)
        let ciphers = try await cipherService.fetchAllCiphers()
        let collections = try await collectionService.fetchAllCollections(includeReadOnly: true)
        let folders = try await folderService.fetchAllFolders()
        return try await vaultListSections(
            from: ciphers,
            collections: collections,
            folders: folders,
            filter: filter
        )
    }

    // MARK: Data Methods

    func addCipher(_ cipher: CipherView) async throws {
        let cipher = try await clientService.clientVault().ciphers().encrypt(cipherView: cipher)
        try await cipherService.addCipherWithServer(cipher)
    }

    func clearTemporaryDownloads() {
        Task {
            do {
                let userId = try await stateService.getActiveAccountId()
                let url = try FileManager.default.attachmentsUrl(for: userId)
                if FileManager.default.fileExists(atPath: url.path) {
                    try FileManager.default.removeItem(at: url)
                }
            } catch {
                errorReporter.log(error: error)
            }
        }
    }

    func fetchCipher(withId id: String) async throws -> CipherView? {
        guard let cipher = try await cipherService.fetchCipher(withId: id) else { return nil }
        return try? await clientService.clientVault().ciphers().decrypt(cipher: cipher)
    }

    func fetchCipherOwnershipOptions(includePersonal: Bool) async throws -> [CipherOwner] {
        let organizations = try await organizationService.fetchAllOrganizations()
        let organizationOwners: [CipherOwner] = organizations
            .filter { $0.enabled && $0.status == .confirmed }
            .map { organization in
                CipherOwner.organization(id: organization.id, name: organization.name)
            }

        if includePersonal {
            let email = try await stateService.getActiveAccount().profile.email
            let personalOwner = CipherOwner.personal(email: email)
            return [personalOwner] + organizationOwners
        } else {
            return organizationOwners
        }
    }

    func fetchCollections(includeReadOnly: Bool) async throws -> [CollectionView] {
        let collections = try await collectionService.fetchAllCollections(includeReadOnly: includeReadOnly)
        return try await clientService.clientVault().collections()
            .decryptList(collections: collections)
            .sorted { $0.name.localizedStandardCompare($1.name) == .orderedAscending }
    }

    func deleteCipher(_ id: String) async throws {
        try await cipherService.deleteCipherWithServer(id: id)
    }

    func fetchFolders() async throws -> [FolderView] {
        let folders = try await folderService.fetchAllFolders()
        return try await clientService.clientVault().folders()
            .decryptList(folders: folders)
            .sorted { $0.name.localizedStandardCompare($1.name) == .orderedAscending }
    }

    func deleteAttachment(withId attachmentId: String, cipherId: String) async throws -> CipherView? {
        // Delete the attachment and then decrypt the resulting updated cipher.
        if let updatedCipher = try await cipherService.deleteAttachmentWithServer(
            attachmentId: attachmentId,
            cipherId: cipherId
        ) {
            return try await clientService.clientVault().ciphers().decrypt(cipher: updatedCipher)
        }
        // This would only return nil if the cipher somehow doesn't exist in the datastore anymore.
        return nil
    }

    func doesActiveAccountHavePremium() async throws -> Bool {
        // Check if the user has a premium account personally.
        let account = try await stateService.getActiveAccount()
        let hasPremiumPersonally = account.profile.hasPremiumPersonally ?? false
        guard !hasPremiumPersonally else {
            return true
        }

        // If not, check if any of their organizations grant them premium access.
        let organizations = try await organizationService
            .fetchAllOrganizations()
            .filter { $0.enabled && $0.usersGetPremium }
        return !organizations.isEmpty
    }

    func downloadAttachment(_ attachment: AttachmentView, cipher: CipherView) async throws -> URL? {
        let userId = try await stateService.getActiveAccountId()

        guard let attachmentId = attachment.id,
              let attachmentName = attachment.fileName,
              let cipherId = cipher.id
        else { throw BitwardenError.dataError("Missing data") }

        // Get the encrypted cipher and attachment, then download the actual data of the attachment.
        let encryptedCipher = try await clientService.clientVault().ciphers().encrypt(cipherView: cipher)
        guard let attachment = encryptedCipher.attachments?.first(where: { $0.id == attachmentId }),
              let downloadedUrl = try await cipherService.downloadAttachment(withId: attachmentId, cipherId: cipherId)
        else { return nil }

        // Create a temporary location to write the decrypted data to.
        let storageUrl = try FileManager.default.attachmentsUrl(for: userId)

        try FileManager.default.createDirectory(at: storageUrl, withIntermediateDirectories: true)
        let temporaryUrl = storageUrl.appendingPathComponent(attachmentName)

        // Decrypt the downloaded data and move it to the specified temporary location.
        try await clientService.clientVault().attachments().decryptFile(
            cipher: encryptedCipher,
            attachment: attachment,
            encryptedFilePath: downloadedUrl.path,
            decryptedFilePath: temporaryUrl.path
        )

        // Remove the encrypted file.
        try FileManager.default.removeItem(at: downloadedUrl)

        // Return the temporary location where the downloaded data is located.
        return temporaryUrl
    }

    func getDisableAutoTotpCopy() async throws -> Bool {
        try await stateService.getDisableAutoTotpCopy()
    }

    func needsSync() async throws -> Bool {
        let userId = try await stateService.getActiveAccountId()
        return try await syncService.needsSync(for: userId)
    }

    func refreshTOTPCode(for key: TOTPKeyModel) async throws -> LoginTOTPState {
        let codeState = try await clientService.clientVault().generateTOTPCode(
            for: key.rawAuthenticatorKey,
            date: timeProvider.presentTime
        )
        return LoginTOTPState(
            authKeyModel: key,
            codeModel: codeState
        )
    }

    func refreshTOTPCodes(for items: [VaultListItem]) async throws -> [VaultListItem] {
        await items.asyncMap { item in
            guard case let .totp(name, model) = item.itemType,
                  let key = model.loginView.totp,
                  let vault = try? await clientService.clientVault(),
                  let code = try? await vault.generateTOTPCode(for: key, date: timeProvider.presentTime)
            else {
                errorReporter.log(error: TOTPServiceError
                    .unableToGenerateCode("Unable to refresh TOTP code for list view item: \(item.id)"))
                return item
            }
            var updatedModel = model
            updatedModel.totpCode = code
            return .init(
                id: item.id,
                itemType: .totp(name: name, totpModel: updatedModel)
            )
        }
        .sorted { $0.name.localizedStandardCompare($1.name) == .orderedAscending }
    }

    func remove(userId: String?) async {
        await vaultTimeoutService.remove(userId: userId)
    }

    func restoreCipher(_ cipher: BitwardenSdk.CipherView) async throws {
        guard let id = cipher.id else { throw CipherAPIServiceError.updateMissingId }
        let restoredCipher = cipher.update(deletedDate: nil)
        let encryptCipher = try await clientService.clientVault().ciphers().encrypt(cipherView: restoredCipher)
        try await cipherService.restoreCipherWithServer(id: id, encryptCipher)
    }

    func saveAttachment(cipherView: CipherView, fileData: Data, fileName: String) async throws -> CipherView {
        // Put the file data size and file name into a blank attachment view.
        let attachmentView = AttachmentView(
            id: nil,
            url: nil,
            size: "\(fileData.count)",
            sizeName: nil,
            fileName: fileName,
            key: nil
        )

        // Encrypt the attachment.
        let cipher = try await clientService.clientVault().ciphers().encrypt(cipherView: cipherView)
        let attachment = try await clientService.clientVault().attachments().encryptBuffer(
            cipher: cipher,
            attachment: attachmentView,
            buffer: fileData
        )

        // Save the attachment to the cipher and return the updated cipher.
        let updatedCipher = try await cipherService.saveAttachmentWithServer(
            cipher: cipher,
            attachment: attachment
        )
        return try await clientService.clientVault().ciphers().decrypt(cipher: updatedCipher)
    }

    func shareCipher(_ cipher: CipherView) async throws {
        let encryptedCipher = try await clientService.clientVault().ciphers().encrypt(cipherView: cipher)
        try await cipherService.shareCipherWithServer(encryptedCipher)
    }

    func softDeleteCipher(_ cipher: CipherView) async throws {
        guard let id = cipher.id else { throw CipherAPIServiceError.updateMissingId }
        let softDeletedCipher = cipher.update(deletedDate: timeProvider.presentTime)
        let encryptCipher = try await clientService.clientVault().ciphers().encrypt(cipherView: softDeletedCipher)
        try await cipherService.softDeleteCipherWithServer(id: id, encryptCipher)
    }

    func updateCipher(_ cipherView: CipherView) async throws {
        let cipher = try await clientService.clientVault().ciphers().encrypt(cipherView: cipherView)
        try await cipherService.updateCipherWithServer(cipher)
    }

    func updateCipherCollections(_ cipherView: CipherView) async throws {
        let cipher = try await clientService.clientVault().ciphers().encrypt(cipherView: cipherView)
        try await cipherService.updateCipherCollectionsWithServer(cipher)
    }

    // MARK: Publishers

    func cipherPublisher() async throws -> AsyncThrowingPublisher<AnyPublisher<[CipherListView], Error>> {
        try await cipherService.ciphersPublisher()
            .asyncTryMap { ciphers in
                try await self.clientService.clientVault().ciphers().decryptList(ciphers: ciphers)
                    .sorted { $0.name.localizedStandardCompare($1.name) == .orderedAscending }
            }
            .eraseToAnyPublisher()
            .values
    }

    func cipherDetailsPublisher(id: String) async throws -> AsyncThrowingPublisher<AnyPublisher<CipherView?, Error>> {
        try await cipherService.ciphersPublisher()
            .asyncTryMap { ciphers -> CipherView? in
                guard let cipher = ciphers.first(where: { $0.id == id }) else { return nil }
                return try await self.clientService.clientVault().ciphers().decrypt(cipher: cipher)
            }
            .eraseToAnyPublisher()
            .values
    }

    func ciphersAutofillPublisher(
        uri: String?
    ) async throws -> AsyncThrowingPublisher<AnyPublisher<[CipherView], Error>> {
        try await cipherService.ciphersPublisher()
            .asyncTryMap { ciphers in
                try await ciphers.asyncMap { cipher in
                    try await self.clientService.clientVault().ciphers().decrypt(cipher: cipher)
                }
            }
            .asyncTryMap { ciphers in
                await CipherMatchingHelper(
                    settingsService: self.settingsService,
                    stateService: self.stateService
                )
                .ciphersMatching(uri: uri, ciphers: ciphers)
            }
            .eraseToAnyPublisher()
            .values
    }

    func organizationsPublisher() async throws -> AsyncThrowingPublisher<AnyPublisher<[Organization], Error>> {
        try await organizationService.organizationsPublisher().eraseToAnyPublisher().values
    }

    func searchCipherAutofillPublisher(
        searchText: String,
        filterType: VaultFilterType
    ) async throws -> AsyncThrowingPublisher<AnyPublisher<[CipherView], Error>> {
        try await searchPublisher(
            searchText: searchText,
            filterType: filterType,
            isActive: true
        ) { cipher in
            cipher.type == .login
        }
        .eraseToAnyPublisher()
        .values
    }

    func searchVaultListPublisher(
        searchText: String,
        group: VaultListGroup?,
        filterType: VaultFilterType
    ) async throws -> AsyncThrowingPublisher<AnyPublisher<[VaultListItem], Error>> {
        try await searchPublisher(
            searchText: searchText,
            filterType: filterType,
            isActive: group != .trash
        ) { cipher in
            guard let group else { return true }
            switch group {
            case .card:
                return cipher.type == .card
            case let .collection(id, _, _):
                return cipher.collectionIds.contains(id)
            case let .folder(id, _):
                return cipher.folderId == id
            case .identity:
                return cipher.type == .identity
            case .login:
                return cipher.type == .login
            case .noFolder:
                return cipher.folderId == nil
            case .secureNote:
                return cipher.type == .secureNote
            case .totp:
                return cipher.type == .login
                    && TOTPKey(cipher.login?.totp ?? "") != nil
            case .trash:
                return cipher.deletedDate != nil
            }
        }
        .asyncTryMap { ciphers in
            guard case .totp = group else {
                return ciphers.compactMap(VaultListItem.init)
            }
            return try await self.totpListItems(from: ciphers, filter: filterType)
        }
        .eraseToAnyPublisher()
        .values
    }

    func vaultListPublisher(
        filter: VaultFilterType
    ) async throws -> AsyncThrowingPublisher<AnyPublisher<[VaultListSection], Error>> {
        try await Publishers.CombineLatest3(
            cipherService.ciphersPublisher(),
            collectionService.collectionsPublisher(),
            folderService.foldersPublisher()
        )
        .asyncTryMap { ciphers, collections, folders in
            try await self.vaultListSections(from: ciphers, collections: collections, folders: folders, filter: filter)
        }
        .eraseToAnyPublisher()
        .values
    }

    func vaultListPublisher(
        group: VaultListGroup,
        filter: VaultFilterType
    ) async throws -> AsyncThrowingPublisher<AnyPublisher<[VaultListSection], Error>> {
        try await Publishers.CombineLatest3(
            cipherService.ciphersPublisher(),
            collectionService.collectionsPublisher(),
            folderService.foldersPublisher()
        )
        .asyncTryMap { ciphers, collections, folders in
            try await self.vaultListItems(
                group: group,
                filter: filter,
                ciphers: ciphers,
                collections: collections,
                folders: folders
            )
        }
        .eraseToAnyPublisher()
        .values
    }
} // swiftlint:disable:this file_length<|MERGE_RESOLUTION|>--- conflicted
+++ resolved
@@ -548,7 +548,7 @@
         filter: VaultFilterType,
         nestedCollectionId: String? = nil
     ) async throws -> VaultListSection? {
-        let decryptedCollections = try await clientVault.collections()
+        let decryptedCollections = try await clientService.clientVault().collections()
             .decryptList(collections: collections)
             .filter(filter.collectionFilter)
             .sorted { $0.name.localizedStandardCompare($1.name) == .orderedAscending }
@@ -633,24 +633,8 @@
         activeCiphers: [CipherView],
         deletedCiphers: [CipherView],
         group: VaultListGroup,
-<<<<<<< HEAD
-        filter: VaultFilterType,
-        ciphers: [Cipher],
-        folders: [Folder] = []
-    ) async throws -> [VaultListSection] {
-        let ciphers = try await ciphers.asyncMap { cipher in
-            try await self.clientService.clientVault().ciphers().decrypt(cipher: cipher)
-        }
-        .filter(filter.cipherFilter)
-        .sorted { $0.name.localizedStandardCompare($1.name) == .orderedAscending }
-
-        let activeCiphers = ciphers.filter { $0.deletedDate == nil }
-        let deletedCiphers = ciphers.filter { $0.deletedDate != nil }
-
-=======
         filter: VaultFilterType
     ) async throws -> VaultListSection {
->>>>>>> 3e954e8c
         let items: [VaultListItem]
         switch group {
         case .card:
@@ -673,11 +657,7 @@
                 items = []
                 break
             }
-<<<<<<< HEAD
-            items = try await totpListItems(from: ciphers, filter: filter)
-=======
-            items = await totpListItems(from: activeCiphers, filter: filter)
->>>>>>> 3e954e8c
+            items = try await totpListItems(from: activeCiphers, filter: filter)
         case .trash:
             items = deletedCiphers.compactMap(VaultListItem.init)
         }
@@ -704,7 +684,7 @@
         folders: [Folder] = []
     ) async throws -> [VaultListSection] {
         let ciphers = try await ciphers.asyncMap { cipher in
-            try await self.clientVault.ciphers().decrypt(cipher: cipher)
+            try await self.clientService.clientVault().ciphers().decrypt(cipher: cipher)
         }
         .filter(filter.cipherFilter)
         .sorted { $0.name.localizedStandardCompare($1.name) == .orderedAscending }
@@ -774,14 +754,6 @@
             .filter { filter.folderFilter($0, ciphers: activeCiphers) }
             .sorted { $0.name.localizedStandardCompare($1.name) == .orderedAscending }
 
-<<<<<<< HEAD
-        let collections = try await clientService.clientVault().collections()
-            .decryptList(collections: collections)
-            .filter(filter.collectionFilter)
-            .sorted { $0.name.localizedStandardCompare($1.name) == .orderedAscending }
-
-=======
->>>>>>> 3e954e8c
         guard !ciphers.isEmpty else { return [] }
 
         let ciphersFavorites = activeCiphers.filter(\.favorite).compactMap(VaultListItem.init)
