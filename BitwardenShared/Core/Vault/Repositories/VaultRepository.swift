import BitwardenKit
import BitwardenSdk
import Combine
import Foundation
import OSLog

/// A protocol for a `VaultRepository` which manages access to the data needed by the UI layer.
///
public protocol VaultRepository: AnyObject {
    // MARK: API Methods

    /// Performs an API request to sync the user's vault data. The publishers in the repository can
    /// be used to subscribe to the vault data, which are updated as a result of the request.
    ///
    /// - Parameters:
    ///   - isRefresh: Whether the sync is being performed as a manual refresh.
    ///   - filter: The filter to apply to the vault.
    /// - Returns: If a sync is performed without error, this returns `[VaultListSection]` to display.
    ///
    @discardableResult
    func fetchSync(forceSync: Bool, filter: VaultFilterType) async throws -> [VaultListSection]?

    // MARK: Data Methods

    /// Adds a cipher to the user's vault.
    ///
    /// - Parameter cipher: The cipher that the user is added.
    ///
    func addCipher(_ cipher: CipherView) async throws

    /// Whether the vault filter can be shown to the user. It might not be shown to the user if the
    /// policies are set up to disable personal vault ownership and only allow the user to be in a
    /// single organization.
    ///
    /// - Returns: `true` if the vault filter can be shown.
    ///
    func canShowVaultFilter() async -> Bool

    /// Removes any temporarily downloaded attachments.
    func clearTemporaryDownloads()

    /// Creates a `VaultListSection` for excluded credentials.
    /// - Parameter cipher: The cipher found in excluded credentials.
    /// - Returns: A `VaultListSection` with the excluded cipher found.
    func createAutofillListExcludedCredentialSection(from cipher: CipherView) async throws -> VaultListSection

    /// Delete an attachment from a cipher.
    ///
    /// - Parameters:
    ///   - attachmentId: The id of the attachment to delete.
    ///   - cipherId: The id of the cipher that owns the attachment.
    ///
    /// - Returns: The updated cipher view with one less attachment.
    ///
    func deleteAttachment(withId attachmentId: String, cipherId: String) async throws -> CipherView?

    /// Delete a cipher from the user's vault.
    ///
    /// - Parameter id: The cipher id that to be deleted.
    ///
    func deleteCipher(_ id: String) async throws

    /// Validates the user's active account has access to premium features.
    ///
    /// - Returns: Whether the active account has premium.
    ///
    func doesActiveAccountHavePremium() async -> Bool

    /// Download and decrypt an attachment and save the file to local storage on the device.
    ///
    /// - Parameters:
    ///   - attachment: The attachment to download.
    ///   - cipher: The cipher the attachment belongs to.
    ///
    /// - Returns: The url of the temporary location of downloaded and decrypted data on the user's device.
    ///
    func downloadAttachment(
        _ attachment: AttachmentView,
        cipher: CipherView
    ) async throws -> URL?

    /// Attempt to fetch a cipher with the given id.
    ///
    /// - Parameter id: The id of the cipher to find.
    /// - Returns: The cipher if it was found and `nil` if not.
    ///
    func fetchCipher(withId id: String) async throws -> CipherView?

    /// Fetches the ownership options that the user can select from for a cipher.
    ///
    /// - Parameter includePersonal: Whether to include the user's personal vault in the list.
    /// - Returns: The list of ownership options for a cipher.
    ///
    func fetchCipherOwnershipOptions(includePersonal: Bool) async throws -> [CipherOwner]

    /// Fetches the collections that are available to the user.
    ///
    /// - Parameter includeReadOnly: Whether to include read-only collections.
    /// - Returns: The collections that are available to the user.
    ///
    func fetchCollections(includeReadOnly: Bool) async throws -> [CollectionView]

    /// Fetches the folder with the specified id.
    /// - Parameter id: The id of the folder to fetch.
    /// - Returns: The folder with such id or `nil` if not found.
    func fetchFolder(withId id: String) async throws -> FolderView?

    /// Fetches the folders that are available to the user.
    ///
    /// - Returns: The folders that are available to the user.
    ///
    func fetchFolders() async throws -> [FolderView]

    /// Fetches an organization with the specified id.
    /// - Parameter id: The id of the organization to fetch.
    /// - Returns: The organization with such id or `nil` if not found.
    func fetchOrganization(withId id: String) async throws -> Organization?

    /// Gets a list of item types for the current user can create.
    ///
    func getItemTypesUserCanCreate() async -> [CipherType]

    /// Get the value of the disable auto-copy TOTP setting for the current user.
    ///
    func getDisableAutoTotpCopy() async throws -> Bool

    /// Gets the TOTP of a cipher if it's allowed to be copied.
    /// - Parameter cipher: The cipher that has the TOTP.
    /// - Returns: The TOTP if the user/org has the necessary permissions for it to be copied.
    func getTOTPKeyIfAllowedToCopy(cipher: CipherView) async throws -> String?

    /// Returns whether the user's vault is empty.
    ///
    /// - Returns: Whether the user's vault is empty.
    ///
    func isVaultEmpty() async throws -> Bool

    /// Regenerates the TOTP code for a given key.
    ///
    /// - Parameter key: The key for a TOTP code.
    /// - Returns: An updated LoginTOTPState.
    ///
    func refreshTOTPCode(for key: TOTPKeyModel) async throws -> LoginTOTPState

    /// Regenerates the TOTP codes for a list of Vault Items.
    ///
    /// - Parameter items: The list of items that need updated TOTP codes.
    /// - Returns: An updated list of items with new TOTP codes.
    ///
    func refreshTOTPCodes(for items: [VaultListItem]) async throws -> [VaultListItem]

    /// Returns whether master password reprompt is required for a cipher.
    ///
    /// - Parameter id: The ID of the cipher to check if reprompt is required.
    /// - Returns: Whether master password reprompt is required for a cipher.
    ///
    func repromptRequiredForCipher(id: String) async throws -> Bool

    /// Restores a cipher from the trash.
    ///
    /// - Parameter cipher: The cipher that the user is restoring.
    ///
    func restoreCipher(_ cipher: CipherView) async throws

    /// Save an attachment to a cipher.
    ///
    /// - Parameters:
    ///   - cipherView: The cipher to add the attachment to.
    ///   - fileData: The attachment's data.
    ///   - fileName: The attachment's name.
    ///
    /// - Returns: The updated cipher with the new attachment added.
    ///
    func saveAttachment(cipherView: CipherView, fileData: Data, fileName: String) async throws -> CipherView

    /// Shares a cipher with an organization.
    ///
    /// - Parameters:
    ///   - cipher: The cipher to share.
    ///   - newOrganizationId: The ID of the organization that the cipher is moving to.
    ///   - newCollectionIds: The IDs of the collections to include the cipher in.
    ///
    func shareCipher(_ cipher: CipherView, newOrganizationId: String, newCollectionIds: [String]) async throws

    /// Soft delete a cipher from the user's vault.
    ///
    /// - Parameter cipher: The cipher that the user is soft deleting.
    ///
    func softDeleteCipher(_ cipher: CipherView) async throws

    /// Updates a cipher in the user's vault.
    ///
    /// - Parameter cipher: The cipher that the user is updating.
    ///
    func updateCipher(_ cipherView: CipherView) async throws

    /// Updates the list of collections for a cipher in the user's vault.
    ///
    /// - Parameter cipher: The cipher that the user is updating.
    ///
    func updateCipherCollections(_ cipher: CipherView) async throws

    // MARK: Publishers

    /// A publisher for the details of a cipher in the vault.
    ///
    /// - Parameter id: The cipher identifier to be notified when the cipher is updated.
    /// - Returns: A publisher for the details of a cipher which will be notified as the details of
    ///     the cipher change.
    ///
    func cipherDetailsPublisher(
        id: String
    ) async throws -> AsyncThrowingPublisher<AnyPublisher<CipherView?, Error>>

    /// A publisher for the list of a user's ciphers.
    ///
    /// - Returns: A publisher for the list of a user's ciphers.
    ///
    func cipherPublisher() async throws -> AsyncThrowingPublisher<AnyPublisher<[CipherListView], Error>>

    /// A publisher for the list of a user's ciphers that can be used for autofill matching a URI.
    ///
    /// - Parameters:
    ///   - availableFido2CredentialsPublisher: The publisher for available Fido2 credentials for Fido2 autofill list.
    ///   - mode: The mode in which the autofill list is presented.
    ///   - group: The vault list group to filter.
    ///   - rpID: The relying party identifier of the Fido2 request.
    ///   - uri: The URI used to filter ciphers that have a matching URI
    ///
    /// - Returns: The list of a user's ciphers that can be used for autofill.
    func ciphersAutofillPublisher(
        availableFido2CredentialsPublisher: AnyPublisher<[BitwardenSdk.CipherView]?, Error>,
        mode: AutofillListMode,
        group: VaultListGroup?,
        rpID: String?,
        uri: String?
    ) async throws -> AsyncThrowingPublisher<AnyPublisher<[VaultListSection], Error>>

    /// Determine if a full sync is necessary.
    ///
    /// - Returns: Whether a sync should be performed.
    ///
    func needsSync() async throws -> Bool

    /// A publisher for the list of organizations the user is a member of.
    ///
    /// - Returns: A publisher for the list of organizations the user is a member of.
    ///
    func organizationsPublisher() async throws -> AsyncThrowingPublisher<AnyPublisher<[Organization], Error>>

    /// A publisher for searching a user's cipher objects for autofill. This only includes login ciphers.
    ///
    /// - Parameters:
    ///   - availableFido2CredentialsPublisher: The publisher for available Fido2 credentials for Fido2 autofill list.
    ///   - mode: The mode in which the autofill list is presented.
    ///   - filter: The vault filter to apply to the cipher list.
    ///   - rpID: The relying party identifier of the Fido2 request
    ///   - searchText: The search text to filter the cipher list.
    ///
    /// - Returns: A publisher for searching the user's ciphers for autofill.
    func searchCipherAutofillPublisher( // swiftlint:disable:this function_parameter_count
        availableFido2CredentialsPublisher: AnyPublisher<[BitwardenSdk.CipherView]?, Error>,
        mode: AutofillListMode,
        filter: VaultListFilter,
        group: VaultListGroup?,
        rpID: String?,
        searchText: String
    ) async throws -> AsyncThrowingPublisher<AnyPublisher<[VaultListSection], Error>>

    /// A publisher for searching a user's cipher objects based on the specified search text and filter type.
    ///
    /// - Parameters:
    ///     - searchText:  The search text to filter the cipher list.
    ///     - group: The group to search. Searches all groups if nil.
    ///     - filter: The vault filter to apply to the cipher list.
    /// - Returns: A publisher searching for the user's ciphers.
    ///
    func searchVaultListPublisher(
        searchText: String,
        group: VaultListGroup?,
        filter: VaultListFilter
    ) async throws -> AsyncThrowingPublisher<AnyPublisher<[VaultListItem], Error>>

    /// A publisher for the vault list which returns a list of sections and items that are
    /// displayed in the vault.
    ///
    /// - Parameter filter: A filter to apply to the vault items.
    /// - Returns: A publisher for the sections of the vault list which will be notified as the
    ///     data changes.
    ///
    func vaultListPublisher(
        filter: VaultListFilter
    ) async throws -> AsyncThrowingPublisher<AnyPublisher<[VaultListSection], Error>>
}

extension VaultRepository {
    /// Fetches a complete `CipherView` from the `CipherListView`.
    /// - Parameter cipherListView: The `CipherListView` to use to fetch the `CipherView`.
    /// - Returns: The `CipherView` corresponding to the `cipherListView` passed as parameter.
    func fetchCipher(from cipherListView: CipherListView) async throws -> CipherView {
        guard let cipherId = cipherListView.id,
              let cipherView = try await fetchCipher(withId: cipherId) else {
            throw BitwardenError.dataError("Cipher not found from CipherListView.")
        }
        return cipherView
    }

    /// A publisher for searching a user's cipher objects based on the specified search text and filter type.
    ///
    /// - Parameters:
    ///     - searchText:  The search text to filter the cipher list.
    ///     - filter: The vault filter type to apply to the cipher list.
    /// - Returns: A publisher searching for the user's ciphers.
    ///
    func searchVaultListPublisher(
        searchText: String,
        filter: VaultListFilter
    ) async throws -> AsyncThrowingPublisher<AnyPublisher<[VaultListItem], Error>> {
        try await searchVaultListPublisher(
            searchText: searchText,
            group: nil,
            filter: filter
        )
    }
}

/// A default implementation of a `VaultRepository`.
///
class DefaultVaultRepository { // swiftlint:disable:this type_body_length
    // MARK: Properties

    /// The service used to manage syncing and updates to the user's ciphers.
    let cipherService: CipherService

    /// The service that handles common client functionality such as encryption and decryption.
    let clientService: ClientService

    /// The service to get server-specified configuration.
    private let configService: ConfigService

    /// The service for managing the collections for the user.
    let collectionService: CollectionService

    /// The service used by the application to manage the environment settings.
    private let environmentService: EnvironmentService

    /// The service used by the application to report non-fatal errors.
    private let errorReporter: ErrorReporter

    /// The service used to manage syncing and updates to the user's folders.
    let folderService: FolderService

    /// The service used to manage syncing and updates to the user's organizations.
    private let organizationService: OrganizationService

    /// The service for managing the polices for the user.
    private let policyService: PolicyService

    /// The service used by the application to manage user settings.
    let settingsService: SettingsService

    /// The service used by the application to manage account state.
    private let stateService: StateService

    /// The service used to handle syncing vault data with the API.
    private let syncService: SyncService

    /// The service used to get the present time.
    private let timeProvider: TimeProvider

    /// The service used by the application to manage vault access.
    private let vaultTimeoutService: VaultTimeoutService

    // MARK: Initialization

    /// Initialize a `DefaultVaultRepository`.
    ///
    /// - Parameters:
    ///   - cipherService: The service used to manage syncing and updates to the user's ciphers.
    ///   - clientService: The service that handles common client functionality such as encryption and decryption.
    ///   - collectionService: The service for managing the collections for the user.
    ///   - configService: The service to get server-specified configuration.
    ///   - environmentService: The service used by the application to manage the environment settings.
    ///   - errorReporter: The service used by the application to report non-fatal errors.
    ///   - folderService: The service used to manage syncing and updates to the user's folders.
    ///   - organizationService: The service used to manage syncing and updates to the user's organizations.
    ///   - policyService: The service for managing the polices for the user.
    ///   - settingsService: The service used by the application to manage user settings.
    ///   - stateService: The service used by the application to manage account state.
    ///   - syncService: The service used to handle syncing vault data with the API.
    ///   - timeProvider: The service used to get the present time.
    ///   - vaultTimeoutService: The service used by the application to manage vault access.
    ///
    init(
        cipherService: CipherService,
        clientService: ClientService,
        collectionService: CollectionService,
        configService: ConfigService,
        environmentService: EnvironmentService,
        errorReporter: ErrorReporter,
        folderService: FolderService,
        organizationService: OrganizationService,
        policyService: PolicyService,
        settingsService: SettingsService,
        stateService: StateService,
        syncService: SyncService,
        timeProvider: TimeProvider,
        vaultTimeoutService: VaultTimeoutService
    ) {
        self.cipherService = cipherService
        self.clientService = clientService
        self.collectionService = collectionService
        self.configService = configService
        self.environmentService = environmentService
        self.errorReporter = errorReporter
        self.folderService = folderService
        self.organizationService = organizationService
        self.policyService = policyService
        self.settingsService = settingsService
        self.stateService = stateService
        self.syncService = syncService
        self.timeProvider = timeProvider
        self.vaultTimeoutService = vaultTimeoutService
    }

    // MARK: Private

    /// Encrypts the cipher. If the cipher was migrated by the SDK (e.g. added a cipher key), the
    /// cipher will be updated locally and on the server.
    ///
    /// - Parameter cipherView: The cipher to encrypt.
    /// - Returns: The encrypted cipher.
    ///
    private func encryptAndUpdateCipher(_ cipherView: CipherView) async throws -> Cipher {
        let cipherEncryptionContext = try await clientService.vault().ciphers().encrypt(cipherView: cipherView)

        let didAddCipherKey = cipherView.key == nil && cipherEncryptionContext.cipher.key != nil
        if didAddCipherKey {
            try await cipherService.updateCipherWithServer(
                cipherEncryptionContext.cipher,
                encryptedFor: cipherEncryptionContext.encryptedFor
            )
        }

        return cipherEncryptionContext.cipher
    }

    /// Downloads, re-encrypts, and re-uploads an attachment without an attachment key so that it
    /// can be shared to an organization.
    ///
    /// - Parameters:
    ///   - attachment: The attachment that will be shared with the organization.
    ///   - cipher: The cipher containing the attachment.
    /// - Returns: The updated attachment with an attachment key that can be moved into the organization.
    ///
    private func fixCipherAttachment(
        _ attachment: AttachmentView,
        cipher: CipherView
    ) async throws -> CipherView {
        guard let downloadUrl = try await downloadAttachment(
            attachment,
            cipher: cipher
        ) else {
            throw BitwardenError.dataError("Unable to download attachment")
        }

        guard let cipherId = cipher.id else { throw CipherAPIServiceError.updateMissingId }
        guard let fileName = attachment.fileName else { throw BitwardenError.dataError("Missing filename") }

        let attachmentData = try Data(contentsOf: downloadUrl)
        var updatedCipher = try await saveAttachment(cipherView: cipher, fileData: attachmentData, fileName: fileName)
        try FileManager.default.removeItem(at: downloadUrl)

        if let attachmentId = attachment.id,
           let cipher = try await deleteAttachment(withId: attachmentId, cipherId: cipherId) {
            updatedCipher = cipher
        }

        return updatedCipher
    }

    /// Returns a list of `VaultListItem`s for the folders within a nested tree. By default, this
    /// will return the list items for the folders at the root of the tree. Specifying a
    /// `nestedFolderId` will return the list items for the children of the folder with the
    /// specified ID.
    ///
    /// - Parameters:
    ///   - activeCiphers: The list of active (non-deleted) ciphers, used to determine the count of
    ///     ciphers within a folder.
    ///   - folderTree: The nested tree of folders.
    ///   - nestedFolderId: An optional folder ID of a nested folder to create the list items from
    ///     the children of that folder. Defaults to `nil` which will return the list items for the
    ///     folders at the root of the tree.
    /// - Returns: A list of `VaultListItem`s for the folders within a nested tree.
    ///
    private func folderVaultListItems(
        activeCiphers: [CipherListView],
        folderTree: Tree<FolderView>,
        nestedFolderId: String? = nil
    ) -> [VaultListItem] {
        let folders: [TreeNode<FolderView>]? = if let nestedFolderId {
            folderTree.getTreeNodeObject(with: nestedFolderId)?.children
        } else {
            folderTree.rootNodes
        }

        guard let folders else { return [] }

        return folders.compactMap { folderNode in
            guard let folderId = folderNode.node.id else {
                self.errorReporter.log(
                    error: BitwardenError.dataError("Received a folder from the API with a missing ID.")
                )
                return nil
            }
            let cipherCount = activeCiphers.lazy.filter { $0.folderId == folderId }.count
            return VaultListItem(
                id: folderId,
                itemType: .group(.folder(id: folderId, name: folderNode.name), cipherCount)
            )
        }
    }

    /// A publisher for searching a user's ciphers based on the specified search text and filter type.
    ///
    /// - Parameters:
    ///   - searchText: The search text to filter the cipher list.
    ///   - filter: The vault filter to apply to the cipher list.
    ///   - cipherFilter: An optional additional filter to apply to the cipher list.
    /// - Returns: A publisher searching for the user's ciphers.
    ///
    private func searchPublisher(
        searchText: String,
        filter: VaultListFilter,
        isActive: Bool,
        cipherFilter: ((CipherListView) -> Bool)? = nil
    ) async throws -> AnyPublisher<[CipherListView], Error> {
        let query = searchText.trimmingCharacters(in: .whitespacesAndNewlines)
            .lowercased()
            .folding(options: .diacriticInsensitive, locale: .current)

        let isMatchingCipher: (CipherListView) -> Bool = isActive
            ? { $0.deletedDate == nil }
            : { $0.deletedDate != nil }
        let restrictItemTypesOrgIds = await getRestrictItemTypesOrgIds()

        return try await cipherService.ciphersPublisher().asyncTryMap { ciphers -> [CipherListView] in
            // Convert the Ciphers to CipherViews and filter appropriately.
            let matchingCiphers = try await self.clientService.vault().ciphers().decryptList(ciphers: ciphers)
                .filter { cipher in
                    filter.filterType.cipherFilter(cipher) &&
                        isMatchingCipher(cipher) &&
                        (cipherFilter?(cipher) ?? true) &&
                        self.filterBasedOnRestrictItemTypesPolicy(cipher: cipher, restrictItemTypesOrgIds)
                }

            var matchedCiphers: [CipherListView] = []
            var lowPriorityMatchedCiphers: [CipherListView] = []

            // Search the ciphers.
            matchingCiphers.forEach { cipher in
                if cipher.name.lowercased()
                    .folding(options: .diacriticInsensitive, locale: nil).contains(query) {
                    matchedCiphers.append(cipher)
                } else if query.count >= 8, cipher.id?.starts(with: query) == true {
                    lowPriorityMatchedCiphers.append(cipher)
                } else if cipher.subtitle.lowercased()
                    .folding(options: .diacriticInsensitive, locale: nil).contains(query) == true {
                    lowPriorityMatchedCiphers.append(cipher)
                } else if cipher.type.loginListView?.uris?
                    .contains(where: { $0.uri?.contains(query) == true }) == true {
                    lowPriorityMatchedCiphers.append(cipher)
                }
            }

            // Return the result.
            return matchedCiphers.sorted { $0.name.localizedStandardCompare($1.name) == .orderedAscending } +
                lowPriorityMatchedCiphers
        }.eraseToAnyPublisher()
    }

    /// Returns a list of TOTP type items from a SyncResponseModel.
    ///
    /// - Parameters:
    ///   - ciphers: The ciphers containing the list of TOTP keys.
    ///   - filter: The filter applied to the response.
    /// - Returns: A list of totpKey type items in the vault list.
    ///
    private func totpListItems(
        from ciphers: [CipherListView],
        filter: VaultFilterType?
    ) async throws -> [VaultListItem] {
        let hasPremiumFeaturesAccess = await doesActiveAccountHavePremium()
        let userHasMasterPassword = await (try? stateService.getUserHasMasterPassword()) ?? false

        // Filter and sort the list.
        let activeCiphers = ciphers
            .filter(filter?.cipherFilter(_:) ?? { _ in true })
            .filter { cipher in
                cipher.deletedDate == nil
                    && cipher.type.loginListView?.totp != nil
                    && (hasPremiumFeaturesAccess || cipher.organizationUseTotp)
            }
            .sorted { $0.name.localizedStandardCompare($1.name) == .orderedAscending }

        // Convert the CipherViews into VaultListItem.
        let totpItems: [VaultListItem] = try await activeCiphers
            .asyncMap { try await totpItem(for: $0, userHasMasterPassword: userHasMasterPassword) }
            .compactMap { $0 }

        return totpItems
    }

    /// A transform to convert a `CipherListView` into a TOTP `VaultListItem`.
    ///
    /// - Parameters:
    ///   - cipherListView: The cipher view that may have a TOTP key.
    ///   - userHasMasterPassword: Whether the user has a master password.
    /// - Returns: A `VaultListItem` if the cipher supports TOTP.
    ///
    private func totpItem(
        for cipherListView: CipherListView,
        userHasMasterPassword: Bool
    ) async throws -> VaultListItem? {
        guard let id = cipherListView.id,
              cipherListView.type.loginListView?.totp != nil else {
            return nil
        }
        guard let code = try? await clientService.vault().generateTOTPCode(
            for: cipherListView,
            date: timeProvider.presentTime
        ) else {
            errorReporter.log(
                error: TOTPServiceError
                    .unableToGenerateCode("Unable to create TOTP code for cipher id \(id)")
            )
            return nil
        }

        let listModel = VaultListTOTP(
            id: id,
            cipherListView: cipherListView,
            requiresMasterPassword: cipherListView.reprompt == .password && userHasMasterPassword,
            totpCode: code
        )
        return VaultListItem(
            id: id,
            itemType: .totp(
                name: cipherListView.name,
                totpModel: listModel
            )
        )
    }

    /// Returns a `VaultListSection` for the collection section, if one exists.
    ///
    /// - Parameters:
    ///   - activeCiphers: The list of active (non-deleted) ciphers, used to determine the count of
    ///     ciphers within a collection.
    ///   - collections: The list of all collections.
    ///   - filter: A filter to apply to the vault items.
    ///   - nestedCollectionId: An optional collection ID of a nested collection to create the list
    ///     items from the children of that collection. Defaults to `nil` which will return the list
    ///     of collections at the root of the tree.
    /// - Returns: A `VaultListSection` for the collection section, if one exists.
    ///
    private func vaultListCollectionSection(
        activeCiphers: [CipherListView],
        collections: [Collection],
        filter: VaultFilterType,
        nestedCollectionId: String? = nil
    ) async throws -> VaultListSection? {
        let decryptedCollections = try await clientService.vault().collections()
            .decryptList(collections: collections)
            .filter(filter.collectionFilter)
            .sorted { $0.name.localizedStandardCompare($1.name) == .orderedAscending }
        let collectionTree = decryptedCollections.asNestedNodes()

        let nestedCollections = if let nestedCollectionId {
            collectionTree.getTreeNodeObject(with: nestedCollectionId)?.children
        } else {
            collectionTree.rootNodes
        }

        guard let nestedCollections else { return nil }

        let collectionItems: [VaultListItem] = nestedCollections.compactMap { collectionNode in
            let collection = collectionNode.node
            guard let collectionId = collection.id else {
                self.errorReporter.log(
                    error: BitwardenError.dataError("Received a collection from the API with a missing ID.")
                )
                return nil
            }
            let collectionCount = activeCiphers.lazy.filter { $0.collectionIds.contains(collectionId) }.count
            return VaultListItem(
                id: collectionId,
                itemType: .group(
                    .collection(id: collectionId, name: collectionNode.name, organizationId: collection.organizationId),
                    collectionCount
                )
            )
        }

        return VaultListSection(id: "Collections", items: collectionItems, name: Localizations.collections)
    }

    /// Returns a `VaultListSection` for the folder section, if one exists.
    ///
    /// - Parameters:
    ///   - activeCiphers: The list of active (non-deleted) ciphers, used to determine the count of
    ///     ciphers within a folder.
    ///   - group: The group of items to get.
    ///   - filter: A filter to apply to the vault items.
    ///   - folders: The list of all folders. This is used to show any nested folders within a
    ///     folder group.
    /// - Returns: A `VaultListSection` for the folder section, if one exists.
    ///
    private func vaultListFolderSection(
        activeCiphers: [CipherListView],
        group: VaultListGroup,
        filter: VaultFilterType,
        folders: [Folder]
    ) async throws -> VaultListSection? {
        guard let folderId = group.folderId else { return nil }

        let folders = try await clientService.vault().folders()
            .decryptList(folders: folders)
            .filter { filter.folderFilter($0, ciphers: activeCiphers) }
            .sorted { $0.name.localizedStandardCompare($1.name) == .orderedAscending }

        let folderItems = folderVaultListItems(
            activeCiphers: activeCiphers,
            folderTree: folders.asNestedNodes(),
            nestedFolderId: folderId
        )

        return VaultListSection(
            id: "Folders",
            items: folderItems,
            name: Localizations.folder
        )
    }

    /// Returns a `VaultListSection` for the vault items section.
    ///
    /// - Parameters:
    ///   - activeCiphers: The list of active (non-deleted) ciphers.
    ///   - deletedCiphers: The list of deleted ciphers.
    ///   - group: The group of items to get.
    ///   - filter: A filter to apply to the vault items.
    /// - Returns: A `VaultListSection` for the vault items section.
    ///
    private func vaultListItemsSection(
        activeCiphers: [CipherListView],
        deletedCiphers: [CipherListView],
        group: VaultListGroup,
        filter: VaultFilterType
    ) async throws -> VaultListSection {
        let items: [VaultListItem]
        switch group {
        case .card:
            items = activeCiphers.filter(\.type.isCard).compactMap(VaultListItem.init)
        case let .collection(id, _, _):
            items = activeCiphers.filter { $0.collectionIds.contains(id) }.compactMap(VaultListItem.init)
        case let .folder(id, _):
            items = activeCiphers.filter { $0.folderId == id }.compactMap(VaultListItem.init)
        case .identity:
            items = activeCiphers.filter { $0.type == .identity }.compactMap(VaultListItem.init)
        case .login:
            items = activeCiphers.filter(\.type.isLogin).compactMap(VaultListItem.init)
        case .noFolder:
            items = activeCiphers.filter { $0.folderId == nil }.compactMap(VaultListItem.init)
        case .secureNote:
            items = activeCiphers.filter { $0.type == .secureNote }.compactMap(VaultListItem.init)
        case .sshKey:
            items = activeCiphers.filter { $0.type == .sshKey }.compactMap(VaultListItem.init)
        case .totp:
            items = try await totpListItems(from: activeCiphers, filter: filter)
        case .trash:
            items = deletedCiphers.compactMap(VaultListItem.init)
        }

        return VaultListSection(id: "Items", items: items, name: Localizations.items)
    }

    /// Returns a list of sections containing the items that are grouped together in the vault list
    /// from a list of encrypted ciphers.
    ///
    /// - Parameters:
    ///   - group: The group of items to get.
    ///   - filter: A filter to apply to the vault items.
    ///   - ciphers: The ciphers to build the list of items.
    ///   - folders: The list of all folders. This is used to show any nested folders within a
    ///     folder group.
    /// - Returns: A list of items for the group in the vault list.
    ///
    private func vaultListItems(
        group: VaultListGroup,
        filter: VaultListFilter,
        ciphers: [Cipher],
        collections: [Collection],
        folders: [Folder] = []
    ) async throws -> [VaultListSection] {
<<<<<<< HEAD
//        try await MemorySamplingHelper.measureMemoryUsage(sampleInterval: 0.2) { [weak self] in
//            guard let self else {
//                return []
//            }
=======
        let restrictItemTypesOrgIds = await getRestrictItemTypesOrgIds()
>>>>>>> 2d0d4633
        let ciphers = try await clientService.vault().ciphers().decryptList(ciphers: ciphers)
            .filter { cipher in
                filter.filterType.cipherFilter(cipher) &&
                    filterBasedOnRestrictItemTypesPolicy(cipher: cipher, restrictItemTypesOrgIds)
            }
            .sorted { $0.name.localizedStandardCompare($1.name) == .orderedAscending }

        let activeCiphers = ciphers.filter { $0.deletedDate == nil }
        let deletedCiphers = ciphers.filter { $0.deletedDate != nil }

        let folderSection = try await vaultListFolderSection(
            activeCiphers: activeCiphers,
            group: group,
            filter: filter.filterType,
            folders: folders
        )

        let collectionSection: VaultListSection? = if let collectionId = group.collectionId {
            try await vaultListCollectionSection(
                activeCiphers: activeCiphers,
                collections: collections,
                filter: filter.filterType,
                nestedCollectionId: collectionId
            )
        } else {
            nil
        }

        let itemsSection = try await vaultListItemsSection(
            activeCiphers: activeCiphers,
            deletedCiphers: deletedCiphers,
            group: group,
            filter: filter.filterType
        )

        return [
            folderSection,
            collectionSection,
            itemsSection,
        ]
        .compactMap { $0 }
        .filter { !$0.items.isEmpty }

//        }
    }

    /// Filters ciphers based on the organization's restrictItemTypes policy.
    ///
    /// - Parameters:
    ///  - cipher: The cipher to check against the policy.
    ///  - restrictItemTypesOrgIds: The list of organization IDs that are restricted by the policy.
    ///  - Returns: `true` if the cipher is allowed by the policy, `false` otherwise.
    ///
    func filterBasedOnRestrictItemTypesPolicy(cipher: CipherListView, _ restrictItemTypesOrgIds: [String]) -> Bool {
        guard !restrictItemTypesOrgIds.isEmpty, cipher.type.isCard else { return true }
        guard let orgId = cipher.organizationId, !orgId.isEmpty else { return false }
        return !restrictItemTypesOrgIds.contains(orgId)
    }

    /// If `FeatureFlag.removeCardPolicy` feature flag is enabled, gets the organization IDs that have the
    /// `PolicyType.restrictItemTypes` policy active.
    ///
    /// - Returns: A list of organization IDs that have the restrictItemTypes policy enabled.
    private func getRestrictItemTypesOrgIds() async -> [String] {
        guard await configService.getFeatureFlag(.removeCardPolicy) else { return [] }
        return await policyService.getOrganizationIdsForRestricItemTypesPolicy()
    }

    /// Returns a list of the sections in the vault list from a sync response.
    ///
    /// - Parameters:
    ///   - ciphers: The encrypted ciphers in the user's vault.
    ///   - collections: The encrypted list of collections the user has access to.
    ///   - folders: The encrypted list of folders the user has.
    ///   - filter: A filter to apply to the vault items.
    /// - Returns: A list of the sections to display in the vault list.
    ///
    private func vaultListSections( // swiftlint:disable:this function_body_length
        from ciphers: [Cipher],
        collections: [Collection],
        folders: [Folder],
        filter: VaultListFilter
    ) async throws -> [VaultListSection] {
<<<<<<< HEAD
//        let director = DefaultVaultListDirectorStrategy(
//            builder: DefaultVaultListBuilder(),
//            clientService: clientService,
//            errorReporter: errorReporter,
//            stateService: stateService
//        )
        let log = OSLog(subsystem: "com.8bit.bitwarden", category: .pointsOfInterest)
        os_signpost(.begin, log: log, name: StaticString("VaultListSections 1"))
//
//        let ret = try await director.build(
//            from: ciphers,
//            collections: collections,
//            folders: folders,
//            filter: filter
//        )
//
//        os_signpost(.end, log: log, name: StaticString("VaultListSections 1"))
//
//        return ret

=======
        let restrictItemTypesOrgIds = await getRestrictItemTypesOrgIds()
>>>>>>> 2d0d4633
        let ciphers = try await clientService.vault().ciphers().decryptList(ciphers: ciphers)
            .filter { cipher in
                filter.filterType.cipherFilter(cipher) &&
                    filterBasedOnRestrictItemTypesPolicy(cipher: cipher, restrictItemTypesOrgIds)
            }
            .sorted { $0.name.localizedStandardCompare($1.name) == .orderedAscending }

        guard !ciphers.isEmpty else { return [] }

        let activeCiphers = ciphers.filter { cipher in
            cipher.deletedDate == nil
        }

        let folders = try await clientService.vault().folders()
            .decryptList(folders: folders)
            .filter { filter.filterType.folderFilter($0, ciphers: activeCiphers) }
            .sorted { $0.name.localizedStandardCompare($1.name) == .orderedAscending }

        var sections: [VaultListSection] = []

        let ciphersFavorites = activeCiphers.filter(\.favorite).compactMap(VaultListItem.init)
        let ciphersNoFolder = activeCiphers.filter { $0.folderId == nil }.compactMap(VaultListItem.init)

        if filter.addTOTPGroup {
            // Add TOTP items for premium accounts (or if organization uses TOTP without premium).
            let totpItemsCount = try await totpListItems(from: ciphers, filter: filter.filterType).count
            let totpItems = [totpItemsCount].filter { $0 > 0 }.map { count in
                VaultListItem(
                    id: "Types.VerificationCodes",
                    itemType: .group(.totp, count)
                )
            }
            sections.append(VaultListSection(id: "TOTP", items: totpItems, name: Localizations.totp))
        }

        let collectionSection = try await vaultListCollectionSection(
            activeCiphers: activeCiphers,
            collections: collections,
            filter: filter.filterType
        )

        var folderItems = folderVaultListItems(
            activeCiphers: activeCiphers,
            folderTree: folders.asNestedNodes()
        )

        // Add no folder to folders item if needed.
        let showNoFolderCipherGroup = (collectionSection?.items.isEmpty ?? false)
            && ciphersNoFolder.count < Constants.noFolderListSize
        if !showNoFolderCipherGroup {
            folderItems.append(
                VaultListItem(
                    id: "NoFolderFolderItem",
                    itemType: .group(.noFolder, ciphersNoFolder.count)
                )
            )
        }

        let typesCardCount = activeCiphers.lazy.filter(\.type.isCard).count
        let typesIdentityCount = activeCiphers.lazy.filter { $0.type == .identity }.count
        let typesLoginCount = activeCiphers.lazy.filter(\.type.isLogin).count
        let typesSecureNoteCount = activeCiphers.lazy.filter { $0.type == .secureNote }.count
        let typesSSHKeyCount = activeCiphers.lazy.filter { $0.type == .sshKey }.count

        var types = [VaultListItem(id: "Types.Logins", itemType: .group(.login, typesLoginCount))]

        // Only show the card section if there are cards or restrictItemTypes policy is not enabled.
        if typesCardCount != 0 || restrictItemTypesOrgIds.isEmpty {
            types.append(VaultListItem(id: "Types.Cards", itemType: .group(.card, typesCardCount)))
        }

        types.append(contentsOf: [
            VaultListItem(id: "Types.Identities", itemType: .group(.identity, typesIdentityCount)),
            VaultListItem(id: "Types.SecureNotes", itemType: .group(.secureNote, typesSecureNoteCount)),
            VaultListItem(id: "Types.SSHKeys", itemType: .group(.sshKey, typesSSHKeyCount)),
        ])

        sections.append(contentsOf: [
            VaultListSection(id: "Favorites", items: ciphersFavorites, name: Localizations.favorites),
            VaultListSection(id: "Types", items: types, name: Localizations.types),
            VaultListSection(id: "Folders", items: folderItems, name: Localizations.folders),
            VaultListSection(
                id: "NoFolder",
                items: showNoFolderCipherGroup ? ciphersNoFolder : [],
                name: Localizations.folderNone
            ),
        ])
        if let collectionSection {
            sections.append(collectionSection)
        }
        if filter.addTrashGroup {
            let ciphersTrashCount = ciphers.lazy.filter { $0.deletedDate != nil }.count
            let ciphersTrashItem = VaultListItem(id: "Trash", itemType: .group(.trash, ciphersTrashCount))
            sections.append(VaultListSection(id: "Trash", items: [ciphersTrashItem], name: Localizations.trash))
        }

        let ret = sections.filter { !$0.items.isEmpty }

        os_signpost(.end, log: log, name: StaticString("VaultListSections 1"))

        return ret
    }

    open func vaultListPublisher(
        filter: VaultListFilter
    ) async throws -> AsyncThrowingPublisher<AnyPublisher<[VaultListSection], Error>> {
        try await Publishers.CombineLatest3(
            cipherService.ciphersPublisher(),
            collectionService.collectionsPublisher(),
            folderService.foldersPublisher()
        )
        .asyncTryMap { ciphers, collections, folders in
            if let group = filter.group {
                return try await self.vaultListItems(
                    group: group,
                    filter: filter,
                    ciphers: ciphers,
                    collections: collections,
                    folders: folders
                )
            }
            return try await self.vaultListSections(
                from: ciphers,
                collections: collections,
                folders: folders,
                filter: filter
            )
        }
        .eraseToAnyPublisher()
        .values
    }
}

extension DefaultVaultRepository: VaultRepository {
    // MARK: API Methods

    @discardableResult
    func fetchSync(forceSync: Bool, filter: VaultFilterType) async throws -> [VaultListSection]? {
        let allowSyncOnRefresh = try await stateService.getAllowSyncOnRefresh()
        guard !forceSync || allowSyncOnRefresh else { return nil }
        try await syncService.fetchSync(forceSync: forceSync)
        let ciphers = try await cipherService.fetchAllCiphers()
        let collections = try await collectionService.fetchAllCollections(includeReadOnly: true)
        let folders = try await folderService.fetchAllFolders()

        return try await vaultListSections(
            from: ciphers,
            collections: collections,
            folders: folders,
            filter: VaultListFilter(filterType: filter)
        )
    }

    // MARK: Data Methods

    func addCipher(_ cipher: CipherView) async throws {
        let cipherEncryptionContext = try await clientService.vault().ciphers().encrypt(cipherView: cipher)
        try await cipherService.addCipherWithServer(
            cipherEncryptionContext.cipher,
            encryptedFor: cipherEncryptionContext.encryptedFor
        )
    }

    func canShowVaultFilter() async -> Bool {
        let disablePersonalOwnership = await policyService.policyAppliesToUser(.personalOwnership)
        let singleOrg = await policyService.policyAppliesToUser(.onlyOrg)
        return !(disablePersonalOwnership && singleOrg)
    }

    func clearTemporaryDownloads() {
        Task {
            do {
                let userId = try await stateService.getActiveAccountId()
                let url = try FileManager.default.attachmentsUrl(for: userId)
                if FileManager.default.fileExists(atPath: url.path) {
                    try FileManager.default.removeItem(at: url)
                }
            } catch {
                errorReporter.log(error: error)
            }
        }
    }

    func createAutofillListExcludedCredentialSection(from cipher: CipherView) async throws -> VaultListSection {
        let vaultListItem = try await createFido2VaultListItem(from: cipher)

        return VaultListSection(
            id: Localizations.aPasskeyAlreadyExistsForThisApplication,
            items: [vaultListItem].compactMap { $0 },
            name: Localizations.aPasskeyAlreadyExistsForThisApplication
        )
    }

    func fetchCipher(withId id: String) async throws -> CipherView? {
        guard let cipher = try await cipherService.fetchCipher(withId: id) else { return nil }
        return try? await clientService.vault().ciphers().decrypt(cipher: cipher)
    }

    func fetchCipherOwnershipOptions(includePersonal: Bool) async throws -> [CipherOwner] {
        let organizations = try await organizationService.fetchAllOrganizations()
        let organizationOwners: [CipherOwner] = organizations
            .filter { $0.enabled && $0.status == .confirmed }
            .map { organization in
                CipherOwner.organization(id: organization.id, name: organization.name)
            }

        if includePersonal {
            let email = try await stateService.getActiveAccount().profile.email
            let personalOwner = CipherOwner.personal(email: email)
            return [personalOwner] + organizationOwners
        } else {
            return organizationOwners
        }
    }

    func fetchCollections(includeReadOnly: Bool) async throws -> [CollectionView] {
        let collections = try await collectionService.fetchAllCollections(includeReadOnly: includeReadOnly)
        return try await clientService.vault().collections()
            .decryptList(collections: collections)
            .sorted { $0.name.localizedStandardCompare($1.name) == .orderedAscending }
    }

    func deleteCipher(_ id: String) async throws {
        try await cipherService.deleteCipherWithServer(id: id)
    }

    func fetchFolder(withId id: String) async throws -> FolderView? {
        guard let folder = try await folderService.fetchFolder(id: id) else {
            return nil
        }
        return try await clientService.vault().folders().decrypt(folder: folder)
    }

    func fetchFolders() async throws -> [FolderView] {
        let folders = try await folderService.fetchAllFolders()
        return try await clientService.vault().folders()
            .decryptList(folders: folders)
            .sorted { $0.name.localizedStandardCompare($1.name) == .orderedAscending }
    }

    func deleteAttachment(withId attachmentId: String, cipherId: String) async throws -> CipherView? {
        // Delete the attachment and then decrypt the resulting updated cipher.
        if let updatedCipher = try await cipherService.deleteAttachmentWithServer(
            attachmentId: attachmentId,
            cipherId: cipherId
        ) {
            return try await clientService.vault().ciphers().decrypt(cipher: updatedCipher)
        }
        // This would only return nil if the cipher somehow doesn't exist in the datastore anymore.
        return nil
    }

    func doesActiveAccountHavePremium() async -> Bool {
        await stateService.doesActiveAccountHavePremium()
    }

    func downloadAttachment(_ attachmentView: AttachmentView, cipher: CipherView) async throws -> URL? {
        let userId = try await stateService.getActiveAccountId()

        guard let attachmentId = attachmentView.id,
              let attachmentName = attachmentView.fileName,
              let cipherId = cipher.id
        else { throw BitwardenError.dataError("Missing data") }

        guard let encryptedCipher = try await cipherService.fetchCipher(withId: cipherId) else {
            throw BitwardenError.dataError("Unable to fetch cipher with ID \(cipherId)")
        }

        guard let downloadedUrl = try await cipherService.downloadAttachment(withId: attachmentId, cipherId: cipherId)
        else { return nil }

        // Create a temporary location to write the decrypted data to.
        let storageUrl = try FileManager.default.attachmentsUrl(for: userId)

        try FileManager.default.createDirectory(at: storageUrl, withIntermediateDirectories: true)
        let temporaryUrl = storageUrl.appendingPathComponent(attachmentName)

        // Decrypt the downloaded data and move it to the specified temporary location.
        try await clientService.vault().attachments().decryptFile(
            cipher: encryptedCipher,
            attachment: attachmentView,
            encryptedFilePath: downloadedUrl.path,
            decryptedFilePath: temporaryUrl.path
        )

        // Remove the encrypted file.
        try FileManager.default.removeItem(at: downloadedUrl)

        // Return the temporary location where the downloaded data is located.
        return temporaryUrl
    }

    func fetchOrganization(withId id: String) async throws -> Organization? {
        let organizations = try await organizationService.fetchAllOrganizations()
        return organizations.first(where: { $0.id == id })
    }

    func getItemTypesUserCanCreate() async -> [CipherType] {
        let itemTypes: [CipherType] = CipherType.canCreateCases.reversed()
        guard await configService.getFeatureFlag(.removeCardPolicy) else { return itemTypes }
        let restrictItemTypesOrgIds = await policyService.getOrganizationIdsForRestricItemTypesPolicy()
        if !restrictItemTypesOrgIds.isEmpty {
            return itemTypes.filter { $0 != .card }
        }

        return itemTypes
    }

    func getDisableAutoTotpCopy() async throws -> Bool {
        try await stateService.getDisableAutoTotpCopy()
    }

    func getTOTPKeyIfAllowedToCopy(cipher: CipherView) async throws -> String? {
        guard let totp = cipher.login?.totp else {
            return nil
        }

        guard try await getDisableAutoTotpCopy() == false else {
            return nil
        }

        let accountHavePremium = await doesActiveAccountHavePremium()
        if !cipher.organizationUseTotp, !accountHavePremium {
            return nil
        }

        return totp
    }

    func isVaultEmpty() async throws -> Bool {
        try await cipherService.cipherCount() == 0
    }

    func needsSync() async throws -> Bool {
        let userId = try await stateService.getActiveAccountId()
        return try await syncService.needsSync(for: userId, onlyCheckLocalData: true)
    }

    func refreshTOTPCode(for key: TOTPKeyModel) async throws -> LoginTOTPState {
        let codeState = try await clientService.vault().generateTOTPCode(
            for: key.rawAuthenticatorKey,
            date: timeProvider.presentTime
        )
        return LoginTOTPState(
            authKeyModel: key,
            codeModel: codeState
        )
    }

    func refreshTOTPCodes(for items: [VaultListItem]) async throws -> [VaultListItem] {
        await items.asyncMap { item in
            guard case let .totp(name, model) = item.itemType,
                  model.cipherListView.type.loginListView?.totp != nil,
                  let vault = try? await clientService.vault(),
                  let code = try? vault.generateTOTPCode(for: model.cipherListView, date: timeProvider.presentTime)
            else {
                errorReporter.log(error: TOTPServiceError
                    .unableToGenerateCode("Unable to refresh TOTP code for list view item: \(item.id)"))
                return item
            }
            var updatedModel = model
            updatedModel.totpCode = code
            return .init(
                id: item.id,
                itemType: .totp(name: name, totpModel: updatedModel)
            )
        }
        .sorted { $0.sortValue.localizedStandardCompare($1.sortValue) == .orderedAscending }
    }

    func repromptRequiredForCipher(id: String) async throws -> Bool {
        guard try await stateService.getUserHasMasterPassword() else { return false }
        let cipher = try await cipherService.fetchCipher(withId: id)
        return cipher?.reprompt == .password
    }

    func restoreCipher(_ cipher: BitwardenSdk.CipherView) async throws {
        guard let id = cipher.id else { throw CipherAPIServiceError.updateMissingId }
        let restoredCipher = cipher.update(deletedDate: nil)
        let encryptCipher = try await encryptAndUpdateCipher(restoredCipher)
        try await cipherService.restoreCipherWithServer(id: id, encryptCipher)
    }

    func saveAttachment(cipherView: CipherView, fileData: Data, fileName: String) async throws -> CipherView {
        // Put the file data size and file name into a blank attachment view.
        let attachmentView = AttachmentView(
            id: nil,
            url: nil,
            size: "\(fileData.count)",
            sizeName: nil,
            fileName: fileName,
            key: nil
        )

        // Encrypt the attachment.
        let cipher = try await encryptAndUpdateCipher(cipherView)
        let attachment = try await clientService.vault().attachments().encryptBuffer(
            cipher: cipher,
            attachment: attachmentView,
            buffer: fileData
        )

        // Save the attachment to the cipher and return the updated cipher.
        let updatedCipher = try await cipherService.saveAttachmentWithServer(
            cipher: cipher,
            attachment: attachment
        )
        return try await clientService.vault().ciphers().decrypt(cipher: updatedCipher)
    }

    func shareCipher(_ cipherView: CipherView, newOrganizationId: String, newCollectionIds: [String]) async throws {
        // Ensure the cipher has a cipher key.
        let encryptedCipher = try await encryptAndUpdateCipher(cipherView)
        var cipherView = try await clientService.vault().ciphers().decrypt(cipher: encryptedCipher)

        if let attachments = cipherView.attachments {
            for attachment in attachments where attachment.key == nil {
                // When moving a cipher to an organization, any attachments without an encryption
                // key need to be re-encrypted with an attachment key.
                cipherView = try await fixCipherAttachment(
                    attachment,
                    cipher: cipherView
                )
            }
        }

        let organizationCipher = try await clientService.vault().ciphers()
            .moveToOrganization(
                cipher: cipherView,
                organizationId: newOrganizationId
            )
            .update(collectionIds: newCollectionIds) // The SDK updates the cipher's organization ID.

        let organizationCipherEncryptionContext = try await clientService.vault().ciphers()
            .encrypt(cipherView: organizationCipher)
        try await cipherService.shareCipherWithServer(
            organizationCipherEncryptionContext.cipher,
            encryptedFor: organizationCipherEncryptionContext.encryptedFor
        )
    }

    func softDeleteCipher(_ cipher: CipherView) async throws {
        guard let id = cipher.id else { throw CipherAPIServiceError.updateMissingId }
        let softDeletedCipher = cipher.update(deletedDate: timeProvider.presentTime)
        let encryptedCipher = try await encryptAndUpdateCipher(softDeletedCipher)
        try await cipherService.softDeleteCipherWithServer(id: id, encryptedCipher)
    }

    func updateCipher(_ cipherView: CipherView) async throws {
        let cipherEncryptionContext = try await clientService.vault().ciphers().encrypt(cipherView: cipherView)
        try await cipherService.updateCipherWithServer(
            cipherEncryptionContext.cipher,
            encryptedFor: cipherEncryptionContext.encryptedFor
        )
    }

    func updateCipherCollections(_ cipherView: CipherView) async throws {
        let cipher = try await encryptAndUpdateCipher(cipherView)
        try await cipherService.updateCipherCollectionsWithServer(cipher)
    }

    // MARK: Publishers

    func cipherPublisher() async throws -> AsyncThrowingPublisher<AnyPublisher<[CipherListView], Error>> {
        try await cipherService.ciphersPublisher()
            .asyncTryMap { ciphers in
                try await self.clientService.vault().ciphers().decryptList(ciphers: ciphers)
                    .sorted { $0.name.localizedStandardCompare($1.name) == .orderedAscending }
            }
            .eraseToAnyPublisher()
            .values
    }

    func cipherDetailsPublisher(id: String) async throws -> AsyncThrowingPublisher<AnyPublisher<CipherView?, Error>> {
        try await cipherService.ciphersPublisher()
            .asyncTryMap { ciphers -> CipherView? in
                guard let cipher = ciphers.first(where: { $0.id == id }) else { return nil }
                return try await self.clientService.vault().ciphers().decrypt(cipher: cipher)
            }
            .eraseToAnyPublisher()
            .values
    }

    func ciphersAutofillPublisher(
        availableFido2CredentialsPublisher: AnyPublisher<[BitwardenSdk.CipherView]?, Error>,
        mode: AutofillListMode,
        group: VaultListGroup? = nil,
        rpID: String?,
        uri: String?
    ) async throws -> AsyncThrowingPublisher<AnyPublisher<[VaultListSection], Error>> {
        return switch mode {
        case .all:
            try await vaultListPublisher(
                filter: VaultListFilter(
                    addTOTPGroup: false,
                    addTrashGroup: false,
                    filterType: .allVaults,
                    group: group
                )
            )
        case .totp:
            try await totpCiphersAutofillPublisher()
        default:
            try await Publishers.CombineLatest(
                cipherService.ciphersPublisher(),
                availableFido2CredentialsPublisher
            )
            .asyncTryMap { ciphers, availableFido2Credentials in
                let decryptedCiphers = try await self.clientService.vault().ciphers().decryptList(ciphers: ciphers)
                let matchingCiphers = await CipherMatchingHelper(
                    settingsService: self.settingsService,
                    stateService: self.stateService
                )
                .ciphersMatching(uri: uri, ciphers: decryptedCiphers)

                return try await self.createAutofillListSections(
                    availableFido2Credentials: availableFido2Credentials,
                    from: matchingCiphers,
                    mode: mode,
                    rpID: rpID,
                    searchText: nil
                )
            }
            .eraseToAnyPublisher()
            .values
        }
    }

    func organizationsPublisher() async throws -> AsyncThrowingPublisher<AnyPublisher<[Organization], Error>> {
        try await organizationService.organizationsPublisher().eraseToAnyPublisher().values
    }

    func searchCipherAutofillPublisher(
        availableFido2CredentialsPublisher: AnyPublisher<[BitwardenSdk.CipherView]?, Error>,
        mode: AutofillListMode,
        filter: VaultListFilter,
        group: VaultListGroup? = nil,
        rpID: String?,
        searchText: String
    ) async throws -> AsyncThrowingPublisher<AnyPublisher<[VaultListSection], Error>> {
        try await Publishers.CombineLatest(
            searchPublisher(
                searchText: searchText,
                filter: filter,
                isActive: true
            ) { cipher in
                guard let group else {
                    return mode == .all || cipher.type.isLogin
                }
                return cipher.belongsToGroup(group)
            },
            availableFido2CredentialsPublisher
        )
        .asyncTryMap { ciphers, availableFido2Credentials in
            try await self.createAutofillListSections(
                availableFido2Credentials: availableFido2Credentials,
                from: ciphers,
                mode: mode,
                rpID: rpID,
                searchText: searchText
            )
        }
        .eraseToAnyPublisher()
        .values
    }

    func searchVaultListPublisher(
        searchText: String,
        group: VaultListGroup? = nil,
        filter: VaultListFilter
    ) async throws -> AsyncThrowingPublisher<AnyPublisher<[VaultListItem], Error>> {
        try await searchPublisher(
            searchText: searchText,
            filter: filter,
            isActive: group != .trash
        ) { cipher in
            guard let group else { return true }
            return cipher.belongsToGroup(group)
        }
        .asyncTryMap { ciphers in
            guard case .totp = group else {
                return ciphers.compactMap(VaultListItem.init)
            }
            return try await self.totpListItems(from: ciphers, filter: filter.filterType)
        }
        .eraseToAnyPublisher()
        .values
    }

    // MARK: Private

    /// Creates the vault list sections from given ciphers and search text.
    /// This is to centralize sections creation from loading and searching.
    ///
    /// - Parameters:
    ///   - availableFido2Credentials: The available Fido2 credentials for Fido2 autofill list.
    ///   - from: The ciphers to create the sections, either load or search results.
    ///   - mode: The mode in which the autofill list is presented.
    ///   - rpID: The relying party identifier of the Fido2 request.
    ///   - searchText: The current search text.
    /// - Returns: The sections for the autofill list.
    private func createAutofillListSections( // swiftlint:disable:this function_body_length
        availableFido2Credentials: [CipherView]?,
        from ciphers: [CipherListView],
        mode: AutofillListMode,
        rpID: String?,
        searchText: String?
    ) async throws -> [VaultListSection] {
        switch mode {
        case .all:
            guard !ciphers.isEmpty else {
                return []
            }
            return [
                VaultListSection(
                    id: "SearchResults",
                    items: ciphers.compactMap { .init(cipherListView: $0) },
                    name: ""
                ),
            ]
        case .combinedMultipleSections, .passwords:
            var sections = [VaultListSection]()
            if #available(iOSApplicationExtension 17.0, *),
               let fido2Section = try await loadAutofillFido2Section(
                   availableFido2Credentials: availableFido2Credentials,
                   mode: mode,
                   rpID: rpID,
                   searchText: searchText,
                   searchResults: searchText != nil ? ciphers : nil
               ) {
                sections.append(fido2Section)
            } else if ciphers.isEmpty {
                return []
            }

            let sectionName = getAutofillPasswordsSectionName(
                mode: mode,
                rpID: rpID,
                searchText: searchText
            )

            sections.append(
                VaultListSection(
                    id: sectionName,
                    items: ciphers.compactMap { .init(cipherListView: $0) },
                    name: sectionName
                )
            )
            return sections
        case .combinedSingleSection:
            guard !ciphers.isEmpty else {
                return []
            }

            let section = try await createAutofillListCombinedSingleSection(from: ciphers)
            return [section]
        case .totp:
            let totpVaultListItems = try await totpListItems(from: ciphers, filter: .allVaults)
            guard !totpVaultListItems.isEmpty else {
                return []
            }

            return [
                VaultListSection(
                    id: "",
                    items: totpVaultListItems,
                    name: ""
                ),
            ]
        }
    }

    /// Creates the single vault list section for passwords + Fido2 credentials.
    /// - Parameter ciphers: Ciphers to load.
    /// - Returns: The section to display passwords + Fido2 credentials.
    private func createAutofillListCombinedSingleSection(
        from ciphers: [CipherListView]
    ) async throws -> VaultListSection {
        let vaultItems = try await ciphers
            .asyncMap { cipher in
                guard cipher.type.loginListView?.hasFido2 == true else {
                    return VaultListItem(cipherListView: cipher)
                }
                return try await createFido2VaultListItem(from: cipher)
            }
            .compactMap { $0 }

        return VaultListSection(
            id: Localizations.chooseALoginToSaveThisPasskeyTo,
            items: vaultItems,
            name: Localizations.chooseALoginToSaveThisPasskeyTo
        )
    }

    /// Creates a `VaultListItem` from a `CipherView` with Fido2 credentials.
    /// - Parameter cipher: Cipher from which create the item.
    /// - Returns: The `VaultListItem` with the cipher and Fido2 credentials.
    private func createFido2VaultListItem(from cipherView: CipherView) async throws -> VaultListItem? {
        guard let id = cipherView.id, let cipher = try await cipherService.fetchCipher(withId: id) else {
            return nil
        }
        let decryptedCipherListViews = try await clientService.vault().ciphers().decryptList(ciphers: [cipher])
        guard let cipherListView = decryptedCipherListViews.first else {
            return nil
        }

        return try await createFido2VaultListItem(cipherListView: cipherListView, cipherView: cipherView)
    }

    /// Creates a `VaultListItem` from a `CipherListView` with Fido2 credentials.
    /// - Parameter cipher: Cipher from which create the item.
    /// - Returns: The `VaultListItem` with the cipher and Fido2 credentials.
    private func createFido2VaultListItem(from cipherListView: CipherListView) async throws -> VaultListItem? {
        guard let id = cipherListView.id, let cipherView = try await fetchCipher(withId: id) else {
            return nil
        }
        return try await createFido2VaultListItem(cipherListView: cipherListView, cipherView: cipherView)
    }

    /// Creates a `VaultListItem` from a cipher with Fido2 credentials.
    /// We need both `CipherListView` and `CipherView` to get
    /// all the info.
    /// - Parameters:
    ///   - cipherListView: Cipher from which create the item.
    ///   - cipherView: Cipher from which get the autofill data.
    /// - Returns: The `VaultListItem` with the cipher and Fido2 credentials.
    private func createFido2VaultListItem(
        cipherListView: CipherListView,
        cipherView: CipherView
    ) async throws -> VaultListItem? {
        let decryptedFido2Credentials = try await clientService
            .platform()
            .fido2()
            .decryptFido2AutofillCredentials(cipherView: cipherView)

        guard let fido2CredentialAutofillView = decryptedFido2Credentials.first else {
            errorReporter.log(error: Fido2Error.decryptFido2AutofillCredentialsEmpty)
            return nil
        }

        return VaultListItem(
            cipherListView: cipherListView,
            fido2CredentialAutofillView: fido2CredentialAutofillView
        )
    }

    /// Gets the passwords vault list section name depending on the context.
    ///
    /// - Parameters:
    ///   - mode: The mode in which the autofill list is presented.
    ///   - rpID: The relying party identifier of the Fido2 request.
    ///   - searchText: The current search text.
    ///
    private func getAutofillPasswordsSectionName(
        mode: AutofillListMode,
        rpID: String?,
        searchText: String?
    ) -> String {
        guard mode != .passwords else {
            return ""
        }

        if let searchText {
            return Localizations.passwordsForX(searchText)
        }

        if let rpID {
            return Localizations.passwordsForX(rpID)
        }

        return Localizations.passwords
    }

    /// Loads the autofill Fido2 section if needed.
    /// - Parameters:
    ///   - availableFido2Credentials: The available Fido2 credentials for Fido2 autofill list.
    ///   - mode: The mode in which the autofill list is presented.
    ///   - rpID: The relying party identifier of the Fido2 request.
    ///   - searchText: The current search text.
    ///   - searchResults: The search results.
    /// - Returns: The vault list section for Fido2 autofill if needed.
    private func loadAutofillFido2Section(
        availableFido2Credentials: [CipherView]?,
        mode: AutofillListMode,
        rpID: String?,
        searchText: String? = nil,
        searchResults: [CipherListView]? = nil
    ) async throws -> VaultListSection? {
        guard let fido2Credentials = availableFido2Credentials,
              !fido2Credentials.isEmpty,
              case .combinedMultipleSections = mode,
              let rpID else {
            return nil
        }

        var filteredFido2Credentials = fido2Credentials
        if let searchResults {
            filteredFido2Credentials = filteredFido2Credentials.filter { cipher in
                searchResults.contains(where: { $0.id == cipher.id })
            }
        }

        guard !filteredFido2Credentials.isEmpty else {
            return nil
        }

        let fido2ListItems: [VaultListItem?] = try await filteredFido2Credentials
            .asyncMap { cipher in
                try await createFido2VaultListItem(from: cipher)
            }

        return VaultListSection(
            id: Localizations.passkeysForX(searchText ?? rpID),
            items: fido2ListItems.compactMap { $0 },
            name: Localizations.passkeysForX(searchText ?? rpID)
        )
    }

    /// Gets a publisher with Totp cipher items in a single section.
    /// - Returns: The publisher with the vault list section with the totp items.
    private func totpCiphersAutofillPublisher(
    ) async throws -> AsyncThrowingPublisher<AnyPublisher<[VaultListSection], Error>> {
        try await cipherService.ciphersPublisher()
            .asyncTryMap { ciphers in
                let filteredCiphers = ciphers.filter { cipher in
                    cipher.deletedDate == nil && cipher.login?.totp != nil
                }
                return try await self.clientService.vault().ciphers().decryptList(ciphers: filteredCiphers)
            }
            .asyncTryMap { cipherViews in
                let totpVaultListItems = try await self.totpListItems(from: cipherViews, filter: nil)
                guard !totpVaultListItems.isEmpty else {
                    return []
                }
                return [
                    VaultListSection(
                        id: "",
                        items: totpVaultListItems,
                        name: ""
                    ),
                ]
            }
            .eraseToAnyPublisher()
            .values
    }
}

// MARK: - CipherListView

private extension CipherListView {
    /// Whether the cipher belongs to a group.
    /// - Parameter group: The group to filter.
    /// - Returns: `true` if the cipher belongs to the group, `false` otherwise.
    func belongsToGroup(_ group: VaultListGroup) -> Bool {
        return switch group {
        case .card:
            type.isCard
        case let .collection(id, _, _):
            collectionIds.contains(id)
        case let .folder(id, _):
            folderId == id
        case .identity:
            type == .identity
        case .login:
            type.isLogin
        case .noFolder:
            folderId == nil
        case .secureNote:
            type == .secureNote
        case .sshKey:
            type == .sshKey
        case .totp:
            type.loginListView?.totp != nil
        case .trash:
            deletedDate != nil
        }
    }
}

// MARK: - VaultListFilter

/// The filter to be used when getting the vault list.
public struct VaultListFilter: Sendable {
    /// Whether to add the TOTP group.
    let addTOTPGroup: Bool

    /// Whether to add the trash group.
    let addTrashGroup: Bool

    /// The vault filter type.
    let filterType: VaultFilterType

    /// The vault list group to filter.
    let group: VaultListGroup?

    /// The mode in which the autofill list is presented.
    let mode: AutofillListMode?

    /// The relying party identifier of the Fido2 request.
    let rpID: String?

    /// The URI used to filter ciphers that have a matching URI.
    let uri: String?

    /// Initializes the filter.
    /// - Parameters:
    ///   - addTOTPGroup: Whether to add the TOTP group.
    ///   - addTrashGroup: Whether to add the trash group.
    ///   - filterType: The vault filter type.
    ///   - group: The vault list group to filter.
    ///   - mode: The mode in which the autofill list is presented.
    ///   - rpID: The relying party identifier of the Fido2 request.
    ///   - uri: The URI used to filter ciphers that have a matching URI
    init(
        addTOTPGroup: Bool = true,
        addTrashGroup: Bool = true,
        filterType: VaultFilterType = .allVaults,
        group: VaultListGroup? = nil,
        mode: AutofillListMode? = nil,
        rpID: String? = nil,
        uri: String? = nil
    ) {
        self.addTOTPGroup = addTOTPGroup
        self.addTrashGroup = addTrashGroup
        self.filterType = filterType
        self.group = group
        self.mode = mode
        self.rpID = rpID
        self.uri = uri
    }
} // swiftlint:disable:this file_length<|MERGE_RESOLUTION|>--- conflicted
+++ resolved
@@ -802,14 +802,11 @@
         collections: [Collection],
         folders: [Folder] = []
     ) async throws -> [VaultListSection] {
-<<<<<<< HEAD
 //        try await MemorySamplingHelper.measureMemoryUsage(sampleInterval: 0.2) { [weak self] in
 //            guard let self else {
 //                return []
 //            }
-=======
         let restrictItemTypesOrgIds = await getRestrictItemTypesOrgIds()
->>>>>>> 2d0d4633
         let ciphers = try await clientService.vault().ciphers().decryptList(ciphers: ciphers)
             .filter { cipher in
                 filter.filterType.cipherFilter(cipher) &&
@@ -893,7 +890,6 @@
         folders: [Folder],
         filter: VaultListFilter
     ) async throws -> [VaultListSection] {
-<<<<<<< HEAD
 //        let director = DefaultVaultListDirectorStrategy(
 //            builder: DefaultVaultListBuilder(),
 //            clientService: clientService,
@@ -914,9 +910,7 @@
 //
 //        return ret
 
-=======
         let restrictItemTypesOrgIds = await getRestrictItemTypesOrgIds()
->>>>>>> 2d0d4633
         let ciphers = try await clientService.vault().ciphers().decryptList(ciphers: ciphers)
             .filter { cipher in
                 filter.filterType.cipherFilter(cipher) &&
