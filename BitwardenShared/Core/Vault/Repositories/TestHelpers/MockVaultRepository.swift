--- conflicted
+++ resolved
@@ -25,19 +25,15 @@
     var refreshedTOTPCodes: [VaultListItem] = []
     var refreshTOTPCodesResult: Result<[VaultListItem], Error> = .success([])
     var removeAccountIds = [String?]()
+    var searchCipherSubject = CurrentValueSubject<[VaultListItem], Error>([])
     var shareCipherResult: Result<Void, Error> = .success(())
     var sharedCiphers = [CipherView]()
     var softDeletedCipher = [CipherView]()
     var softDeleteCipherResult: Result<Void, Error> = .success(())
     var updateCipherCiphers = [BitwardenSdk.CipherView]()
     var updateCipherResult: Result<Void, Error> = .success(())
-<<<<<<< HEAD
-    var organizationsSubject = CurrentValueSubject<[Organization], Error>([])
-    var searchCipherSubject = CurrentValueSubject<[VaultListItem], Error>([])
-=======
     var updateCipherCollectionsCiphers = [CipherView]()
     var updateCipherCollectionsResult: Result<Void, Error> = .success(())
->>>>>>> 0fea0b8e
     var validatePasswordPasswords = [String]()
     var validatePasswordResult: Result<Bool, Error> = .success(true)
     var vaultListSubject = CurrentValueSubject<[VaultListSection], Never>([])
@@ -103,6 +99,13 @@
         removeAccountIds.append(userId)
     }
 
+    func searchCipherPublisher(
+        searchText: String,
+        filterType: VaultFilterType
+    ) async throws -> AsyncThrowingPublisher<AnyPublisher<[VaultListItem], Error>> {
+        searchCipherSubject.eraseToAnyPublisher().values
+    }
+
     func shareCipher(_ cipher: CipherView) async throws {
         sharedCiphers.append(cipher)
         try shareCipherResult.get()
@@ -123,13 +126,6 @@
         try updateCipherCollectionsResult.get()
     }
 
-    func searchCipherPublisher(
-        searchText: String,
-        filterType: VaultFilterType
-    ) async throws -> AsyncThrowingPublisher<AnyPublisher<[VaultListItem], Error>> {
-        searchCipherSubject.eraseToAnyPublisher().values
-    }
-
     func validatePassword(_ password: String) async throws -> Bool {
         validatePasswordPasswords.append(password)
         return try validatePasswordResult.get()
