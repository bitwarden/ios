--- conflicted
+++ resolved
@@ -21,12 +21,9 @@
     var fetchSyncCalled = false
     var getActiveAccountIdResult: Result<String, StateServiceError> = .failure(.noActiveAccount)
     var hasPremiumResult: Result<Bool, Error> = .success(true)
-<<<<<<< HEAD
-    var refreshTOTPCodes: [VaultListItem] = []
+    var organizationsSubject = CurrentValueSubject<[Organization], Error>([])
+    var refreshedTOTPCodes: [VaultListItem] = []
     var refreshTOTPCodesResult: Result<[VaultListItem], Error> = .success([])
-=======
-    var organizationsSubject = CurrentValueSubject<[Organization], Error>([])
->>>>>>> 684e5e92
     var removeAccountIds = [String?]()
     var shareCipherResult: Result<Void, Error> = .success(())
     var sharedCiphers = [CipherView]()
@@ -84,18 +81,17 @@
         try fetchFoldersResult.get()
     }
 
-<<<<<<< HEAD
-    func refreshTOTPCodes(for items: [BitwardenShared.VaultListItem]) async throws -> [BitwardenShared.VaultListItem] {
-        refreshTOTPCodes = items
-        return try refreshTOTPCodesResult.get()
-=======
     func fetchSync(isManualRefresh _: Bool) async throws {
         fetchSyncCalled = true
     }
 
     func organizationsPublisher() async throws -> AsyncThrowingPublisher<AnyPublisher<[Organization], Error>> {
         organizationsSubject.eraseToAnyPublisher().values
->>>>>>> 684e5e92
+    }
+
+    func refreshTOTPCodes(for items: [BitwardenShared.VaultListItem]) async throws -> [BitwardenShared.VaultListItem] {
+        refreshedTOTPCodes = items
+        return try refreshTOTPCodesResult.get()
     }
 
     func remove(userId: String?) async {
