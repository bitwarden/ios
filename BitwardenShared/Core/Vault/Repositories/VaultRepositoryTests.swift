--- conflicted
+++ resolved
@@ -760,7 +760,6 @@
         XCTAssertTrue(isDisabled)
     }
 
-<<<<<<< HEAD
     /// `needsSync()` Calls the sync service to check it.
     func test_needsSync() async throws {
         stateService.activeAccount = .fixture()
@@ -786,7 +785,8 @@
             _ = try await subject.needsSync()
         }
         XCTAssertTrue(syncService.needsSyncOnlyCheckLocalData)
-=======
+    }
+
     /// `isVaultEmpty()` throws an error if one occurs.
     func test_isVaultEmpty_error() async {
         cipherService.cipherCountResult = .failure(BitwardenTestError.example)
@@ -807,7 +807,6 @@
         cipherService.cipherCountResult = .success(0)
         let isEmpty = try await subject.isVaultEmpty()
         XCTAssertTrue(isEmpty)
->>>>>>> a8cb46d7
     }
 
     /// `refreshTOTPCode(:)` rethrows errors.
