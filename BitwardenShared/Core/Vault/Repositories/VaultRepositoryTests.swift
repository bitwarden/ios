--- conflicted
+++ resolved
@@ -127,7 +127,6 @@
         }
     }
 
-<<<<<<< HEAD
     /// `deleteCipher()` throws noActiveAccount errors.
     func test_deleteCipher_noActiveAccountError_nil() async throws {
         await assertAsyncThrows(error: StateServiceError.noActiveAccount) {
@@ -155,7 +154,8 @@
 
         XCTAssertEqual(cipherDataStore.deleteCipherId, "123")
         XCTAssertEqual(cipherDataStore.deleteCipherUserId, "13512467-9cfe-43b0-969f-07534084764b")
-=======
+    }
+
     /// Tests the ability to determine if an account has premium.
     func test_doesActiveAccountHavePremium_error() async {
         stateService.activeAccount = nil
@@ -187,7 +187,6 @@
 
         let hasPremium = try await subject.doesActiveAccountHavePremium()
         XCTAssertTrue(hasPremium)
->>>>>>> eaad17e2
     }
 
     /// `fetchCipherOwnershipOptions()` returns the ownership options containing organizations.
