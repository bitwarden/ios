import BitwardenSdk
import Foundation

// MARK: - ExportFileType

/// An enum describing the format of the vault export file.
///
enum ExportFileType: Equatable {
    /// A `.csv` file type.
    case csv

    /// An encypted `.json` file type.
    case encryptedJson(password: String)

    /// A `.json` file type.
    case json

    /// The file extension type to use.
    var fileExtension: String {
        switch self {
        case .csv:
            "csv"
        case .encryptedJson,
             .json:
            "json"
        }
    }
}

// MARK: - ExportVaultService

/// A service to export vault contents and write them to a file.
///
protocol ExportVaultService: AnyObject {
    /// Removes any temporarily export files.
    func clearTemporaryFiles()

    /// Creates the file contents for an exported vault of a given file type.
    ///
    /// - Parameter format: The format to use for vault export.
    /// - Returns: A string representing the file content.
    ///
    func exportVaultFileContents(format: ExportFileType) async throws -> String

    /// Generates a file name for the export file based on the current date, time, and specified extension.
    /// - Parameters:
    ///   - prefix: An optional prefix to include in the file name. Defaults to nil.
    ///   - fileExtension: The file extension for the export file. Defaults to "csv".
    /// - Returns: A string representing the file name.
    func generateExportFileName(
        prefix: String?,
        extension fileExtension: String
    ) -> String

    /// Writes content to file with a provided name and returns a URL for the file.
    ///
    /// - Parameters:
    ///    - fileName: The name of the file.
    ///    - fileContent: The content of the file.
    /// - Returns: A URL for the file.
    ///
    func writeToFile(name fileName: String, content fileContent: String) throws -> URL
}

extension ExportVaultService {
    /// Export a vault with a given format.
    ///
    /// - Parameters:
    ///    - format: The format of the exported file.
    ///
    /// - Returns: A URL for the exported vault file.
    ///
    func exportVault(format: ExportFileType) async throws -> URL {
        // Export the vault in the correct file content format.
        let exportFileContents = try await exportVaultFileContents(format: format)

        // Generate the file name.
        let fileName = generateExportFileName(extension: format.fileExtension)

        // Write the content to a file with the name.
        let fileURL = try writeToFile(name: fileName, content: exportFileContents)

        return fileURL
    }

    /// Generates a file name for the export file based on the current date, time, and specified extension.
    ///
    /// - Parameter fileExtension: The file extension for the export file. Defaults to "csv".
    /// - Returns: A string representing the file name.
    ///
    func generateExportFileName(extension fileExtension: String) -> String {
        generateExportFileName(prefix: nil, extension: fileExtension)
    }
}

class DefultExportVaultService: ExportVaultService {
    // MARK: Parameters

    /// The cipher service used by this service.
    private let cipherService: CipherService

<<<<<<< HEAD
    /// The client exporters used by this service.
=======
>>>>>>> 69ec7748
    private let clientService: ClientService

    /// The error reporter used by this service.
    private let errorReporter: ErrorReporter

    /// The folder service used by this service.
    private let folderService: FolderService

    /// The state service used by this Default Service.
    private var stateService: StateService

    /// The time provider used by this service.
    private let timeProvider: TimeProvider

    // MARK: Initialization

    /// Initializes a new instance of the `DefaultExportVaultService`.
    ///
    /// This service orchestrates the export of vault data by utilizing various sub-services
    ///  to fetch data, format it, and handle errors.
    ///
    /// - Parameters:
    ///   - cipherService: The service for managing ciphers.
    ///   - clientExporters: The component for formatting data into exportable files.
    ///   - errorReporter: The service for handling errors.
    ///   - folderService: The service for managing folders.
    ///   - timeProvider: The provider for current time, used in file naming and data timestamps.
    ///
    init(
        cipherService: CipherService,
        clientService: ClientService,
        errorReporter: ErrorReporter,
        folderService: FolderService,
        stateService: StateService,
        timeProvider: TimeProvider
    ) {
        self.cipherService = cipherService
        self.clientService = clientService
        self.errorReporter = errorReporter
        self.folderService = folderService
        self.stateService = stateService
        self.timeProvider = timeProvider
    }

    // MARK: Methods

    func clearTemporaryFiles() {
        Task {
            do {
                let url = try FileManager.default.exportedVaultURL()
                if FileManager.default.fileExists(atPath: url.path) {
                    try FileManager.default.removeItem(at: url)
                }
            } catch {
                errorReporter.log(error: error)
            }
        }
    }

    func exportVaultFileContents(format: ExportFileType) async throws -> String {
        let userId = try await stateService.getActiveAccountId()
        var exportFormat: BitwardenSdk.ExportFormat
        let folders = try await folderService.fetchAllFolders()
        var ciphers = try await cipherService.fetchAllCiphers()
            .filter { $0.deletedDate == nil }
            .filter { $0.organizationId == nil }
        switch format {
        case .csv:
            exportFormat = .csv
            // Only export Login and Secure Note ciphers for CSV.
            ciphers = ciphers
                .filter { cipher in
                    cipher.type == .login || cipher.type == .secureNote
                }
        case let .encryptedJson(password):
            exportFormat = .encryptedJson(password: password)
        case .json:
            exportFormat = .json
        }

        // A string representing the file contents
<<<<<<< HEAD
        return try await clientService.clientExporters(for: userId).exportVault(
=======
        return try await clientService.clientExporters().exportVault(
>>>>>>> 69ec7748
            folders: folders,
            ciphers: ciphers,
            format: exportFormat
        )
    }

    func generateExportFileName(
        prefix: String?,
        extension fileExtension: String
    ) -> String {
        let dateFormatter = DateFormatter()
        dateFormatter.dateFormat = "yyyyMMddHHmmss"
        let dateString = dateFormatter.string(from: timeProvider.presentTime)

        let prefixString = prefix.map { "_\($0)" } ?? ""
        return "bitwarden\(prefixString)_export_\(dateString).\(fileExtension)"
    }

    func writeToFile(
        name fileName: String,
        content fileContent: String
    ) throws -> URL {
        // Get the exports directory.
        let exportsDirectoryURL = try FileManager.default.exportedVaultURL()

        // Check if the directory exists, and create it if it doesn't.
        if !FileManager.default.fileExists(atPath: exportsDirectoryURL.path) {
            try FileManager.default.createDirectory(
                at: exportsDirectoryURL,
                withIntermediateDirectories: true,
                attributes: nil
            )
        }

        // Create the file URL.
        let fileURL = exportsDirectoryURL.appendingPathComponent(fileName, isDirectory: false)

        // Write the content to the file.
        try fileContent.write(to: fileURL, atomically: true, encoding: .utf8)
        return fileURL
    }
}<|MERGE_RESOLUTION|>--- conflicted
+++ resolved
@@ -99,10 +99,6 @@
     /// The cipher service used by this service.
     private let cipherService: CipherService
 
-<<<<<<< HEAD
-    /// The client exporters used by this service.
-=======
->>>>>>> 69ec7748
     private let clientService: ClientService
 
     /// The error reporter used by this service.
@@ -163,7 +159,6 @@
     }
 
     func exportVaultFileContents(format: ExportFileType) async throws -> String {
-        let userId = try await stateService.getActiveAccountId()
         var exportFormat: BitwardenSdk.ExportFormat
         let folders = try await folderService.fetchAllFolders()
         var ciphers = try await cipherService.fetchAllCiphers()
@@ -184,11 +179,7 @@
         }
 
         // A string representing the file contents
-<<<<<<< HEAD
-        return try await clientService.clientExporters(for: userId).exportVault(
-=======
         return try await clientService.clientExporters().exportVault(
->>>>>>> 69ec7748
             folders: folders,
             ciphers: ciphers,
             format: exportFormat
