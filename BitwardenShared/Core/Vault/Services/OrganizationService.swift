--- conflicted
+++ resolved
@@ -45,12 +45,7 @@
 class DefaultOrganizationService: OrganizationService {
     // MARK: Properties
 
-<<<<<<< HEAD
-    /// The client used by the application to handle encryption and decryption setup tasks.
-    let clientService: DefaultClientService
-=======
     let clientService: ClientService
->>>>>>> 69ec7748
 
     /// The service used by the application to report non-fatal errors.
     let errorReporter: ErrorReporter
@@ -72,11 +67,7 @@
     ///   - stateService: The service used by the application to manage account state.
     ///
     init(
-<<<<<<< HEAD
-        clientService: DefaultClientService,
-=======
         clientService: ClientService,
->>>>>>> 69ec7748
         errorReporter: ErrorReporter,
         organizationDataStore: OrganizationDataStore,
         stateService: StateService
@@ -99,18 +90,13 @@
     }
 
     func initializeOrganizationCrypto(organizations: [Organization]) async throws {
-        let userId = try await stateService.getActiveAccountId()
         let organizationKeysById = organizations
             .reduce(into: [String: String]()) { result, organization in
                 guard let key = organization.key else { return }
                 result[organization.id] = key
             }
         do {
-<<<<<<< HEAD
-            try await clientService.clientCrypto(for: userId).initializeOrgCrypto(
-=======
             try await clientService.clientCrypto().initializeOrgCrypto(
->>>>>>> 69ec7748
                 req: InitOrgCryptoRequest(organizationKeys: organizationKeysById)
             )
         } catch {
