import BitwardenSdk
import Combine
import Foundation

// MARK: - SyncService

/// A protocol for a service that manages syncing vault data with the API.
///
protocol SyncService: AnyObject {
    // MARK: Properties

    /// A delegate of the `SyncService` that is notified if a user's security stamp changes.
    var delegate: SyncServiceDelegate? { get set }

    // MARK: Methods

    /// Performs an API request to sync the user's vault data.
    ///
    /// - Parameter forceSync: Whether syncing should be forced, bypassing the account revision and
    ///     minimum sync interval checks.
    func fetchSync(forceSync: Bool) async throws

    /// Deletes the cipher specified in the notification data in local storage.
    ///
    /// - Parameter data: The notification data for the cipher delete action.
    ///
    func deleteCipher(data: SyncCipherNotification) async throws

    /// Deletes the folder specified in the notification data in local storage.
    ///
    /// - Parameter data: The notification data for the folder delete action.
    ///
    func deleteFolder(data: SyncFolderNotification) async throws

    /// Deletes the send specified in the notification data in local storage.
    ///
    /// - Parameter data: The notification data for the send delete action.
    ///
    func deleteSend(data: SyncSendNotification) async throws

    /// Synchronizes the cipher specified in the notification data with the server.
    ///
    /// - Parameter data: The notification data for the cipher sync action.
    ///
    func fetchUpsertSyncCipher(data: SyncCipherNotification) async throws

    /// Synchronizes the folder specified in the notification data with the server.
    ///
    /// - Parameter data: The notification data for the folder sync action.
    ///
    func fetchUpsertSyncFolder(data: SyncFolderNotification) async throws

    /// Synchronizes the send specified in the notification data with the server.
    ///
    /// - Parameter data: The notification data for the send sync action.
    ///
    func fetchUpsertSyncSend(data: SyncSendNotification) async throws

    /// Does a given account need a sync?
    ///
    /// - Parameter userId: The user id of the account.
    /// - Returns: A bool indicating if the user needs a sync or not.
    ///
    func needsSync(for userId: String) async throws -> Bool
}

// MARK: - SyncServiceDelegate

/// A protocol for a delegate of a `SyncService` which is notified to handle actions that need to
/// be taken outside of the service layer.
///
protocol SyncServiceDelegate: AnyObject {
    /// The user's security stamp changed.
    ///
    /// - Parameter userId: The user ID of the user who's security stamp changed.
    ///
    func securityStampChanged(userId: String) async
}

// MARK: - DefaultSyncService

/// A default implementation of a `SyncService` which manages syncing vault data with the API.
///
class DefaultSyncService: SyncService {
    // MARK: Properties

    /// The services used by the application to make account related API requests.
    private let accountAPIService: AccountAPIService

    /// The service for managing the ciphers for the user.
    private let cipherService: CipherService

<<<<<<< HEAD
    /// The client used by the application to handle vault encryption and decryption tasks.
=======
>>>>>>> 69ec7748
    private let clientService: ClientService

    /// The service for managing the collections for the user.
    private let collectionService: CollectionService

    /// The service for managing the folders for the user.
    private let folderService: FolderService

    /// The service for managing the organizations for the user.
    private let organizationService: OrganizationService

    /// The service for managing the polices for the user.
    private let policyService: PolicyService

    /// The service for managing the sends for the user.
    private let sendService: SendService

    /// The service for managing the settings for the user.
    let settingsService: SettingsService

    /// The service used by the application to manage account state.
    private let stateService: StateService

    /// The API service used to perform sync API requests.
    private let syncAPIService: SyncAPIService

    /// A delegate of the `SyncService` that is notified if a user's security stamp changes.
    weak var delegate: SyncServiceDelegate?

    /// The time provider for this service.
    private let timeProvider: TimeProvider

    // MARK: Initialization

    /// Initializes a `DefaultSyncService`.
    ///
    /// - Parameters:
    ///   - accountAPIService: The services used by the application to make account related API requests.
    ///   - cipherService: The service for managing the ciphers for the user.
    ///   - clientVault: The client used by the application to handle vault encryption and
    ///     decryption tasks.
    ///   - collectionService: The service for managing the collections for the user.
    ///   - folderService: The service for managing the folders for the user.
    ///   - organizationService: The service for managing the organizations for the user.
    ///   - policyService: The service for managing the polices for the user.
    ///   - sendService: The service for managing the sends for the user.
    ///   - settingsService: The service for managing the organizations for the user.
    ///   - stateService: The service used by the application to manage account state.
    ///   - syncAPIService: The API service used to perform sync API requests.
    ///   - timeProvider: The time provider for this service.
    ///
    init(
        accountAPIService: AccountAPIService,
        cipherService: CipherService,
        clientService: ClientService,
        collectionService: CollectionService,
        folderService: FolderService,
        organizationService: OrganizationService,
        policyService: PolicyService,
        sendService: SendService,
        settingsService: SettingsService,
        stateService: StateService,
        syncAPIService: SyncAPIService,
        timeProvider: TimeProvider
    ) {
        self.accountAPIService = accountAPIService
        self.cipherService = cipherService
        self.clientService = clientService
        self.collectionService = collectionService
        self.folderService = folderService
        self.organizationService = organizationService
        self.policyService = policyService
        self.sendService = sendService
        self.settingsService = settingsService
        self.stateService = stateService
        self.syncAPIService = syncAPIService
        self.timeProvider = timeProvider
    }

    /// Determine if a full sync is necessary.
    ///
    /// - Parameters:
    ///   - userId: The user ID of the account to sync.
    /// - Returns: Whether a sync should be performed.
    ///
    func needsSync(for userId: String) async throws -> Bool {
        try await needsSync(forceSync: false, userId: userId)
    }

    // MARK: Private

    /// Determine if a full sync is necessary.
    ///
    /// - Parameters:
    ///   - forceSync: Whether syncing should be forced, bypassing the account revision and minimum
    ///     sync interval checks.
    ///   - userId: The user ID of the account to sync.
    /// - Returns: Whether a sync should be performed.
    ///
    private func needsSync(forceSync: Bool, userId: String) async throws -> Bool {
        guard let lastSyncTime = try await stateService.getLastSyncTime(userId: userId), !forceSync else { return true }
        guard lastSyncTime.addingTimeInterval(Constants.minimumSyncInterval)
            < timeProvider.presentTime else { return false }
        do {
            guard let accountRevisionDate = try await accountAPIService.accountRevisionDate()
            else { return true }

            if lastSyncTime < accountRevisionDate {
                return true
            } else {
                // No updates to the account since the last sync. Update the last sync time but
                // don't do a full sync.
                try await stateService.setLastSyncTime(
                    timeProvider.presentTime,
                    userId: userId
                )
                return false
            }
        } catch {
            return false
        }
    }
}

extension DefaultSyncService {
    func fetchSync(forceSync: Bool) async throws {
        let account = try await stateService.getActiveAccount()
        let userId = account.profile.userId

        guard try await needsSync(forceSync: forceSync, userId: userId) else { return }

        let response = try await syncAPIService.getSync()

        if let savedStamp = account.profile.stamp,
           let currentStamp = response.profile?.securityStamp,
           savedStamp != currentStamp {
            await delegate?.securityStampChanged(userId: userId)
            return
        }

        if let organizations = response.profile?.organizations {
            try await organizationService.initializeOrganizationCrypto(
                organizations: organizations.compactMap(Organization.init)
            )
            try await organizationService.replaceOrganizations(organizations, userId: userId)
        }

        if let profile = response.profile {
            await stateService.updateProfile(from: profile, userId: userId)
        }

        try await cipherService.replaceCiphers(response.ciphers, userId: userId)
        try await collectionService.replaceCollections(response.collections, userId: userId)
        try await folderService.replaceFolders(response.folders, userId: userId)
        try await sendService.replaceSends(response.sends, userId: userId)
        try await settingsService.replaceEquivalentDomains(response.domains, userId: userId)
        try await policyService.replacePolicies(response.policies, userId: userId)
        try await stateService.setLastSyncTime(timeProvider.presentTime, userId: userId)
        try await checkVaultTimeoutPolicy()
    }

    func deleteCipher(data: SyncCipherNotification) async throws {
        let userId = try await stateService.getActiveAccountId()
        guard userId == data.userId else { return }

        try await cipherService.deleteCipherWithLocalStorage(id: data.id)
    }

    func deleteFolder(data: SyncFolderNotification) async throws {
        let userId = try await stateService.getActiveAccountId()
        guard userId == data.userId else { return }

        try await folderService.deleteFolderWithLocalStorage(id: data.id)

        let updatedCiphers = try await cipherService.fetchAllCiphers()
<<<<<<< HEAD
            .asyncMap { try await clientService.clientVault(for: userId).ciphers().decrypt(cipher: $0) }
            .map { $0.update(folderId: nil) }
            .asyncMap { try await clientService.clientVault(for: userId).ciphers().encrypt(cipherView: $0) }
=======
            .asyncMap { try await clientService.clientVault().ciphers().decrypt(cipher: $0) }
            .map { $0.update(folderId: nil) }
            .asyncMap { try await clientService.clientVault().ciphers().encrypt(cipherView: $0) }
>>>>>>> 69ec7748

        for cipher in updatedCiphers {
            try await cipherService.updateCipherWithLocalStorage(cipher)
        }
    }

    func deleteSend(data: SyncSendNotification) async throws {
        let userId = try await stateService.getActiveAccountId()
        guard userId == data.userId else { return }

        try await sendService.deleteSendWithLocalStorage(id: data.id)
    }

    func fetchUpsertSyncCipher(data: SyncCipherNotification) async throws {
        let userId = try await stateService.getActiveAccountId()
        guard userId == data.userId else { return }

        // If the local data is more recent than the nofication, skip the sync.
        let localCipher = try await cipherService.fetchCipher(withId: data.id)
        if let localCipher, let revisionDate = data.revisionDate, localCipher.revisionDate >= revisionDate {
            return
        }

        if let collectionIds = data.collectionIds {
            let collectionsToUpdate = try await collectionService
                .fetchAllCollections(includeReadOnly: true)
                .filter { collection in
                    guard let id = collection.id else { return false }
                    return !collectionIds.contains(id)
                }
            if collectionsToUpdate.isEmpty {
                return
            }
        }

        do {
            try await cipherService.syncCipherWithServer(withId: data.id)
        } catch let error as URLError {
            if (error as NSError).code == 404 {
                // The cipher does not exist on the server, and should be removed from local
                // storage.
                try await cipherService.deleteCipherWithLocalStorage(id: data.id)
            }
        }
    }

    func fetchUpsertSyncFolder(data: SyncFolderNotification) async throws {
        let userId = try await stateService.getActiveAccountId()
        guard userId == data.userId else { return }

        // If the local data is more recent than the nofication, skip the sync.
        let localFolder = try await folderService.fetchFolder(id: data.id)
        if let localFolder, let revisionDate = data.revisionDate, localFolder.revisionDate >= revisionDate {
            return
        }

        do {
            try await folderService.syncFolderWithServer(withId: data.id)
        } catch let error as URLError {
            if (error as NSError).code == 404 {
                try await folderService.deleteFolderWithServer(id: data.id)
            }
        }
    }

    func fetchUpsertSyncSend(data: SyncSendNotification) async throws {
        let userId = try await stateService.getActiveAccountId()
        guard userId == data.userId else { return }

        // If the local data is more recent than the nofication, skip the sync.
        let localSend = try await sendService.fetchSend(id: data.id)
        if let localSend, let revisionDate = data.revisionDate, localSend.revisionDate >= revisionDate {
            return
        }

        do {
            try await sendService.syncSendWithServer(id: data.id)
        } catch let error as URLError {
            if (error as NSError).code == 404 {
                try await sendService.deleteSendWithLocalStorage(id: data.id)
            }
        }
    }

    // MARK: Private Methods

    /// Checks if the policy for a maximum vault timeout value is enabled.
    /// If it is, update the timeout values for the user.
    ///
    /// If the user's stored timeout value is greater than the policy's timeout value,
    /// update it to equal the policy's timeout value.
    ///
    /// Set the user's timeout action to equal the policy's regardless.
    ///
    private func checkVaultTimeoutPolicy() async throws {
        guard let timeoutPolicyValues = try await policyService.fetchTimeoutPolicyValues() else { return }

        let action = timeoutPolicyValues.action
        let value = timeoutPolicyValues.value

        let timeoutAction = try await stateService.getTimeoutAction()
        let timeoutValue = try await stateService.getVaultTimeout()

        // Only update the user's stored vault timeout value if
        // their stored timeout value is > the policy's timeout value.
        if timeoutValue.rawValue > value || timeoutValue.rawValue < 0 {
            try await stateService.setVaultTimeout(
                value: SessionTimeoutValue(rawValue: value)
            )
        }

        try await stateService.setTimeoutAction(action: action ?? timeoutAction)
    }
}<|MERGE_RESOLUTION|>--- conflicted
+++ resolved
@@ -90,10 +90,6 @@
     /// The service for managing the ciphers for the user.
     private let cipherService: CipherService
 
-<<<<<<< HEAD
-    /// The client used by the application to handle vault encryption and decryption tasks.
-=======
->>>>>>> 69ec7748
     private let clientService: ClientService
 
     /// The service for managing the collections for the user.
@@ -269,15 +265,9 @@
         try await folderService.deleteFolderWithLocalStorage(id: data.id)
 
         let updatedCiphers = try await cipherService.fetchAllCiphers()
-<<<<<<< HEAD
-            .asyncMap { try await clientService.clientVault(for: userId).ciphers().decrypt(cipher: $0) }
-            .map { $0.update(folderId: nil) }
-            .asyncMap { try await clientService.clientVault(for: userId).ciphers().encrypt(cipherView: $0) }
-=======
             .asyncMap { try await clientService.clientVault().ciphers().decrypt(cipher: $0) }
             .map { $0.update(folderId: nil) }
             .asyncMap { try await clientService.clientVault().ciphers().encrypt(cipherView: $0) }
->>>>>>> 69ec7748
 
         for cipher in updatedCiphers {
             try await cipherService.updateCipherWithLocalStorage(cipher)
