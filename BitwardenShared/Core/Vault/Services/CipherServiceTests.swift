--- conflicted
+++ resolved
@@ -39,22 +39,6 @@
 
     // MARK: Tests
 
-<<<<<<< HEAD
-    /// `cipherPublisher(userId:)` publishes ciphers from local data store.
-    func test_cipherPublisher_() async throws {
-        let ciphers: [Cipher] = [Cipher.fixture(id: "123")]
-        cipherDataStore.cipherSubject.value = ciphers
-        var publishedValues = [[Cipher]]()
-        let publisher = subject.cipherPublisher(userId: "1")
-            .sink(
-                receiveCompletion: { _ in },
-                receiveValue: { values in
-                    publishedValues.append(values)
-                }
-            )
-        defer { publisher.cancel() }
-        XCTAssertEqual(publishedValues.first, ciphers)
-=======
     /// `ciphersPublisher()` returns a publisher that emits data as the data store changes.
     func test_ciphersPublisher() async throws {
         stateService.activeAccount = .fixtureAccountLogin()
@@ -66,7 +50,6 @@
         cipherDataStore.cipherSubject.value = [cipher]
         let publisherValue = try await iterator.next()
         try XCTAssertEqual(XCTUnwrap(publisherValue), [cipher])
->>>>>>> 95c007b5
     }
 
     /// `deleteCipherWithServer(id:)` deletes the cipher item from remote server and persisted cipher in the data store.
