--- conflicted
+++ resolved
@@ -18,22 +18,20 @@
     var deleteCipherId: String?
     var deleteWithServerResult: Result<Void, Error> = .success(())
 
-    var shareWithServerCiphers = [Cipher]()
-    var shareWithServerResult: Result<Void, Error> = .success(())
-
     var softDeleteCipherId: String?
     var softDeleteCipher: Cipher?
     var softDeleteWithServerResult: Result<Void, Error> = .success(())
 
-<<<<<<< HEAD
+    var shareWithServerCiphers = [Cipher]()
+    var shareWithServerResult: Result<Void, Error> = .success(())
+
+    var updateCipherCollectionsWithServerCiphers = [Cipher]()
+    var updateCipherCollectionsWithServerResult: Result<Void, Error> = .success(())
+
     func cipherPublisher(userId: String) -> AnyPublisher<[BitwardenSdk.Cipher], Error> {
         cipherPublisherUserId = userId
         return cipherSubject.eraseToAnyPublisher()
     }
-=======
-    var updateCipherCollectionsWithServerCiphers = [Cipher]()
-    var updateCipherCollectionsWithServerResult: Result<Void, Error> = .success(())
->>>>>>> 0fea0b8e
 
     func deleteCipherWithServer(id: String) async throws {
         deleteCipherId = id
