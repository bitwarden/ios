import BitwardenKitMocks
import BitwardenSdk
import Foundation

@testable import BitwardenShared

class MockVaultClientService: VaultClientService {
    var clientAttachments = MockClientAttachments()
    var clientCiphers = MockClientCiphers()
    var clientCollections = MockClientCollections()
    var clientFolders = MockClientFolders()
    var clientPasswordHistory = MockClientPasswordHistory()
    var generateTOTPCodeCipherParam: CipherListView?
    var generateTOTPCodeResult: Result<String, Error> = .success("123456")
    var timeProvider = MockTimeProvider(.currentTime)
    var totpPeriod: UInt32 = 30

    func attachments() -> AttachmentsClientProtocol {
        clientAttachments
    }

    func ciphers() -> CiphersClientProtocol {
        clientCiphers
    }

    func collections() -> CollectionsClientProtocol {
        clientCollections
    }

    func folders() -> FoldersClientProtocol {
        clientFolders
    }

    func generateTOTPCode(for _: String, date: Date?) throws -> BitwardenShared.TOTPCodeModel {
        let code = try generateTOTPCodeResult.get()
        return TOTPCodeModel(
            code: code,
            codeGenerationDate: date ?? timeProvider.presentTime,
            period: totpPeriod
        )
    }

    func generateTOTPCode(
        for cipherListView: BitwardenSdk.CipherListView,
        date: Date?
    ) throws -> BitwardenShared.TOTPCodeModel {
        generateTOTPCodeCipherParam = cipherListView
        let code = try generateTOTPCodeResult.get()
        return TOTPCodeModel(
            code: code,
            codeGenerationDate: date ?? timeProvider.presentTime,
            period: totpPeriod
        )
    }

    func passwordHistory() -> PasswordHistoryClientProtocol {
        clientPasswordHistory
    }
}

// MARK: - MockClientAttachments

class MockClientAttachments: AttachmentsClientProtocol {
    var encryptedFilePaths = [String]()
    var decryptedBuffers = [Data]()
    var encryptedBuffers = [Data]()

    func decryptBuffer(cipher _: Cipher, attachment _: AttachmentView, buffer: Data) throws -> Data {
        decryptedBuffers.append(buffer)
        return buffer
    }

    func decryptFile(
        cipher _: Cipher,
        attachment _: AttachmentView,
        encryptedFilePath: String,
        decryptedFilePath _: String
    ) throws {
        encryptedFilePaths.append(encryptedFilePath)
    }

    func encryptBuffer(
        cipher _: Cipher,
        attachment: AttachmentView,
        buffer: Data
    ) throws -> AttachmentEncryptResult {
        encryptedBuffers.append(buffer)
        return AttachmentEncryptResult(attachment: Attachment(attachmentView: attachment), contents: buffer)
    }

    func encryptFile(
        cipher _: Cipher,
        attachment: AttachmentView,
        decryptedFilePath _: String,
        encryptedFilePath _: String
    ) throws -> Attachment {
        Attachment(attachmentView: attachment)
    }
}

// MARK: - MockClientCiphers

class MockClientCiphers: CiphersClientProtocol {
    var decryptResult: (Cipher) throws -> CipherView = { cipher in
        CipherView(cipher: cipher)
    }

    var decryptFido2CredentialsResult = [BitwardenSdk.Fido2CredentialView]()
    var decryptListError: Error?
<<<<<<< HEAD
    var decryptListWithFailuresResult: DecryptCipherListResult?
=======
    var decryptListErrorWhenCiphers: (([Cipher]) -> Error?)?
    var decryptListReceivedCiphersInvocations: [[Cipher]] = []
>>>>>>> d0d1a3a5
    var encryptCipherResult: Result<EncryptionContext, Error>?
    var encryptError: Error?
    var encryptedCiphers = [CipherView]()
    var moveToOrganizationCipher: CipherView?
    var moveToOrganizationOrganizationId: String?
    var moveToOrganizationCalled: Bool?
    var moveToOrganizationResult: Result<CipherView, Error> = .success(.fixture())

    func decrypt(cipher: Cipher) throws -> CipherView {
        try decryptResult(cipher)
    }

    func decryptFido2Credentials(cipherView: BitwardenSdk.CipherView) throws -> [BitwardenSdk.Fido2CredentialView] {
        guard cipherView.login?.fido2Credentials != nil else {
            return []
        }
        return decryptFido2CredentialsResult
    }

    func decryptList(ciphers: [Cipher]) throws -> [CipherListView] {
        if let decryptListError {
            throw decryptListError
        }
        if let decryptListErrorWhenCiphers, let error = decryptListErrorWhenCiphers(ciphers) {
            throw error
        }
        decryptListReceivedCiphersInvocations.append(ciphers)
        return ciphers.map(CipherListView.init)
    }

    func decryptListWithFailures(ciphers: [Cipher]) -> DecryptCipherListResult {
        decryptListWithFailuresResult ?? DecryptCipherListResult(
            successes: ciphers.map(CipherListView.init),
            failures: []
        )
    }

    func encrypt(cipherView: CipherView) throws -> EncryptionContext {
        encryptedCiphers.append(cipherView)
        if let encryptError {
            throw encryptError
        }
        return try encryptCipherResult?.get() ?? EncryptionContext(
            encryptedFor: "1",
            cipher: Cipher(cipherView: cipherView)
        )
    }

    func moveToOrganization(
        cipher: CipherView,
        organizationId: Uuid
    ) throws -> CipherView {
        moveToOrganizationCipher = cipher
        moveToOrganizationOrganizationId = organizationId
        return try moveToOrganizationResult.get()
    }
}

// MARK: - MockClientCollections

class MockClientCollections: CollectionsClientProtocol {
    var decryptListError: Error?

    func decrypt(collection _: Collection) throws -> CollectionView {
        fatalError("Not implemented yet")
    }

    func decryptList(collections: [Collection]) throws -> [CollectionView] {
        if let decryptListError {
            throw decryptListError
        }
        return collections.map(CollectionView.init)
    }
}

// MARK: - MockClientFolders

class MockClientFolders: FoldersClientProtocol {
    var decryptFolderValueToDecrypt: Folder?
    var decryptFolderResult: Result<FolderView?, Error> = .success(nil)

    var decryptedFolders = [Folder]()

    var encryptError: Error?
    var encryptedFolders = [FolderView]()

    func decrypt(folder: Folder) throws -> FolderView {
        decryptFolderValueToDecrypt = folder
        return try decryptFolderResult.get() ?? FolderView(folder: folder)
    }

    func decryptList(folders: [Folder]) throws -> [FolderView] {
        decryptedFolders = folders
        return folders.map(FolderView.init)
    }

    func encrypt(folder: FolderView) throws -> Folder {
        encryptedFolders.append(folder)
        if let encryptError {
            throw encryptError
        }
        return Folder(folderView: folder)
    }
}

// MARK: - MockClientPasswordHistory

class MockClientPasswordHistory: PasswordHistoryClientProtocol {
    var encryptedPasswordHistory = [PasswordHistoryView]()

    func decryptList(list: [PasswordHistory]) throws -> [PasswordHistoryView] {
        list.map(PasswordHistoryView.init)
    }

    func encrypt(passwordHistory: PasswordHistoryView) throws -> PasswordHistory {
        encryptedPasswordHistory.append(passwordHistory)
        return PasswordHistory(passwordHistoryView: passwordHistory)
    }
}

// MARK: - MockSendClient

class MockSendClient: SendClientProtocol {
    var decryptedSends: [Send] = []
    var encryptedSendViews: [SendView] = []
    var encryptedBuffers: [Data] = []

    func decrypt(send: Send) throws -> SendView {
        decryptedSends.append(send)
        return SendView(send: send)
    }

    func decryptBuffer(send _: Send, buffer _: Data) throws -> Data {
        fatalError("Not implemented yet")
    }

    func decryptFile(send _: Send, encryptedFilePath _: String, decryptedFilePath _: String) throws {
        fatalError("Not implemented yet")
    }

    func decryptList(sends _: [Send]) throws -> [BitwardenSdk.SendListView] {
        fatalError("Not implemented yet")
    }

    func encrypt(send sendView: SendView) throws -> Send {
        encryptedSendViews.append(sendView)
        return Send(sendView: sendView)
    }

    func encryptBuffer(send _: Send, buffer: Data) throws -> Data {
        encryptedBuffers.append(buffer)
        return buffer
    }

    func encryptFile(send _: Send, decryptedFilePath _: String, encryptedFilePath _: String) throws {
        fatalError("Not implemented yet")
    }
}<|MERGE_RESOLUTION|>--- conflicted
+++ resolved
@@ -107,12 +107,9 @@
 
     var decryptFido2CredentialsResult = [BitwardenSdk.Fido2CredentialView]()
     var decryptListError: Error?
-<<<<<<< HEAD
     var decryptListWithFailuresResult: DecryptCipherListResult?
-=======
     var decryptListErrorWhenCiphers: (([Cipher]) -> Error?)?
     var decryptListReceivedCiphersInvocations: [[Cipher]] = []
->>>>>>> d0d1a3a5
     var encryptCipherResult: Result<EncryptionContext, Error>?
     var encryptError: Error?
     var encryptedCiphers = [CipherView]()
