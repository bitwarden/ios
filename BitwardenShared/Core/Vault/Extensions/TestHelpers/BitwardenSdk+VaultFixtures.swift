// swiftlint:disable:this file_name

import BitwardenSdk
import Foundation

@testable import BitwardenShared

extension Cipher {
    static func fixture(
        attachments: [Attachment]? = nil,
        card: Card? = nil,
        collectionIds: [String] = [],
        creationDate: DateTime = Date(),
        deletedDate: Date? = nil,
        edit: Bool = true,
        favorite: Bool = false,
        fields: [Field]? = nil,
        folderId: String? = nil,
        id: String? = nil,
        identity: Identity? = nil,
        key: String? = nil,
        localData: LocalData? = nil,
        login: BitwardenSdk.Login? = nil,
        name: String = "Bitwarden",
        notes: String? = nil,
        organizationId: String? = nil,
        organizationUseTotp: Bool = false,
        passwordHistory: [PasswordHistory]? = nil,
        reprompt: BitwardenSdk.CipherRepromptType = .none,
        revisionDate: Date = Date(),
        secureNote: SecureNote? = nil,
        type: BitwardenSdk.CipherType = .login,
        viewPassword: Bool = true
    ) -> Cipher {
        Cipher(
            id: id,
            organizationId: organizationId,
            folderId: folderId,
            collectionIds: collectionIds,
            key: key,
            name: name,
            notes: notes,
            type: type,
            login: login,
            identity: identity,
            card: card,
            secureNote: secureNote,
            favorite: favorite,
            reprompt: reprompt,
            organizationUseTotp: organizationUseTotp,
            edit: edit,
            viewPassword: viewPassword,
            localData: localData,
            attachments: attachments,
            fields: fields,
            passwordHistory: passwordHistory,
            creationDate: creationDate,
            deletedDate: deletedDate,
            revisionDate: revisionDate
        )
    }
}

extension CipherView {
    static func fixture(
        attachments: [AttachmentView]? = nil,
        card: CardView? = nil,
        collectionIds: [String] = [],
        creationDate: DateTime = Date(year: 2023, month: 11, day: 5, hour: 9, minute: 41),
        deletedDate: Date? = nil,
        edit: Bool = true,
        favorite: Bool = false,
        fields: [FieldView]? = nil,
        folderId: String? = nil,
        id: String? = nil,
        identity: IdentityView? = nil,
        key: String? = nil,
        localData: LocalDataView? = nil,
        login: BitwardenSdk.LoginView? = nil,
        name: String = "Bitwarden",
        notes: String? = nil,
        organizationId: String? = nil,
        organizationUseTotp: Bool = false,
        passwordHistory: [PasswordHistoryView]? = nil,
        reprompt: BitwardenSdk.CipherRepromptType = .none,
        revisionDate: Date = Date(year: 2023, month: 11, day: 5, hour: 9, minute: 41),
        secureNote: SecureNoteView? = nil,
        type: BitwardenSdk.CipherType = .login,
        viewPassword: Bool = true
    ) -> CipherView {
        CipherView(
            id: id,
            organizationId: organizationId,
            folderId: folderId,
            collectionIds: collectionIds,
            key: key,
            name: name,
            notes: notes,
            type: type,
            login: login,
            identity: identity,
            card: card,
            secureNote: secureNote,
            favorite: favorite,
            reprompt: reprompt,
            organizationUseTotp: organizationUseTotp,
            edit: edit,
            viewPassword: viewPassword,
            localData: localData,
            attachments: attachments,
            fields: fields,
            passwordHistory: passwordHistory,
            creationDate: creationDate,
            deletedDate: deletedDate,
            revisionDate: revisionDate
        )
    }

    static func cardFixture(
        attachments: [AttachmentView]? = nil,
        card: CardView = CardView.fixture(),
        collectionIds: [String] = [],
        creationDate: DateTime = Date(year: 2023, month: 11, day: 5, hour: 9, minute: 41),
        deletedDate: Date? = nil,
        edit: Bool = true,
        favorite: Bool = false,
        fields: [FieldView]? = nil,
        folderId: String? = nil,
        id: String = "8675",
        key: String? = nil,
        localData: LocalDataView? = nil,
        name: String = "Bitwarden",
        notes: String? = nil,
        organizationId: String? = nil,
        organizationUseTotp: Bool = false,
        passwordHistory: [PasswordHistoryView]? = nil,
        reprompt: BitwardenSdk.CipherRepromptType = .none,
        revisionDate: Date = Date(year: 2023, month: 11, day: 5, hour: 9, minute: 41),
        viewPassword: Bool = true
    ) -> CipherView {
        CipherView(
            id: id,
            organizationId: organizationId,
            folderId: folderId,
            collectionIds: collectionIds,
            key: key,
            name: name,
            notes: notes,
            type: .card,
            login: nil,
            identity: nil,
            card: card,
            secureNote: nil,
            favorite: favorite,
            reprompt: reprompt,
            organizationUseTotp: organizationUseTotp,
            edit: edit,
            viewPassword: viewPassword,
            localData: localData,
            attachments: attachments,
            fields: fields,
            passwordHistory: passwordHistory,
            creationDate: creationDate,
            deletedDate: deletedDate,
            revisionDate: revisionDate
        )
    }

    static func loginFixture(
        attachments: [AttachmentView]? = nil,
        collectionIds: [String] = [],
        creationDate: DateTime = Date(year: 2023, month: 11, day: 5, hour: 9, minute: 41),
        deletedDate: Date? = nil,
        edit: Bool = true,
        favorite: Bool = false,
        fields: [FieldView]? = nil,
        folderId: String? = nil,
        id: String = "8675",
        key: String? = nil,
        localData: LocalDataView? = nil,
        login: BitwardenSdk.LoginView = .fixture(),
        name: String = "Bitwarden",
        notes: String? = nil,
        organizationId: String? = nil,
        organizationUseTotp: Bool = false,
        passwordHistory: [PasswordHistoryView]? = nil,
        reprompt: BitwardenSdk.CipherRepromptType = .none,
        revisionDate: Date = Date(year: 2023, month: 11, day: 5, hour: 9, minute: 41),
        viewPassword: Bool = true
    ) -> CipherView {
        CipherView(
            id: id,
            organizationId: organizationId,
            folderId: folderId,
            collectionIds: collectionIds,
            key: key,
            name: name,
            notes: notes,
            type: .login,
            login: login,
            identity: nil,
            card: nil,
            secureNote: nil,
            favorite: favorite,
            reprompt: reprompt,
            organizationUseTotp: organizationUseTotp,
            edit: edit,
            viewPassword: viewPassword,
            localData: localData,
            attachments: attachments,
            fields: fields,
            passwordHistory: passwordHistory,
            creationDate: creationDate,
            deletedDate: deletedDate,
            revisionDate: revisionDate
        )
    }
}

extension Collection {
    static func fixture(
        id: String = "",
        organizationId: String = "",
        name: String = "",
        externalId: String = "",
        hidePasswords: Bool = false,
        readOnly: Bool = false
    ) -> Collection {
        Collection(
            id: id,
            organizationId: organizationId,
            name: name,
            externalId: externalId,
            hidePasswords: hidePasswords,
            readOnly: readOnly
        )
    }
}

<<<<<<< HEAD
extension BitwardenSdk.CardView {
    static func fixture(
        brand: String? = nil,
        cardholderName: String? = nil,
        code: String? = nil,
        expMonth: String? = nil,
        expYear: String? = nil,
        number: String? = nil
    ) -> BitwardenSdk.CardView {
        BitwardenSdk.CardView(
            cardholderName: cardholderName,
            expMonth: expMonth,
            expYear: expYear,
            code: code,
            brand: brand,
            number: number
=======
extension CollectionView {
    static func fixture(
        externalId: String = "",
        hidePasswords: Bool = false,
        id: String = "collection-view-1",
        name: String = "",
        organizationId: String = "",
        readOnly: Bool = false
    ) -> CollectionView {
        CollectionView(
            id: id,
            organizationId: organizationId,
            name: name,
            externalId: externalId,
            hidePasswords: hidePasswords,
            readOnly: readOnly
>>>>>>> 8fb3f91d
        )
    }
}

extension BitwardenSdk.LoginView {
    static func fixture(
        password: String? = nil,
        passwordRevisionDate: DateTime? = nil,
        uris: [LoginUriView]? = nil,
        username: String? = nil,
        totp: String? = nil,
        autofillOnPageLoad: Bool? = nil
    ) -> BitwardenSdk.LoginView {
        BitwardenSdk.LoginView(
            username: username,
            password: password,
            passwordRevisionDate: passwordRevisionDate,
            uris: uris,
            totp: totp,
            autofillOnPageLoad: autofillOnPageLoad
        )
    }
}

extension PasswordHistoryView {
    static func fixture(
        password: String = "",
        lastUsedDate: Date = Date()
    ) -> PasswordHistoryView {
        PasswordHistoryView(
            password: password,
            lastUsedDate: lastUsedDate
        )
    }
}<|MERGE_RESOLUTION|>--- conflicted
+++ resolved
@@ -237,7 +237,6 @@
     }
 }
 
-<<<<<<< HEAD
 extension BitwardenSdk.CardView {
     static func fixture(
         brand: String? = nil,
@@ -254,7 +253,10 @@
             code: code,
             brand: brand,
             number: number
-=======
+        )
+    }
+}
+
 extension CollectionView {
     static func fixture(
         externalId: String = "",
@@ -271,7 +273,6 @@
             externalId: externalId,
             hidePasswords: hidePasswords,
             readOnly: readOnly
->>>>>>> 8fb3f91d
         )
     }
 }
