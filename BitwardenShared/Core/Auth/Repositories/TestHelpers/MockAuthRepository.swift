@testable import BitwardenShared

class MockAuthRepository: AuthRepository {
    var accountsResult: Result<[ProfileSwitcherItem], Error> = .failure(StateServiceError.noAccounts)
    var activeAccountResult: Result<ProfileSwitcherItem, Error> = .failure(StateServiceError.noActiveAccount)
    var allowBiometricUnlock: Bool?
    var allowBiometricUnlockResult: Result<Void, Error> = .success(())
    var accountForItemResult: Result<Account, Error> = .failure(StateServiceError.noAccounts)
    var deleteAccountCalled = false
    var fingerprintPhraseResult: Result<String, Error> = .success("fingerprint")
    var lockVaultUserId: String?
    var logoutCalled = false
    var logoutUserId: String?
    var logoutResult: Result<Void, Error> = .success(())
    var passwordStrengthEmail: String?
    var passwordStrengthPassword: String?
    var passwordStrengthResult: UInt8 = 0
    var setActiveAccountResult: Result<Account, Error> = .failure(StateServiceError.noAccounts)
    var unlockVaultPassword: String?
    var unlockVaultResult: Result<Void, Error> = .success(())
    var unlockVaultWithBiometricsResult: Result<Void, Error> = .success(())

    func deleteAccount(passwordText _: String) async throws {
        deleteAccountCalled = true
    }

    func getAccounts() async throws -> [ProfileSwitcherItem] {
        try accountsResult.get()
    }

    func getActiveAccount() async throws -> ProfileSwitcherItem {
        try activeAccountResult.get()
    }

<<<<<<< HEAD
    func getAccount(for userId: String) async throws -> Account {
=======
    func getAccount(for _: String) async throws -> BitwardenShared.Account {
>>>>>>> 9ea6eed3
        try accountForItemResult.get()
    }

    func getFingerprintPhrase(userId _: String?) async throws -> String {
        try fingerprintPhraseResult.get()
    }

    func passwordStrength(email: String, password: String) async -> UInt8 {
        passwordStrengthEmail = email
        passwordStrengthPassword = password
        return passwordStrengthResult
    }

    func lockVault(userId: String?) async {
        lockVaultUserId = userId
    }

    func logout(userId: String?) async throws {
        logoutUserId = userId
        try await logout()
    }

    func logout() async throws {
        logoutCalled = true
        try logoutResult.get()
    }

    func setActiveAccount(userId _: String) async throws -> Account {
        try setActiveAccountResult.get()
    }

    func allowBioMetricUnlock(_ enabled: Bool, userId: String?) async throws {
        allowBiometricUnlock = enabled
        try allowBiometricUnlockResult.get()
    }

    func unlockVault(password: String) async throws {
        unlockVaultPassword = password
        try unlockVaultResult.get()
    }

    func unlockVaultWithBiometrics() async throws {
        try unlockVaultWithBiometricsResult.get()
    }
}<|MERGE_RESOLUTION|>--- conflicted
+++ resolved
@@ -32,11 +32,7 @@
         try activeAccountResult.get()
     }
 
-<<<<<<< HEAD
-    func getAccount(for userId: String) async throws -> Account {
-=======
-    func getAccount(for _: String) async throws -> BitwardenShared.Account {
->>>>>>> 9ea6eed3
+    func getAccount(for _: String) async throws -> Account {
         try accountForItemResult.get()
     }
 
