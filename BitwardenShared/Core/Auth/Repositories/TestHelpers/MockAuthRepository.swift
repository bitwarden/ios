--- conflicted
+++ resolved
@@ -51,12 +51,10 @@
     var updateMasterPasswordReason: ForcePasswordResetReason?
     var updateMasterPasswordResult: Result<Void, Error> = .success(())
 
-<<<<<<< HEAD
     var validatePasswordPasswords = [String]()
     var validatePasswordResult: Result<Bool, Error> = .success(true)
-=======
+
     var vaultTimeout = [String: SessionTimeoutValue]()
->>>>>>> b5454f6c
 
     func allowBioMetricUnlock(_ enabled: Bool) async throws {
         allowBiometricUnlock = enabled
