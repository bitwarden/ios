import Foundation

@testable import BitwardenShared

class MockAuthRepository: AuthRepository { // swiftlint:disable:this type_body_length
    var allowBiometricUnlock: Bool?
    var allowBiometricUnlockResult: Result<Void, Error> = .success(())
    var accountForItemResult: Result<Account, Error> = .failure(StateServiceError.noAccounts)
    var canVerifyMasterPasswordResult: Result<Bool, Error> = .success(true)
    var clearPinsCalled = false
    var createNewSsoUserRememberDevice: Bool = false
    var createNewSsoUserOrgIdentifier: String = ""
    var createNewSsoUserResult: Result<Void, Error> = .success(())
    var deleteAccountCalled = false
    var deleteAccountResult: Result<Void, Error> = .success(())
    var deviceId: String = ""
    var email: String = ""
    var encryptedPin: String = "123"
    var existingAccountUserIdEmail: String?
    var existingAccountUserIdResult: String?
    var fingerprintPhraseResult: Result<String, Error> = .success("fingerprint")
    var activeAccount: Account?
    var altAccounts = [Account]()
    var getAccountError: Error?
<<<<<<< HEAD
    var getSSOOrganizationIdentifierByResult: Result<String?, Error> = .success(nil)
=======
    var hasManuallyLocked = false
>>>>>>> c89573db
    var hasMasterPasswordResult = Result<Bool, Error>.success(true)
    var isLockedResult: Result<Bool, Error> = .success(true)
    var isPinUnlockAvailableResult: Result<Bool, Error> = .success(false)
    var lockVaultUserId: String?
    var logoutCalled = false
    var logoutUserId: String?
    var logoutUserInitiated = false
    var logoutResult: Result<Void, Error> = .success(())
    var migrateUserToKeyConnectorCalled = false
    var migrateUserToKeyConnectorPassword: String?
    var migrateUserToKeyConnectorResult: Result<Void, Error> = .success(())
    var passwordStrengthEmail: String?
    var passwordStrengthIsPreAuth = false
    var passwordStrengthPassword: String?
    var passwordStrengthResult: UInt8 = 0
    var pinProtectedUserKey = "123"
    var profileSwitcherState: ProfileSwitcherState?
    var requestOtpCalled = false
    var requestOtpResult: Result<Void, Error> = .success(())
    var sessionTimeoutAction = [String: SessionTimeoutAction]()
    var setActiveAccountId: String?
    var setActiveAccountError: Error?
    var setMasterPasswordHint: String?
    var setMasterPasswordPassword: String?
    var setMasterPasswordOrganizationId: String?
    var setMasterPasswordOrganizationIdentifier: String?
    var setMasterPasswordResetPasswordAutoEnroll: Bool?
    var setMasterPasswordResult: Result<Void, Error> = .success(())
    var setPinsRequirePasswordAfterRestart: Bool?
    var setPinsResult: Result<Void, Error> = .success(())
    var setVaultTimeoutError: Error?
    var unlockVaultFromLoginWithDeviceKey: String?
    var unlockVaultFromLoginWithDeviceMasterPasswordHash: String? // swiftlint:disable:this identifier_name
    var unlockVaultFromLoginWithDevicePrivateKey: String?
    var unlockVaultFromLoginWithDeviceResult: Result<Void, Error> = .success(())
    var unlockVaultPassword: String?
    var unlockVaultPIN: String?
    var unlockWithPasswordResult: Result<Void, Error> = .success(())
    var unlockWithPINResult: Result<Void, Error> = .success(())

    var unlockVaultResult: Result<Void, Error> = .success(())
    var unlockVaultWithBiometricsResult: Result<Void, Error> = .success(())
    var unlockVaultWithAuthVaultKeyCalled = false
    var unlockVaultWithAuthVaultKeyResult: Result<Void, Error> = .success(())
    var unlockVaultWithDeviceKeyCalled = false
    var unlockVaultWithDeviceKeyResult: Result<Void, Error> = .success(())
    var unlockVaultWithKeyConnectorKeyCalled = false
    var unlockVaultWithKeyConnectorKeyConnectorURL: URL? // swiftlint:disable:this identifier_name
    var unlockVaultWithKeyConnectorOrgIdentifier: String?
    var unlockVaultWithKeyConnectorKeyResult: Result<Void, Error> = .success(())
    var unlockVaultWithNeverlockKeyCalled = false
    var unlockVaultWithNeverlockResult: Result<Void, Error> = .success(())
    var verifyOtpOpt: String?
    var verifyOtpResult: Result<Void, Error> = .success(())

    var allAccounts: [Account] {
        let combined = [activeAccount] + altAccounts
        return combined.compactMap { $0 }
    }

    var updateMasterPasswordCurrentPassword: String?
    var updateMasterPasswordNewPassword: String?
    var updateMasterPasswordPasswordHint: String?
    var updateMasterPasswordReason: ForcePasswordResetReason?
    var updateMasterPasswordResult: Result<Void, Error> = .success(())

    var validatePasswordPasswords = [String]()
    var validatePasswordResult: Result<Bool, Error> = .success(true)

    var validatePinResult: Result<Bool, Error> = .success(false)

    var vaultTimeout = [String: SessionTimeoutValue]()

    func allowBioMetricUnlock(_ enabled: Bool) async throws {
        allowBiometricUnlock = enabled
        try allowBiometricUnlockResult.get()
    }

    func canVerifyMasterPassword() async throws -> Bool {
        try canVerifyMasterPasswordResult.get()
    }

    func clearPins() async throws {
        clearPinsCalled = true
    }

    func createNewSsoUser(orgIdentifier: String, rememberDevice: Bool) async throws {
        createNewSsoUserOrgIdentifier = orgIdentifier
        createNewSsoUserRememberDevice = rememberDevice
        try createNewSsoUserResult.get()
    }

    func deleteAccount(otp: String?, passwordText _: String?) async throws {
        deleteAccountCalled = true
        try deleteAccountResult.get()
    }

    func existingAccountUserId(email: String) async -> String? {
        existingAccountUserIdEmail = email
        return existingAccountUserIdResult
    }

    func getAccount(for userId: String?) async throws -> Account {
        if let getAccountError {
            throw getAccountError
        }
        switch (userId, activeAccount) {
        case let (nil, .some(active)):
            return active
        case (nil, nil):
            throw StateServiceError.noActiveAccount
        case let (id, _):
            guard let match = allAccounts.first(where: { $0.profile.userId == id }) else {
                throw StateServiceError.noAccounts
            }
            return match
        }
    }

    func getFingerprintPhrase() async throws -> String {
        try fingerprintPhraseResult.get()
    }

    func getProfilesState(
        allowLockAndLogout: Bool,
        isVisible: Bool,
        shouldAlwaysHideAddAccount: Bool,
        showPlaceholderToolbarIcon: Bool
    ) async -> BitwardenShared.ProfileSwitcherState {
        if let profileSwitcherState {
            return ProfileSwitcherState(
                accounts: profileSwitcherState.accounts,
                activeAccountId: profileSwitcherState.activeAccountId,
                allowLockAndLogout: allowLockAndLogout,
                isVisible: isVisible,
                shouldAlwaysHideAddAccount: shouldAlwaysHideAddAccount,
                showPlaceholderToolbarIcon: showPlaceholderToolbarIcon
            )
        }
        return .empty(
            shouldAlwaysHideAddAccount: shouldAlwaysHideAddAccount
        )
    }

    func getSingleSignOnOrganizationIdentifier(email: String) async throws -> String? {
        try getSSOOrganizationIdentifierByResult.get()
    }

    func hasMasterPassword() async throws -> Bool {
        try hasMasterPasswordResult.get()
    }

    func isLocked(userId: String?) async throws -> Bool {
        try isLockedResult.get()
    }

    func isPinUnlockAvailable() async throws -> Bool {
        try isPinUnlockAvailableResult.get()
    }

    func passwordStrength(email: String, password: String, isPreAuth: Bool) async -> UInt8 {
        passwordStrengthEmail = email
        passwordStrengthPassword = password
        passwordStrengthIsPreAuth = isPreAuth
        return passwordStrengthResult
    }

    func lockVault(userId: String?, isManuallyLocking: Bool) async {
        lockVaultUserId = userId
        hasManuallyLocked = isManuallyLocking
    }

    func logout(userId: String?, userInitiated: Bool) async throws {
        logoutUserId = userId
        logoutUserInitiated = userInitiated
        try await logout()
    }

    func logout() async throws {
        logoutCalled = true
        try logoutResult.get()
    }

    func migrateUserToKeyConnector(password: String) async throws {
        migrateUserToKeyConnectorCalled = true
        migrateUserToKeyConnectorPassword = password
        return try migrateUserToKeyConnectorResult.get()
    }

    func requestOtp() async throws {
        requestOtpCalled = true
        try requestOtpResult.get()
    }

    func setActiveAccount(userId: String) async throws -> Account {
        setActiveAccountId = userId
        let priorActive = activeAccount
        if let setActiveAccountError { throw setActiveAccountError }
        guard let match = allAccounts
            .first(where: { $0.profile.userId == userId }) else { throw StateServiceError.noAccounts }
        activeAccount = match
        altAccounts = altAccounts
            .filter { $0.profile.userId == userId }
            + [priorActive].compactMap { $0 }
        return match
    }

    func setPins(_ pin: String, requirePasswordAfterRestart: Bool) async throws {
        encryptedPin = pin
        pinProtectedUserKey = pin
        setPinsRequirePasswordAfterRestart = requirePasswordAfterRestart
        try setPinsResult.get()
    }

    func sessionTimeoutAction(userId: String?) async throws -> SessionTimeoutAction {
        let userId = try unwrapUserId(userId)
        return sessionTimeoutAction[userId] ?? .lock
    }

    func sessionTimeoutValue(userId: String?) async throws -> BitwardenShared.SessionTimeoutValue {
        guard let value = try vaultTimeout[unwrapUserId(userId)] else {
            throw (userId == nil)
                ? StateServiceError.noActiveAccount
                : StateServiceError.noAccounts
        }
        return value
    }

    func setMasterPassword(
        _ password: String,
        masterPasswordHint: String,
        organizationId: String,
        organizationIdentifier: String,
        resetPasswordAutoEnroll: Bool
    ) async throws {
        setMasterPasswordHint = masterPasswordHint
        setMasterPasswordPassword = password
        setMasterPasswordOrganizationId = organizationId
        setMasterPasswordOrganizationIdentifier = organizationIdentifier
        setMasterPasswordResetPasswordAutoEnroll = resetPasswordAutoEnroll
        try setMasterPasswordResult.get()
    }

    func setVaultTimeout(value: BitwardenShared.SessionTimeoutValue, userId: String?) async throws {
        try vaultTimeout[unwrapUserId(userId)] = value
        if let setVaultTimeoutError {
            throw setVaultTimeoutError
        }
    }

    func unlockVaultFromLoginWithDevice(privateKey: String, key: String, masterPasswordHash: String?) async throws {
        unlockVaultFromLoginWithDeviceKey = key
        unlockVaultFromLoginWithDevicePrivateKey = privateKey
        unlockVaultFromLoginWithDeviceMasterPasswordHash = masterPasswordHash
        try unlockVaultFromLoginWithDeviceResult.get()
    }

    func unlockVaultWithAuthenticatorVaultKey(userId: String) async throws {
        unlockVaultWithAuthVaultKeyCalled = true
        try unlockVaultWithAuthVaultKeyResult.get()
    }

    func unlockVaultWithDeviceKey() async throws {
        unlockVaultWithDeviceKeyCalled = true
        try unlockVaultWithDeviceKeyResult.get()
    }

    func unlockVaultWithKeyConnectorKey(keyConnectorURL: URL, orgIdentifier: String) async throws {
        unlockVaultWithKeyConnectorKeyCalled = true
        unlockVaultWithKeyConnectorKeyConnectorURL = keyConnectorURL
        unlockVaultWithKeyConnectorOrgIdentifier = orgIdentifier
        try unlockVaultWithKeyConnectorKeyResult.get()
    }

    func unlockVaultWithPIN(pin: String) async throws {
        unlockVaultPIN = pin
        try unlockWithPINResult.get()
    }

    func unlockVaultWithPassword(password: String) async throws {
        unlockVaultPassword = password
        try unlockWithPasswordResult.get()
    }

    func unlockVaultWithBiometrics() async throws {
        try unlockVaultWithBiometricsResult.get()
    }

    func unlockVaultWithNeverlockKey() async throws {
        unlockVaultWithNeverlockKeyCalled = true
        return try unlockVaultWithNeverlockResult.get()
    }

    /// Attempts to convert a possible user id into a known account id.
    ///
    /// - Parameter userId: If nil, the active account id is returned. Otherwise, validate the id.
    ///
    func unwrapUserId(_ userId: String?) throws -> String {
        if let userId {
            return userId
        } else if let activeAccount {
            return activeAccount.profile.userId
        } else {
            throw StateServiceError.noActiveAccount
        }
    }

    func updateMasterPassword(
        currentPassword: String,
        newPassword: String,
        passwordHint: String,
        reason: ForcePasswordResetReason
    ) async throws {
        updateMasterPasswordCurrentPassword = currentPassword
        updateMasterPasswordNewPassword = newPassword
        updateMasterPasswordPasswordHint = passwordHint
        updateMasterPasswordReason = reason
        return try updateMasterPasswordResult.get()
    }

    func validatePassword(_ password: String) async throws -> Bool {
        validatePasswordPasswords.append(password)
        return try validatePasswordResult.get()
    }

    func validatePin(pin: String) async throws -> Bool {
        try validatePinResult.get()
    }

    func verifyOtp(_ otp: String) async throws {
        verifyOtpOpt = otp
        try verifyOtpResult.get()
    }
}<|MERGE_RESOLUTION|>--- conflicted
+++ resolved
@@ -22,11 +22,8 @@
     var activeAccount: Account?
     var altAccounts = [Account]()
     var getAccountError: Error?
-<<<<<<< HEAD
     var getSSOOrganizationIdentifierByResult: Result<String?, Error> = .success(nil)
-=======
     var hasManuallyLocked = false
->>>>>>> c89573db
     var hasMasterPasswordResult = Result<Bool, Error>.success(true)
     var isLockedResult: Result<Bool, Error> = .success(true)
     var isPinUnlockAvailableResult: Result<Bool, Error> = .success(false)
