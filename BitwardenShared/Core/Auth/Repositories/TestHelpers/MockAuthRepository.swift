--- conflicted
+++ resolved
@@ -220,15 +220,11 @@
         }
     }
 
-<<<<<<< HEAD
-    func passwordStrength(email: String, password: String, isPreAuth: Bool) async throws -> UInt8 {
-=======
     func isUserManagedByOrganization() async throws -> Bool {
         try isUserManagedByOrganizationResult.get()
     }
 
-    func passwordStrength(email: String, password: String, isPreAuth: Bool) async -> UInt8 {
->>>>>>> ea074f74
+    func passwordStrength(email: String, password: String, isPreAuth: Bool) async throws -> UInt8 {
         passwordStrengthEmail = email
         passwordStrengthPassword = password
         passwordStrengthIsPreAuth = isPreAuth
