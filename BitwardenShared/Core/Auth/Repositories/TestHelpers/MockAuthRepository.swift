--- conflicted
+++ resolved
@@ -10,11 +10,8 @@
     var deleteAccountCalled = false
     var encryptedPin: String = "123"
     var fingerprintPhraseResult: Result<String, Error> = .success("fingerprint")
-<<<<<<< HEAD
     var isPinUnlockAvailable = false
-=======
     var lockVaultUserId: String?
->>>>>>> 737cb7c8
     var logoutCalled = false
     var logoutUserId: String?
     var logoutResult: Result<Void, Error> = .success(())
@@ -25,18 +22,21 @@
     var setActiveAccountResult: Result<Account, Error> = .failure(StateServiceError.noAccounts)
     var setPinProtectedUserKeyToMemoryCalled = false
     var unlockVaultPassword: String?
-<<<<<<< HEAD
     var unlockVaultPIN: String?
     var unlockWithPasswordResult: Result<Void, Error> = .success(())
     var unlockWithPINResult: Result<Void, Error> = .success(())
 
+    var unlockVaultResult: Result<Void, Error> = .success(())
+    var unlockVaultWithBiometricsResult: Result<Void, Error> = .success(())
+
+    func allowBioMetricUnlock(_ enabled: Bool, userId: String?) async throws {
+        allowBiometricUnlock = enabled
+        try allowBiometricUnlockResult.get()
+    }
+
     func clearPins() async throws {
         clearPinsCalled = true
     }
-=======
-    var unlockVaultResult: Result<Void, Error> = .success(())
-    var unlockVaultWithBiometricsResult: Result<Void, Error> = .success(())
->>>>>>> 737cb7c8
 
     func deleteAccount(passwordText _: String) async throws {
         deleteAccountCalled = true
@@ -50,11 +50,7 @@
         try activeAccountResult.get()
     }
 
-<<<<<<< HEAD
-    func getAccount(for userId: String) async throws -> Account {
-=======
-    func getAccount(for _: String) async throws -> BitwardenShared.Account {
->>>>>>> 737cb7c8
+    func getAccount(for _: String) async throws -> Account {
         try accountForItemResult.get()
     }
 
@@ -90,7 +86,6 @@
         try setActiveAccountResult.get()
     }
 
-<<<<<<< HEAD
     func setPins(_ pin: String, requirePasswordAfterRestart: Bool) async throws {
         encryptedPin = pin
         pinProtectedUserKey = pin
@@ -106,14 +101,6 @@
     }
 
     func unlockVaultWithPassword(password: String) async throws {
-=======
-    func allowBioMetricUnlock(_ enabled: Bool, userId: String?) async throws {
-        allowBiometricUnlock = enabled
-        try allowBiometricUnlockResult.get()
-    }
-
-    func unlockVault(password: String) async throws {
->>>>>>> 737cb7c8
         unlockVaultPassword = password
         try unlockWithPasswordResult.get()
     }
