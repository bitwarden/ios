--- conflicted
+++ resolved
@@ -111,18 +111,16 @@
     ///
     func isUserManagedByOrganization() async throws -> Bool
 
-<<<<<<< HEAD
+    /// User leaves organization
+    ///
+    /// - Parameters:
+    ///   - organizationId: The ID of the organization the user is leaving.
+    func leaveOrganization(organizationId: String) async throws
+
     /// Locks all vaults and clears decrypted data from memory
     /// - Parameter isManuallyLocking: Whether the user is manually locking the account.
     ///
     func lockAllVaults(isManuallyLocking: Bool) async throws
-=======
-    /// User leaves organization
-    ///
-    /// - Parameters:
-    ///   - organizationId: The ID of the organization the user is leaving.
-    func leaveOrganization(organizationId: String) async throws
->>>>>>> 4af08d0b
 
     /// Locks the user's vault and clears decrypted data from memory
     /// - Parameters:
