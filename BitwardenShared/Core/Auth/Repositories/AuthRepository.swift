import BitwardenSdk
import Foundation
import LocalAuthentication

// swiftlint:disable file_length

/// A protocol for an `AuthRepository` which manages access to the data needed by the UI layer.
///
protocol AuthRepository: AnyObject {
    // MARK: Methods

    /// Enables or disables biometric unlock for the active user.
    ///
    /// - Parameters:
    ///   - enabled: Whether or not the the user wants biometric auth enabled.
    ///     If `true`, the userAuthKey is stored to the keychain and the user preference is set to false.
    ///     If `false`, any userAuthKey is deleted from the keychain and the user preference is set to false.
    ///
    func allowBioMetricUnlock(_ enabled: Bool) async throws

    /// Clears the pins stored on device and in memory.
    ///
    func clearPins() async throws

    /// Deletes the user's account.
    ///
    /// - Parameter passwordText: The password entered by the user, which is used to verify
    /// their identify before deleting the account.
    ///
    func deleteAccount(passwordText: String) async throws

    /// Gets the account for a user id.
    ///
    /// - Parameter userId: The user Id to be mapped to an account.
    /// - Returns: The user account.
    ///
    func getAccount(for userId: String?) async throws -> Account

    /// Gets the current account's unique fingerprint phrase.
    ///
    /// - Returns: The account fingerprint phrase.
    ///
    func getFingerprintPhrase() async throws -> String

    /// Whether pin unlock is available.
    ///
    /// - Returns: Whether pin unlock is available.
    ///
    func isPinUnlockAvailable() async throws -> Bool

    /// Checks the locked status of a user vault by user id
    ///  - Parameter userId: The userId of the account
    ///  - Returns: A bool, true if locked, false if unlocked.
    ///
    func isLocked(userId: String?) async throws -> Bool

    /// Locks the user's vault and clears decrypted data from memory.
    ///
    ///  - Parameter userId: The userId of the account to lock.
    ///     Defaults to active account if nil.
    ///
    func lockVault(userId: String?) async

    /// Logs the user out of the specified account.
    ///
    /// - Parameter userId: The user ID of the account to log out of.
    ///
    func logout(userId: String?) async throws

    /// Calculates the password strength of a password.
    ///
    /// - Parameters:
    ///   - email: The user's email.
    ///   - password: The user's password.
    /// - Returns: The password strength of the password.
    ///
    func passwordStrength(email: String, password: String) async -> UInt8

    /// Gets the profiles state for a user.
    /// - Parameters:
    ///   - isVisible: Should the state be visible?
    ///   - shouldAlwaysHideAddAccount: Should the state always hide add account?
    /// - Returns: A ProfileSwitcherState.
    ///
    func getProfilesState(
        isVisible: Bool,
        shouldAlwaysHideAddAccount: Bool
    ) async -> ProfileSwitcherState

    /// Sets the encrypted pin and the pin protected user key.
    ///
    /// - Parameters:
    ///   - pin: The user's pin.
    ///   - requirePasswordAfterRestart: Whether to require the password after an app restart.
    ///
    func setPins(_ pin: String, requirePasswordAfterRestart: Bool) async throws

    /// Sets the active account by User Id.
    ///
    /// - Parameter userId: The user Id to be set as active.
    /// - Returns: The new active account.
    ///
    func setActiveAccount(userId: String) async throws -> Account

<<<<<<< HEAD
    /// Attempts to unlock the user's vault using information returned from the login with device method.
    ///
    /// - Parameters:
    ///   - privateKey: The private key from the login with device response.
    ///   - key: The returned key from the approved auth request.
    ///   - masterPasswordHash: The master password hash from the approved auth request.
    ///
    func unlockVaultFromLoginWithDevice(privateKey: String, key: String, masterPasswordHash: String?) async throws
=======
    /// Sets the SessionTimeoutValue.
    ///
    /// - Parameters:
    ///   - newValue: The timeout value.
    ///   - userId: The user's ID.
    ///
    func setVaultTimeout(value newValue: SessionTimeoutValue, userId: String?) async throws
>>>>>>> 77a9456f

    /// Attempts to unlock the user's vault with biometrics.
    ///
    func unlockVaultWithBiometrics() async throws

    /// Attempts to unlock the user's vault with the stored neverlock key.
    ///
    func unlockVaultWithNeverlockKey() async throws

    /// Attempts to unlock the user's vault with their master password.
    ///
    /// - Parameter password: The user's master password to unlock the vault.
    ///
    func unlockVaultWithPassword(password: String) async throws

    /// Unlocks the vault using the PIN.
    ///
    /// - Parameter pin: The user's PIN.
    ///
    func unlockVaultWithPIN(pin: String) async throws
}

extension AuthRepository {
    /// Gets the account for the active user id.
    ///
    /// - Returns: The active user account.
    ///
    func getAccount() async throws -> Account {
        try await getAccount(for: nil)
    }

    /// Gets the active user id.
    ///
    /// - Returns: The active user id.
    ///
    func getUserId() async throws -> String {
        try await getAccount(for: nil).profile.userId
    }

    /// Checks the locked status of a user vault by user id
    ///
    ///  - Returns: A bool, true if locked, false if unlocked.
    ///
    func isLocked() async throws -> Bool {
        try await isLocked(userId: nil)
    }

    /// Logs the user out of the active account.
    ///
    func logout() async throws {
        try await logout(userId: nil)
    }

    /// Sets the SessionTimeoutValue upon the app being backgrounded.
    ///
    /// - Parameter newValue: The timeout value.
    ///
    func setVaultTimeout(value newValue: SessionTimeoutValue) async throws {
        try await setVaultTimeout(value: newValue, userId: nil)
    }
}

// MARK: - DefaultAuthRepository

/// A default implementation of an `AuthRepository`.
///
class DefaultAuthRepository {
    // MARK: Properties

    /// The services used by the application to make account related API requests.
    private let accountAPIService: AccountAPIService

    /// The service used that handles some of the auth logic.
    private let authService: AuthService

    /// The service to use system Biometrics for vault unlock.
    let biometricsRepository: BiometricsRepository

    /// The client used by the application to handle auth related encryption and decryption tasks.
    private let clientAuth: ClientAuthProtocol

    /// The client used by the application to handle encryption and decryption setup tasks.
    private let clientCrypto: ClientCryptoProtocol

    /// The client used by the application to handle account fingerprint phrase generation.
    private let clientPlatform: ClientPlatformProtocol

    /// The service used by the application to manage the environment settings.
    private let environmentService: EnvironmentService

    /// The keychain service used by this repository.
    private let keychainService: KeychainRepository

    /// The service used to manage syncing and updates to the user's organizations.
    private let organizationService: OrganizationService

    /// The service used by the application to manage account state.
    private let stateService: StateService

    /// The service used by the application to manage vault access.
    private let vaultTimeoutService: VaultTimeoutService

    // MARK: Initialization

    /// Initialize a `DefaultAuthRepository`.
    ///
    /// - Parameters:
    ///   - accountAPIService: The services used by the application to make account related API requests.
    ///   - authService: The service used that handles some of the auth logic.
    ///   - biometricsRepository: The service to use system Biometrics for vault unlock.
    ///   - clientAuth: The client used by the application to handle auth related encryption and decryption tasks.
    ///   - clientCrypto: The client used by the application to handle encryption and decryption setup tasks.
    ///   - clientPlatform: The client used by the application to handle generating account fingerprints.
    ///   - environmentService: The service used by the application to manage the environment settings.
    ///   - keychainService: The keychain service used by the application.
    ///   - organizationService: The service used to manage syncing and updates to the user's organizations.
    ///   - stateService: The service used by the application to manage account state.
    ///   - vaultTimeoutService: The service used by the application to manage vault access.
    ///
    init(
        accountAPIService: AccountAPIService,
        authService: AuthService,
        biometricsRepository: BiometricsRepository,
        clientAuth: ClientAuthProtocol,
        clientCrypto: ClientCryptoProtocol,
        clientPlatform: ClientPlatformProtocol,
        environmentService: EnvironmentService,
        keychainService: KeychainRepository,
        organizationService: OrganizationService,
        stateService: StateService,
        vaultTimeoutService: VaultTimeoutService
    ) {
        self.accountAPIService = accountAPIService
        self.authService = authService
        self.biometricsRepository = biometricsRepository
        self.clientAuth = clientAuth
        self.clientCrypto = clientCrypto
        self.clientPlatform = clientPlatform
        self.environmentService = environmentService
        self.keychainService = keychainService
        self.organizationService = organizationService
        self.stateService = stateService
        self.vaultTimeoutService = vaultTimeoutService
    }
}

// MARK: - AuthRepository

extension DefaultAuthRepository: AuthRepository {
    func allowBioMetricUnlock(_ enabled: Bool) async throws {
        try await biometricsRepository.setBiometricUnlockKey(
            authKey: enabled ? clientCrypto.getUserEncryptionKey() : nil
        )
    }

    func clearPins() async throws {
        try await stateService.clearPins()
    }

    func deleteAccount(passwordText: String) async throws {
        let hashedPassword = try await authService.hashPassword(password: passwordText, purpose: .serverAuthorization)

        _ = try await accountAPIService.deleteAccount(
            body: DeleteAccountRequestModel(masterPasswordHash: hashedPassword)
        )

        try await stateService.deleteAccount()
        await vaultTimeoutService.remove(userId: nil)
    }

    func getAccount(for userId: String?) async throws -> Account {
        try await stateService.getAccount(userId: userId)
    }

    func getFingerprintPhrase() async throws -> String {
        let userId = try await stateService.getActiveAccountId()
        return try await clientPlatform.userFingerprint(fingerprintMaterial: userId)
    }

    func getProfilesState(
        isVisible: Bool,
        shouldAlwaysHideAddAccount: Bool
    ) async -> ProfileSwitcherState {
        let accounts = await (try? getAccounts()) ?? []
        guard !accounts.isEmpty else { return .empty() }
        let activeAccount = try? await getActiveAccount()
        return ProfileSwitcherState(
            accounts: accounts,
            activeAccountId: activeAccount?.userId,
            isVisible: isVisible,
            shouldAlwaysHideAddAccount: shouldAlwaysHideAddAccount
        )
    }

    func isLocked(userId: String?) async throws -> Bool {
        try await vaultTimeoutService.isLocked(
            userId: userIdOrActive(userId)
        )
    }

    func isPinUnlockAvailable() async throws -> Bool {
        try await stateService.pinProtectedUserKey() != nil
    }

    func lockVault(userId: String?) async {
        await vaultTimeoutService.lockVault(userId: userId)
    }

    func logout(userId: String?) async throws {
        try? await biometricsRepository.setBiometricUnlockKey(authKey: nil)
        await vaultTimeoutService.remove(userId: userId)
        try await stateService.logoutAccount(userId: userId)
    }

    func passwordStrength(email: String, password: String) async -> UInt8 {
        await clientAuth.passwordStrength(password: password, email: email, additionalInputs: [])
    }

    func setActiveAccount(userId: String) async throws -> Account {
        try await stateService.setActiveAccount(userId: userId)
        await environmentService.loadURLsForActiveAccount()
        return try await stateService.getActiveAccount()
    }

    func setPins(_ pin: String, requirePasswordAfterRestart: Bool) async throws {
        let pinKey = try await clientCrypto.derivePinKey(pin: pin)
        try await stateService.setPinKeys(
            pinKeyEncryptedUserKey: pinKey.encryptedPin,
            pinProtectedUserKey: pinKey.pinProtectedUserKey,
            requirePasswordAfterRestart: requirePasswordAfterRestart
        )
    }

<<<<<<< HEAD
    func unlockVaultFromLoginWithDevice(privateKey: String, key: String, masterPasswordHash: String?) async throws {
        try await unlockVault(method: .authRequest(requestPrivateKey: privateKey, protectedUserKey: key))
        if let masterPasswordHash {
            try await stateService.setMasterPasswordHash(masterPasswordHash)
        }
=======
    func setVaultTimeout(value newValue: SessionTimeoutValue, userId: String?) async throws {
        // Ensure we have a user id.
        let id = try await userIdOrActive(userId)
        let currentValue = try? await vaultTimeoutService.sessionTimeoutValue(userId: id)
        // Set or delete the never lock key according to the current and new values.
        if case .never = newValue {
            try await keychainService.setUserAuthKey(
                for: .neverLock(userId: id),
                value: clientCrypto.getUserEncryptionKey()
            )
        } else if currentValue == .never {
            try await keychainService.deleteUserAuthKey(
                for: .neverLock(userId: id)
            )
        }

        // Then configure the vault timeout service with the correct value.
        try await vaultTimeoutService.setVaultTimeout(
            value: newValue,
            userId: id
        )
>>>>>>> 77a9456f
    }

    func unlockVaultWithBiometrics() async throws {
        let decryptedUserKey = try await biometricsRepository.getUserAuthKey()
        try await unlockVault(method: .decryptedKey(decryptedUserKey: decryptedUserKey))
    }

    func unlockVaultWithNeverlockKey() async throws {
        let id = try await stateService.getActiveAccountId()
        let key = KeychainItem.neverLock(userId: id)
        let neverlockKey = try await keychainService.getUserAuthKeyValue(for: key)
        try await unlockVault(method: .decryptedKey(decryptedUserKey: neverlockKey))
    }

    func unlockVaultWithPassword(password: String) async throws {
        let account = try await stateService.getActiveAccount()
        let encryptionKeys = try await stateService.getAccountEncryptionKeys(userId: account.profile.userId)
        try await unlockVault(method: .password(password: password, userKey: encryptionKeys.encryptedUserKey))
    }

    func unlockVaultWithPIN(pin: String) async throws {
        guard let pinProtectedUserKey = try await stateService.pinProtectedUserKey() else {
            throw StateServiceError.noPinProtectedUserKey
        }
        try await unlockVault(method: .pin(pin: pin, pinProtectedUserKey: pinProtectedUserKey))
    }

    // MARK: Private

    /// A helper function to convert state service `Account`s to `ProfileSwitcherItem`s.
    ///
    /// - Returns: A list of available accounts as `[ProfileSwitcherItem]`.
    ///
    private func getAccounts() async throws -> [ProfileSwitcherItem] {
        let accounts = try await stateService.getAccounts()
        return await accounts.asyncMap { account in
            await profileItem(from: account)
        }
    }

    /// A helper function to convert the state service active `Account` to a `ProfileSwitcherItem`.
    ///
    /// - Returns: The active account as a `ProfileSwitcherItem`.
    ///
    private func getActiveAccount() async throws -> ProfileSwitcherItem {
        let active = try await stateService.getActiveAccount()
        return await profileItem(from: active)
    }

    /// A function to convert an `Account` to a `ProfileSwitcherItem`
    ///
    ///   - Parameter account: The account to convert.
    ///   - Returns: The `ProfileSwitcherItem` representing the account.
    ///
    private func profileItem(from account: Account) async -> ProfileSwitcherItem {
        let isLocked = await (try? isLocked(userId: account.profile.userId)) ?? true
        let hasNeverLock = await (try? stateService
            .getVaultTimeout(userId: account.profile.userId)) == .never
        let displayAsUnlocked = !isLocked || hasNeverLock
        return ProfileSwitcherItem(
            email: account.profile.email,
            isUnlocked: displayAsUnlocked,
            userId: account.profile.userId,
            userInitials: account.initials()
                ?? ".."
        )
    }

    /// Attempts to unlock the vault with a given method.
    ///
    /// - Parameter method: The unlocking `InitUserCryptoMethod` method.
    ///
    private func unlockVault(method: InitUserCryptoMethod) async throws {
        let account = try await stateService.getActiveAccount()
        let encryptionKeys = try await stateService.getAccountEncryptionKeys()

        try await clientCrypto.initializeUserCrypto(
            req: InitUserCryptoRequest(
                kdfParams: account.kdf.sdkKdf,
                email: account.profile.email,
                privateKey: encryptionKeys.encryptedPrivateKey,
                method: method
            )
        )

        switch method {
        case .authRequest:
            break
        case .decryptedKey:
            // No-op: nothing extra to do for decryptedKey.
            break
        case let .password(password, _):
            let hashedPassword = try await authService.hashPassword(
                password: password,
                purpose: .localAuthorization
            )
            try await stateService.setMasterPasswordHash(hashedPassword)

            // If the user has a pin, but requires master password after restart, set the pin
            // protected user key in memory for future unlocks prior to app restart.
            if let pinKeyEncryptedUserKey = try await stateService.pinKeyEncryptedUserKey() {
                let pinProtectedUserKey = try await clientCrypto.derivePinUserKey(encryptedPin: pinKeyEncryptedUserKey)
                try await stateService.setPinProtectedUserKeyToMemory(pinProtectedUserKey)
            }

            // Re-enable biometrics, if required.
            let biometricUnlockStatus = try? await biometricsRepository.getBiometricUnlockStatus()
            switch biometricUnlockStatus {
            case .available(_, true, false):
                try await biometricsRepository.configureBiometricIntegrity()
                try await biometricsRepository.setBiometricUnlockKey(
                    authKey: clientCrypto.getUserEncryptionKey()
                )
            default:
                break
            }
        case .pin:
            // No-op: nothing extra to do for pin unlock.
            break
        }

        await vaultTimeoutService.unlockVault(userId: account.profile.userId)
        try await organizationService.initializeOrganizationCrypto()
    }
<<<<<<< HEAD
} // swiftlint:disable:this file_length
=======

    private func userIdOrActive(_ maybeId: String?) async throws -> String {
        if let maybeId { return maybeId }
        return try await stateService.getActiveAccountId()
    }
}
>>>>>>> 77a9456f
<|MERGE_RESOLUTION|>--- conflicted
+++ resolved
@@ -102,7 +102,14 @@
     ///
     func setActiveAccount(userId: String) async throws -> Account
 
-<<<<<<< HEAD
+    /// Sets the SessionTimeoutValue.
+    ///
+    /// - Parameters:
+    ///   - newValue: The timeout value.
+    ///   - userId: The user's ID.
+    ///
+    func setVaultTimeout(value newValue: SessionTimeoutValue, userId: String?) async throws
+
     /// Attempts to unlock the user's vault using information returned from the login with device method.
     ///
     /// - Parameters:
@@ -111,15 +118,6 @@
     ///   - masterPasswordHash: The master password hash from the approved auth request.
     ///
     func unlockVaultFromLoginWithDevice(privateKey: String, key: String, masterPasswordHash: String?) async throws
-=======
-    /// Sets the SessionTimeoutValue.
-    ///
-    /// - Parameters:
-    ///   - newValue: The timeout value.
-    ///   - userId: The user's ID.
-    ///
-    func setVaultTimeout(value newValue: SessionTimeoutValue, userId: String?) async throws
->>>>>>> 77a9456f
 
     /// Attempts to unlock the user's vault with biometrics.
     ///
@@ -353,13 +351,6 @@
         )
     }
 
-<<<<<<< HEAD
-    func unlockVaultFromLoginWithDevice(privateKey: String, key: String, masterPasswordHash: String?) async throws {
-        try await unlockVault(method: .authRequest(requestPrivateKey: privateKey, protectedUserKey: key))
-        if let masterPasswordHash {
-            try await stateService.setMasterPasswordHash(masterPasswordHash)
-        }
-=======
     func setVaultTimeout(value newValue: SessionTimeoutValue, userId: String?) async throws {
         // Ensure we have a user id.
         let id = try await userIdOrActive(userId)
@@ -381,7 +372,13 @@
             value: newValue,
             userId: id
         )
->>>>>>> 77a9456f
+    }
+
+    func unlockVaultFromLoginWithDevice(privateKey: String, key: String, masterPasswordHash: String?) async throws {
+        try await unlockVault(method: .authRequest(requestPrivateKey: privateKey, protectedUserKey: key))
+        if let masterPasswordHash {
+            try await stateService.setMasterPasswordHash(masterPasswordHash)
+        }
     }
 
     func unlockVaultWithBiometrics() async throws {
@@ -506,13 +503,9 @@
         await vaultTimeoutService.unlockVault(userId: account.profile.userId)
         try await organizationService.initializeOrganizationCrypto()
     }
-<<<<<<< HEAD
-} // swiftlint:disable:this file_length
-=======
 
     private func userIdOrActive(_ maybeId: String?) async throws -> String {
         if let maybeId { return maybeId }
         return try await stateService.getActiveAccountId()
     }
-}
->>>>>>> 77a9456f
+} // swiftlint:disable:this file_length