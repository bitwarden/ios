// swiftlint:disable:this file_name

import BitwardenSdk
import Foundation

@testable import BitwardenShared

extension BitwardenSdk.AuthenticatorAssertionResponse {
    static func fixture(
        clientDataJson: Data = Data(capacity: 37),
        authenticatorData: Data = Data(capacity: 37),
        signature: Data = Data(capacity: 64),
        userHandle: Data = Data(capacity: 64)
    ) -> BitwardenSdk.AuthenticatorAssertionResponse {
        .init(
            clientDataJson: clientDataJson,
            authenticatorData: authenticatorData,
            signature: signature,
            userHandle: userHandle
        )
    }
}

extension BitwardenSdk.AuthenticatorAttestationResponse {
    static func fixture(
        clientDataJson: Data = Data(capacity: 37),
        authenticatorData: Data = Data(capacity: 37),
        publicKey: Data? = nil,
        publicKeyAlgorithm: Int64 = -7,
        attestationObject: Data = Data(capacity: 64),
        transports: [String]? = nil
    ) -> BitwardenSdk.AuthenticatorAttestationResponse {
        .init(
            clientDataJson: clientDataJson,
            authenticatorData: authenticatorData,
            publicKey: publicKey,
            publicKeyAlgorithm: publicKeyAlgorithm,
            attestationObject: attestationObject,
            transports: transports
        )
    }
}

extension BitwardenSdk.ClientExtensionResults {
    static func fixture(
        credProps: BitwardenSdk.CredPropsResult? = nil
    ) -> BitwardenSdk.ClientExtensionResults {
        .init(credProps: credProps)
    }
}

extension BitwardenSdk.GetAssertionResult {
    static func fixture(
        credentialId: Data = Data(capacity: 16),
        authenticatorData: Data = Data(capacity: 37),
        signature: Data = Data(capacity: 64),
        userHandle: Data = Data(capacity: 64),
        selectedCredential: SelectedCredential = .fixture()
    ) -> BitwardenSdk.GetAssertionResult {
        .init(
            credentialId: credentialId,
            authenticatorData: authenticatorData,
            signature: signature,
            userHandle: userHandle,
            selectedCredential: selectedCredential
        )
    }
}

extension BitwardenSdk.MakeCredentialResult {
    static func fixture(
        authenticatorData: Data = Data(capacity: 37),
        attestedCredentialData: Data = Data(capacity: 37),
        credentialId: Data = Data(capacity: 16)
    ) -> BitwardenSdk.MakeCredentialResult {
        .init(
            authenticatorData: authenticatorData,
            attestedCredentialData: attestedCredentialData,
            credentialId: credentialId
        )
    }
}

extension BitwardenSdk.PublicKeyCredentialAuthenticatorAssertionResponse {
    static func fixture(
        id: String = "1",
        rawId: Data = Data(capacity: 16),
        type: String = "webauthn.get",
        authenticatorAttachment: String? = nil,
        clientExtensionResults: ClientExtensionResults = .fixture(),
        response: AuthenticatorAssertionResponse = .fixture(),
        selectedCredential: SelectedCredential = .fixture()
    ) -> BitwardenSdk.PublicKeyCredentialAuthenticatorAssertionResponse {
        .init(
            id: id,
            rawId: rawId,
            ty: type,
            authenticatorAttachment: authenticatorAttachment,
            clientExtensionResults: clientExtensionResults,
            response: response,
            selectedCredential: selectedCredential
        )
    }
}

extension BitwardenSdk.PublicKeyCredentialAuthenticatorAttestationResponse {
    static func fixture(
        id: String = "1",
        rawId: Data = Data(capacity: 16),
        type: String = "webauthn.create",
        authenticatorAttachment: String? = nil,
        clientExtensionResults: ClientExtensionResults = .fixture(),
        response: AuthenticatorAttestationResponse = .fixture(),
        selectedCredential: SelectedCredential = .fixture()
    ) -> BitwardenSdk.PublicKeyCredentialAuthenticatorAttestationResponse {
        .init(
            id: id,
            rawId: rawId,
            ty: type,
            authenticatorAttachment: authenticatorAttachment,
            clientExtensionResults: clientExtensionResults,
            response: response,
            selectedCredential: selectedCredential
        )
    }
}

extension BitwardenSdk.SelectedCredential {
    static func fixture(
        cipherView: CipherView = .fixture(),
        credential: Fido2CredentialView = .fixture()
    ) -> BitwardenSdk.SelectedCredential {
        .init(cipher: .fixture(), credential: .fixture())
    }
}

extension BitwardenSdk.Fido2CredentialAutofillView {
<<<<<<< HEAD
    static func fixture(
        credentialId: Data = Data(capacity: 16),
        cipherId: String = "1",
        rpId: String = "myApp.com",
=======
    static let defaultRpId = "myApp.com"

    static func fixture(
        credentialId: Data = Data(capacity: 16),
        cipherId: String = "1",
        rpId: String = defaultRpId,
>>>>>>> c37b1c67
        userNameForUi: String? = nil,
        userHandle: Data = Data(capacity: 64)
    ) -> BitwardenSdk.Fido2CredentialAutofillView {
        .init(
            credentialId: credentialId,
            cipherId: cipherId,
            rpId: rpId,
            userNameForUi: userNameForUi,
            userHandle: userHandle
        )
    }
}<|MERGE_RESOLUTION|>--- conflicted
+++ resolved
@@ -135,19 +135,12 @@
 }
 
 extension BitwardenSdk.Fido2CredentialAutofillView {
-<<<<<<< HEAD
-    static func fixture(
-        credentialId: Data = Data(capacity: 16),
-        cipherId: String = "1",
-        rpId: String = "myApp.com",
-=======
     static let defaultRpId = "myApp.com"
 
     static func fixture(
         credentialId: Data = Data(capacity: 16),
         cipherId: String = "1",
         rpId: String = defaultRpId,
->>>>>>> c37b1c67
         userNameForUi: String? = nil,
         userHandle: Data = Data(capacity: 64)
     ) -> BitwardenSdk.Fido2CredentialAutofillView {
