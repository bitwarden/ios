--- conflicted
+++ resolved
@@ -5,19 +5,15 @@
 class MockClientPlatform: ClientPlatformProtocol {
     var fingerprintMaterialString: String?
     var fingerprintResult: Result<String, Error> = .success("a-fingerprint-phrase-string-placeholder")
+    var featureFlags: [String: Bool] = ["": false]
     var userFingerprintCalled = false
 
     func fingerprint(req: BitwardenSdk.FingerprintRequest) async throws -> String {
         try fingerprintResult.get()
     }
 
-<<<<<<< HEAD
-    func loadFlags(flags: [String : Bool]) async throws {
-=======
     func loadFlags(flags: [String: Bool]) async throws {
->>>>>>> 7164674f
-        // Nothing yet.
-        throw BitwardenTestError.example
+        featureFlags = flags
     }
 
     func userFingerprint(fingerprintMaterial: String) async throws -> String {
