--- conflicted
+++ resolved
@@ -16,12 +16,9 @@
     & HasAutofillCredentialService
     & HasBiometricsRepository
     & HasCameraService
-<<<<<<< HEAD
     & HasCaptchaService
     & HasClientCertificateService
-=======
     & HasChangeKdfService
->>>>>>> 7c901c29
     & HasClientService
     & HasConfigService
     & HasDeviceAPIService
