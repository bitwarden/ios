--- conflicted
+++ resolved
@@ -16,13 +16,9 @@
     var appTheme: AppTheme?
     var clearClipboardValues = [String: ClearClipboardValue]()
     var clearClipboardResult: Result<Void, Error> = .success(())
-<<<<<<< HEAD
-    var pinKeyEncryptedUserKeyValue = [String: String]()
-=======
     var connectToWatchByUserId = [String: Bool]()
     var connectToWatchResult: Result<Void, Error> = .success(())
     var connectToWatchSubject = CurrentValueSubject<Bool, Never>(false)
->>>>>>> 338f8dfe
     var environmentUrls = [String: EnvironmentUrlData]()
     var defaultUriMatchTypeByUserId = [String: UriMatchType]()
     var disableAutoTotpCopyByUserId = [String: Bool]()
@@ -31,6 +27,7 @@
     var lastUserShouldConnectToWatch = false
     var masterPasswordHashes = [String: String]()
     var passwordGenerationOptions = [String: PasswordGenerationOptions]()
+    var pinKeyEncryptedUserKeyValue = [String: String]()
     var pinProtectedUserKeyValue = [String: String]()
     var preAuthEnvironmentUrls: EnvironmentUrlData?
     var showWebIcons = true
