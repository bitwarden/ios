--- conflicted
+++ resolved
@@ -525,19 +525,16 @@
     ///
     func setIntroCarouselShown(_ shown: Bool) async
 
-<<<<<<< HEAD
     /// Sets the status of Learn generator Action Card.
     ///
     /// - Parameter status: The status of Learn generator Action Card.
     ///
     func setLearnGeneratorActionCardStatus(_ status: AccountSetupProgress) async
-=======
     /// Sets the status of Learn New Login Action Card.
     ///
     /// - Parameter status: The status of Learn New Login Action Card.
     ///
     func setLearnNewLoginActionCardStatus(_ status: AccountSetupProgress) async
->>>>>>> 06bc8930
 
     /// Sets the last active time within the app.
     ///
