--- conflicted
+++ resolved
@@ -441,13 +441,12 @@
             ))
         }
     }
-<<<<<<< HEAD
 
     func setFlightRecorderBannerDismissed(userId: String) async {
         guard var data = await getFlightRecorderData(), data.activeLog != nil else { return }
         data.activeLog?.bannerDismissedByUserIds.append(userId)
         await setFlightRecorderData(data)
-=======
+    }
 }
 
 // MARK: DefaultFlightRecorder + BitwardenLogger
@@ -457,6 +456,5 @@
         Task {
             await log(message, file: file, line: line)
         }
->>>>>>> c6993cd2
     }
 }