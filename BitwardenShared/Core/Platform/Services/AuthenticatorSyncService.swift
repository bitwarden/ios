--- conflicted
+++ resolved
@@ -195,20 +195,15 @@
     private func determineSyncForUserId(_ userId: String) async throws {
         if try await !stateService.getSyncToAuthenticator(userId: userId) {
             cipherPublisherTasks[userId]??.cancel()
-<<<<<<< HEAD
-            cipherPublisherTasks[userId] = nil
+            cipherPublisherTasks.removeValue(forKey: userId)
             try await authBridgeItemService.deleteAllForUserId(userId)
             try await deleteKeyIfSyncingIsOff()
         } else if vaultTimeoutService.isLocked(userId: userId) {
             cipherPublisherTasks[userId]??.cancel()
-            cipherPublisherTasks[userId] = nil
+            cipherPublisherTasks.removeValue(forKey: userId)
         } else {
             try await createAuthenticatorKeyIfNeeded()
             subscribeToCipherUpdates(userId: userId)
-=======
-            cipherPublisherTasks.removeValue(forKey: userId)
-            return
->>>>>>> 3346c969
         }
     }
 
