--- conflicted
+++ resolved
@@ -186,13 +186,8 @@
 
         return decryptedCiphers.map { cipher in
             AuthenticatorBridgeItemDataView(
-<<<<<<< HEAD
-                bitwardenAccountDomain: account?.settings.environmentUrls?.webVaultHost,
-                bitwardenAccountEmail: account?.profile.email,
-=======
                 accountDomain: account?.settings.environmentUrls?.webVaultHost,
                 accountEmail: account?.profile.email,
->>>>>>> 0e113bf7
                 favorite: false,
                 id: cipher.id ?? UUID().uuidString,
                 name: cipher.name,
