import AuthenticatorBridgeKit
import BitwardenSdk
import CryptoKit
import Foundation

// MARK: - AuthenticatorSyncService

/// The service used to share TOTP codes to and from the Authenticator app.
///
protocol AuthenticatorSyncService {
    /// This starts the service listening for updates and writing to the shared store. This method
    /// must be called for the service to do any syncing.
    ///
    func start() async
}

// MARK: - DefaultAuthenticatorSyncService

/// The default `AuthenticatorSyncService` type for the application.
///
actor DefaultAuthenticatorSyncService: NSObject, AuthenticatorSyncService {
    // MARK: Private Properties

    /// The service for managing sharing items to/from the Authenticator app.
    private let authBridgeItemService: AuthenticatorBridgeItemService

    /// The Tasks listening for Cipher updates (one for each user, indexed by the userId).
    private var cipherPublisherTasks = [String: Task<Void, Error>]()

    /// The service used to manage syncing and updates to the user's ciphers.
    private let cipherDataStore: CipherDataStore

    /// The service that handles common client functionality such as encryption and decryption.
    private let clientService: ClientService

    /// The service to get server-specified configuration.
    private let configService: ConfigService

    /// The service used by the application to report non-fatal errors.
    private let errorReporter: ErrorReporter

    /// Notification Center Service to subscribe to foreground/background events.
    private let notificationCenterService: NotificationCenterService

    /// The keychain repository for managing the key shared between the PM and Authenticator apps.
    private let sharedKeychainRepository: SharedKeychainRepository

    /// Whether or not the service has been started.
    private var started: Bool = false

    /// The service used by the application to manage account state.
    private let stateService: StateService

    /// The service used by the application to manage vault access.
    private let vaultTimeoutService: VaultTimeoutService

    // MARK: Initialization

    /// Initialize a `DefaultAuthenticatorSyncService`.
    ///
    /// - Parameters:
    ///   - authBridgeItemService: The service for managing sharing items to/from the Authenticator app.
    ///   - cipherDataStore: The service used to manage syncing and updates to the user's ciphers.
    ///   - clientService: The service that handles common client functionality such as encryption and decryption.
    ///   - configService: The service to get server-specified configuration.
    ///   - errorReporter: The service used by the application to report non-fatal errors.\ organizations.
    ///   - notificationCenterService: Notification Center Service to subscribe to foreground/background events.
    ///   - sharedKeychainRepository: The keychain repository for managing the key shared
    ///     between the PM and Authenticator apps.
    ///   - stateService: The service used by the application to manage account state.
    ///   - vaultTimeoutService: The service used by the application to manage vault access.
    ///
    init(
        authBridgeItemService: AuthenticatorBridgeItemService,
        cipherDataStore: CipherDataStore,
        clientService: ClientService,
        configService: ConfigService,
        errorReporter: ErrorReporter,
        notificationCenterService: NotificationCenterService,
        sharedKeychainRepository: SharedKeychainRepository,
        stateService: StateService,
        vaultTimeoutService: VaultTimeoutService
    ) {
        self.authBridgeItemService = authBridgeItemService
        self.cipherDataStore = cipherDataStore
        self.clientService = clientService
        self.configService = configService
        self.errorReporter = errorReporter
        self.sharedKeychainRepository = sharedKeychainRepository
        self.notificationCenterService = notificationCenterService
        self.stateService = stateService
        self.vaultTimeoutService = vaultTimeoutService
        super.init()
    }

    // MARK: Public Methods

    public func start() async {
        guard !started else { return }
        started = true

        guard await configService.getFeatureFlag(FeatureFlag.enableAuthenticatorSync,
                                                 defaultValue: false) else {
            return
        }

        Task {
            for await (userId, _) in await self.stateService.syncToAuthenticatorPublisher().values {
                guard let userId else { continue }

                do {
                    try await determineSyncForUserId(userId)
                } catch {
                    errorReporter.log(error: error)
                }
            }
        }
        Task {
            for await vaultStatus in await self.vaultTimeoutService.vaultLockStatusPublisher().values {
                guard let vaultStatus else { continue }

                do {
                    try await determineSyncForUserId(vaultStatus.userId)
                } catch {
                    errorReporter.log(error: error)
                }
            }
        }
    }

    // MARK: Private Methods

    /// Check to see if the shared Authenticator key exists. If it doesn't already exist, create it.
    ///
    private func createAuthenticatorKeyIfNeeded() async throws {
        let storedKey = try? await sharedKeychainRepository.getAuthenticatorKey()
        if storedKey == nil {
            let key = SymmetricKey(size: .bits256)
            let data = key.withUnsafeBytes { Data(Array($0)) }
            try await sharedKeychainRepository.setAuthenticatorKey(data)
        }
    }

    /// Take a list of encrypted ciphers, decrypt them, filter for only active ciphers with a totp code, then
    /// convert the list to AuthenticatorSyncItemDataModel to be stored and sync'd to the Authenticator app.
    ///
    /// - Parameters:
    ///   - ciphers: The encrypted `Cipher` objects.
    ///   - userId: The userId of the account to which these Ciphers belong.
    ///
    /// - Returns: The decrypted, filtered, and sorted `CipherDTO` objects.
    ///
    private func decryptTOTPs(_ ciphers: [Cipher],
                              userId: String) async throws -> [AuthenticatorBridgeItemDataView] {
        let totpCiphers = ciphers.filter { cipher in
            cipher.deletedDate == nil
                && cipher.type == .login
                && cipher.login?.totp != nil
        }
        let decryptedCiphers = try await totpCiphers.asyncMap { cipher in
            try await self.clientService.vault(for: userId).ciphers().decrypt(cipher: cipher)
        }
        let account = try await stateService.getActiveAccount()
        let username = account.profile.email

        return decryptedCiphers.map { cipher in
            AuthenticatorBridgeItemDataView(
                favorite: false,
                id: cipher.id ?? UUID().uuidString,
                name: cipher.name,
                totpKey: cipher.login?.totp,
                username: username
            )
        }
    }

<<<<<<< HEAD
    /// If sync has been turned off for all accounts, delete the Authenticator key from the shared keychain.
    ///
    private func deleteKeyIfSyncingIsOff() async throws {
        for account in try await stateService.getAccounts() {
            let hasAccountWithSync = try await stateService.getSyncToAuthenticator(userId: account.profile.userId)
            guard !hasAccountWithSync else {
                return
            }
        }
        try sharedKeychainRepository.deleteAuthenticatorKey()
    }

    /// Determine if the given userId has sync turned on and an unlocked vault. This method serves as the
    /// integration point of both the sync settings subscriber and the vault subscriber. When the user has sync turned
    /// on and the vault unlocked, we can proceed with the sync.
    ///
    /// - Parameter userId: The userId of the user whose sync status is being determined.
    ///
    private func determineSyncForUserId(_ userId: String) async throws {
        if try await !stateService.getSyncToAuthenticator(userId: userId) {
            cipherPublisherTasks[userId]??.cancel()
            cipherPublisherTasks.removeValue(forKey: userId)
            try await authBridgeItemService.deleteAllForUserId(userId)
            try await deleteKeyIfSyncingIsOff()
        } else if vaultTimeoutService.isLocked(userId: userId) {
            cipherPublisherTasks[userId]??.cancel()
            cipherPublisherTasks.removeValue(forKey: userId)
        } else {
            try await createAuthenticatorKeyIfNeeded()
            subscribeToCipherUpdates(userId: userId)
        }
=======
    /// Determine if the given userId has sync turned on and an unlocked vault. This method serves as the
    /// integration point of both the sync settings subscriber and the vault subscriber. When the user has sync turned
    /// on and the vault unlocked, we can proceed with the sync.
    ///
    /// - Parameter userId: The userId of the user whose sync status is being determined.
    ///
    private func determineSyncForUserId(_ userId: String) async throws {
        guard try await stateService.getSyncToAuthenticator(userId: userId),
              !vaultTimeoutService.isLocked(userId: userId) else {
            cipherPublisherTasks[userId]?.cancel()
            cipherPublisherTasks.removeValue(forKey: userId)
            return
        }

        try await createAuthenticatorKeyIfNeeded()
        subscribeToCipherUpdates(userId: userId)
>>>>>>> 043c1c77
    }

    /// Create a task for the given userId to listen for Cipher updates and sync to the Authenticator store.
    ///
    /// - Parameter userId: The userId of the account to listen for.
    ///
    private func subscribeToCipherUpdates(userId: String) {
        guard cipherPublisherTasks[userId] == nil else { return }

        cipherPublisherTasks[userId] = Task {
            do {
                for try await ciphers in self.cipherDataStore.cipherPublisher(userId: userId).values {
                    try await writeCiphers(ciphers: ciphers, userId: userId)
                }
            } catch {
                errorReporter.log(error: error)
            }
        }
    }

    /// Takes in a list of encrypted Ciphers, decrypts them, and writes ones with TOTP codes to the shared store.
    ///
    /// - Parameters:
    ///   - ciphers: The array of Ciphers belonging to a user to decrypt and store if necessary.
    ///   - userId: The userId of the account to which the Ciphers belong.
    ///
    private func writeCiphers(ciphers: [Cipher], userId: String) async throws {
        guard !vaultTimeoutService.isLocked(userId: userId) else { return }

        let items = try await decryptTOTPs(ciphers, userId: userId)
        try await authBridgeItemService.replaceAllItems(with: items, forUserId: userId)
    }
}<|MERGE_RESOLUTION|>--- conflicted
+++ resolved
@@ -174,7 +174,6 @@
         }
     }
 
-<<<<<<< HEAD
     /// If sync has been turned off for all accounts, delete the Authenticator key from the shared keychain.
     ///
     private func deleteKeyIfSyncingIsOff() async throws {
@@ -195,35 +194,17 @@
     ///
     private func determineSyncForUserId(_ userId: String) async throws {
         if try await !stateService.getSyncToAuthenticator(userId: userId) {
-            cipherPublisherTasks[userId]??.cancel()
+            cipherPublisherTasks[userId]?.cancel()
             cipherPublisherTasks.removeValue(forKey: userId)
             try await authBridgeItemService.deleteAllForUserId(userId)
             try await deleteKeyIfSyncingIsOff()
         } else if vaultTimeoutService.isLocked(userId: userId) {
-            cipherPublisherTasks[userId]??.cancel()
+            cipherPublisherTasks[userId]?.cancel()
             cipherPublisherTasks.removeValue(forKey: userId)
         } else {
             try await createAuthenticatorKeyIfNeeded()
             subscribeToCipherUpdates(userId: userId)
         }
-=======
-    /// Determine if the given userId has sync turned on and an unlocked vault. This method serves as the
-    /// integration point of both the sync settings subscriber and the vault subscriber. When the user has sync turned
-    /// on and the vault unlocked, we can proceed with the sync.
-    ///
-    /// - Parameter userId: The userId of the user whose sync status is being determined.
-    ///
-    private func determineSyncForUserId(_ userId: String) async throws {
-        guard try await stateService.getSyncToAuthenticator(userId: userId),
-              !vaultTimeoutService.isLocked(userId: userId) else {
-            cipherPublisherTasks[userId]?.cancel()
-            cipherPublisherTasks.removeValue(forKey: userId)
-            return
-        }
-
-        try await createAuthenticatorKeyIfNeeded()
-        subscribeToCipherUpdates(userId: userId)
->>>>>>> 043c1c77
     }
 
     /// Create a task for the given userId to listen for Cipher updates and sync to the Authenticator store.
