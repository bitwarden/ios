--- conflicted
+++ resolved
@@ -189,7 +189,6 @@
     ///
     func setPasswordGenerationOptions(_ options: PasswordGenerationOptions?, userId: String)
 
-<<<<<<< HEAD
     /// Sets the pin protected user key.
     ///
     /// - Parameters:
@@ -197,7 +196,7 @@
     ///   - userId: The user ID.
     ///
     func setPinProtectedUserKey(key: String?, userId: String)
-=======
+
     /// Sets the number of unsuccessful attempts to unlock the vault for a user ID.
     ///
     /// - Parameters:
@@ -205,7 +204,6 @@
     ///  -  userId: The user ID associated with the unsuccessful unlock attempts.
     ///
     func setUnsuccessfulUnlockAttempts(_ attempts: Int, userId: String)
->>>>>>> 5fa52c43
 
     /// Sets the username generation options for a user ID.
     ///
@@ -487,13 +485,12 @@
         fetch(for: .passwordGenerationOptions(userId: userId))
     }
 
-<<<<<<< HEAD
     func pinProtectedUserKey(userId: String) -> String? {
         fetch(for: .pinProtectedUserKey(userId: userId))
-=======
+    }
+
     func unsuccessfulUnlockAttempts(userId: String) -> Int? {
         fetch(for: .unsuccessfulUnlockAttempts(userId: userId))
->>>>>>> 5fa52c43
     }
 
     func usernameGenerationOptions(userId: String) -> UsernameGenerationOptions? {
