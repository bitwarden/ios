--- conflicted
+++ resolved
@@ -124,7 +124,6 @@
     ///
     func passwordGenerationOptions(userId: String) -> PasswordGenerationOptions?
 
-<<<<<<< HEAD
     /// The user's pin protected user key.
     ///
     /// - Parameter userId: The user ID associated with the pin key encrypted user key.
@@ -138,14 +137,13 @@
     /// - Returns: The pin protected user key.
     ///
     func pinProtectedUserKey(userId: String) -> String?
-=======
+
     /// Get the two-factor token associated with a user's email..
     ///
     /// - Parameter email: The user's email.
     /// - Returns: The two-factor token.
     ///
     func twoFactorToken(email: String) -> String?
->>>>>>> 737cb7c8
 
     /// Gets the username generation options for a user ID.
     ///
@@ -261,7 +259,6 @@
     ///
     func setPasswordGenerationOptions(_ options: PasswordGenerationOptions?, userId: String)
 
-<<<<<<< HEAD
     /// Sets the pin key encrypted user key.
     ///
     /// - Parameters:
@@ -276,8 +273,8 @@
     ///  - key: A pin protected user key derived from the user's pin.
     ///   - userId: The user ID.
     ///
-    func setPinProtectedKey(key: String?, userId: String)
-=======
+    func setPinProtectedUserKey(key: String?, userId: String)
+
     /// Sets the two-factor token.
     ///
     /// - Parameters:
@@ -285,7 +282,6 @@
     ///   - email: The user's email address.
     ///
     func setTwoFactorToken(_ token: String?, email: String)
->>>>>>> 737cb7c8
 
     /// Sets the number of unsuccessful attempts to unlock the vault for a user ID.
     ///
@@ -610,17 +606,16 @@
         fetch(for: .passwordGenerationOptions(userId: userId))
     }
 
-<<<<<<< HEAD
     func pinKeyEncryptedUserKey(userId: String) -> String? {
         fetch(for: .pinKeyEncryptedUserKey(userId: userId))
     }
 
     func pinProtectedUserKey(userId: String) -> String? {
         fetch(for: .pinProtectedUserKey(userId: userId))
-=======
+    }
+
     func twoFactorToken(email: String) -> String? {
         fetch(for: .twoFactorToken(email: email))
->>>>>>> 737cb7c8
     }
 
     func unsuccessfulUnlockAttempts(userId: String) -> Int? {
@@ -679,17 +674,16 @@
         store(options, for: .passwordGenerationOptions(userId: userId))
     }
 
-<<<<<<< HEAD
     func setPinKeyEncryptedUserKey(key: String?, userId: String) {
         store(key, for: .pinKeyEncryptedUserKey(userId: userId))
     }
 
-    func setPinProtectedKey(key: String?, userId: String) {
+    func setPinProtectedUserKey(key: String?, userId: String) {
         store(key, for: .pinProtectedUserKey(userId: userId))
-=======
+    }
+
     func setTwoFactorToken(_ token: String?, email: String) {
         store(token, for: .twoFactorToken(email: email))
->>>>>>> 737cb7c8
     }
 
     func setUsernameGenerationOptions(_ options: UsernameGenerationOptions?, userId: String) {
