--- conflicted
+++ resolved
@@ -256,7 +256,6 @@
         )
     }
 
-<<<<<<< HEAD
     /// `isBiometricAuthenticationEnabled` returns false if there is no previous value.
     func test_isBiometricAuthenticationEnabled_isInitiallyFalse() {
         XCTAssertFalse(subject.isBiometricAuthenticationEnabled(userId: "-1"))
@@ -275,7 +274,8 @@
 
         XCTAssertTrue(subject.isBiometricAuthenticationEnabled(userId: "0"))
         XCTAssertFalse(subject.isBiometricAuthenticationEnabled(userId: "1"))
-=======
+    }
+
     /// `lastUserShouldConnectToWatch` returns `false` if there isn't a previously stored value.
     func test_lastUserShouldConnectToWatch_isInitiallyFalse() {
         XCTAssertFalse(subject.lastUserShouldConnectToWatch)
@@ -288,7 +288,6 @@
 
         subject.lastUserShouldConnectToWatch = false
         XCTAssertFalse(userDefaults.bool(forKey: "bwPreferencesStorage:lastUserShouldConnectToWatch"))
->>>>>>> cb8b2445
     }
 
     /// `lastSyncTime(userId:)` returns `nil` if there isn't a previously stored value.
