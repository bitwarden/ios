--- conflicted
+++ resolved
@@ -172,21 +172,16 @@
         passwordGenerationOptions[userId] = options
     }
 
-<<<<<<< HEAD
-    func setVaultTimeout(key: Int, userId: String) {
-        vaultTimeout[userId] = key
+    func setPinKeyEncryptedUserKey(key: String?, userId: String) {
+        pinKeyEncryptedUserKey[userId] = key
+    }
+
+    func setPinProtectedUserKey(key: String?, userId: String) {
+        pinProtectedUserKey[userId] = key
     }
 
     func setTimeoutAction(key: SessionTimeoutAction, userId: String) {
         timeoutAction[userId] = key.rawValue
-=======
-    func setPinKeyEncryptedUserKey(key: String?, userId: String) {
-        pinKeyEncryptedUserKey[userId] = key
-    }
-
-    func setPinProtectedUserKey(key: String?, userId: String) {
-        pinProtectedUserKey[userId] = key
->>>>>>> 6c837d3b
     }
 
     func setTwoFactorToken(_ token: String?, email: String) {
@@ -205,6 +200,10 @@
         usernameGenerationOptions[userId] = options
     }
 
+    func setVaultTimeout(key: Int, userId: String) {
+        vaultTimeout[userId] = key
+    }
+
     func timeoutAction(userId: String) -> Int? {
         timeoutAction[userId]
     }
