import Combine
import Foundation

@testable import BitwardenShared

class MockAppSettingsStore: AppSettingsStore { // swiftlint:disable:this type_body_length
    var accountSetupAutofill = [String: AccountSetupProgress]()
    var accountSetupImportLogins = [String: AccountSetupProgress]()
    var accountSetupVaultUnlock = [String: AccountSetupProgress]()
    var addSitePromptShown = false
    var allowSyncOnRefreshes = [String: Bool]()
    var appId: String?
    var appLocale: String?
    var appRehydrationState = [String: AppRehydrationState]()
    var appTheme: String?
    var cachedActiveUserId: String?
    var disableWebIcons = false
    var introCarouselShown = false
    var lastUserShouldConnectToWatch = false
<<<<<<< HEAD
    var learnGeneratorActionCardStatus: AccountSetupProgress = .incomplete
=======
    var learnNewLoginActionCardStatus: AccountSetupProgress = .incomplete
>>>>>>> 06bc8930
    var loginRequest: LoginRequestNotification?
    var migrationVersion = 0
    var overrideDebugFeatureFlagCalled = false
    var preAuthEnvironmentURLs: EnvironmentURLData?
    var preAuthServerConfig: BitwardenShared.ServerConfig?
    var rememberedEmail: String?
    var rememberedOrgIdentifier: String?
    var reviewPromptData: BitwardenShared.ReviewPromptData?

    var biometricAuthenticationEnabled = [String: Bool?]()
    var clearClipboardValues = [String: ClearClipboardValue]()
    var connectToWatchByUserId = [String: Bool]()
    var defaultUriMatchTypeByUserId = [String: UriMatchType]()
    var disableAutoTotpCopyByUserId = [String: Bool]()
    var encryptedPinByUserId = [String: String]()
    var encryptedPrivateKeys = [String: String]()
    var encryptedUserKeys = [String: String]()
    var eventsByUserId = [String: [EventData]]()
    var featureFlags = [String: Bool]()
    var lastActiveTime = [String: Date]()
    var lastSyncTimeByUserId = [String: Date]()
    var manuallyLockedAccounts = [String: Bool]()
    var masterPasswordHashes = [String: String]()
    var notificationsLastRegistrationDates = [String: Date]()
    var passwordGenerationOptions = [String: PasswordGenerationOptions]()
    var pinProtectedUserKey = [String: String]()
    var accountCreationEnvironmentURLs = [String: EnvironmentURLData]()
    var serverConfig = [String: ServerConfig]()
    var shouldTrustDevice = [String: Bool?]()
    var syncToAuthenticatorByUserId = [String: Bool]()
    var timeoutAction = [String: Int]()
    var twoFactorNoticeDisplayState = [String: TwoFactorNoticeDisplayState]()
    var twoFactorTokens = [String: String]()
    var usesKeyConnector = [String: Bool]()
    var vaultTimeout = [String: Int]()
    var state: State? {
        didSet {
            activeIdSubject.send(state?.activeUserId)
        }
    }

    var unsuccessfulUnlockAttempts = [String: Int]()
    var usernameGenerationOptions = [String: UsernameGenerationOptions]()

    lazy var activeIdSubject = CurrentValueSubject<String?, Never>(self.state?.activeUserId)

    func accountSetupAutofill(userId: String) -> AccountSetupProgress? {
        accountSetupAutofill[userId]
    }

    func accountSetupImportLogins(userId: String) -> AccountSetupProgress? {
        accountSetupImportLogins[userId]
    }

    func accountSetupVaultUnlock(userId: String) -> AccountSetupProgress? {
        accountSetupVaultUnlock[userId]
    }

    func allowSyncOnRefresh(userId: String) -> Bool {
        allowSyncOnRefreshes[userId] ?? false
    }

    func appRehydrationState(userId: String) -> BitwardenShared.AppRehydrationState? {
        appRehydrationState[userId]
    }

    func clearClipboardValue(userId: String) -> ClearClipboardValue {
        clearClipboardValues[userId] ?? .never
    }

    func connectToWatch(userId: String) -> Bool {
        connectToWatchByUserId[userId] ?? false
    }

    func debugFeatureFlag(name: String) -> Bool? {
        featureFlags[name]
    }

    func defaultUriMatchType(userId: String) -> UriMatchType? {
        defaultUriMatchTypeByUserId[userId]
    }

    func disableAutoTotpCopy(userId: String) -> Bool {
        disableAutoTotpCopyByUserId[userId] ?? false
    }

    func encryptedPin(userId: String) -> String? {
        encryptedPinByUserId[userId]
    }

    func encryptedPrivateKey(userId: String) -> String? {
        encryptedPrivateKeys[userId]
    }

    func encryptedUserKey(userId: String) -> String? {
        encryptedUserKeys[userId]
    }

    func events(userId: String) -> [EventData] {
        eventsByUserId[userId] ?? []
    }

    func lastActiveTime(userId: String) -> Date? {
        lastActiveTime[userId]
    }

    func lastSyncTime(userId: String) -> Date? {
        lastSyncTimeByUserId[userId]
    }

    func manuallyLockedAccount(userId: String) -> Bool {
        manuallyLockedAccounts[userId] ?? false
    }

    func masterPasswordHash(userId: String) -> String? {
        masterPasswordHashes[userId]
    }

    func notificationsLastRegistrationDate(userId: String) -> Date? {
        notificationsLastRegistrationDates[userId]
    }

    func overrideDebugFeatureFlag(name: String, value: Bool?) {
        overrideDebugFeatureFlagCalled = true
        featureFlags[name] = value
    }

    func passwordGenerationOptions(userId: String) -> PasswordGenerationOptions? {
        passwordGenerationOptions[userId]
    }

    func pinProtectedUserKey(userId: String) -> String? {
        pinProtectedUserKey[userId]
    }

    func accountCreationEnvironmentURLs(email: String) -> BitwardenShared.EnvironmentURLData? {
        accountCreationEnvironmentURLs[email]
    }

    func twoFactorToken(email: String) -> String? {
        twoFactorTokens[email]
    }

    func serverConfig(userId: String) -> ServerConfig? {
        serverConfig[userId]
    }

    func setAccountSetupAutofill(_ autofillSetup: AccountSetupProgress?, userId: String) {
        accountSetupAutofill[userId] = autofillSetup
    }

    func setAccountSetupImportLogins(_ importLoginsSetup: AccountSetupProgress?, userId: String) {
        accountSetupImportLogins[userId] = importLoginsSetup
    }

    func setAccountSetupVaultUnlock(_ vaultUnlockSetup: AccountSetupProgress?, userId: String) {
        accountSetupVaultUnlock[userId] = vaultUnlockSetup
    }

    func setAllowSyncOnRefresh(_ allowSyncOnRefresh: Bool?, userId: String) {
        allowSyncOnRefreshes[userId] = allowSyncOnRefresh
    }

    func setAppRehydrationState(_ state: BitwardenShared.AppRehydrationState?, userId: String) {
        guard state != nil else {
            appRehydrationState.removeValue(forKey: userId)
            return
        }
        appRehydrationState[userId] = state
    }

    func setClearClipboardValue(_ clearClipboardValue: ClearClipboardValue?, userId: String) {
        clearClipboardValues[userId] = clearClipboardValue
    }

    func setConnectToWatch(_ connectToWatch: Bool, userId: String) {
        connectToWatchByUserId[userId] = connectToWatch
    }

    func setDefaultUriMatchType(_ uriMatchType: UriMatchType?, userId: String) {
        defaultUriMatchTypeByUserId[userId] = uriMatchType
    }

    func setDisableAutoTotpCopy(_ disableAutoTotpCopy: Bool?, userId: String) {
        disableAutoTotpCopyByUserId[userId] = disableAutoTotpCopy
    }

    func setEncryptedPin(_ encryptedPin: String?, userId: String) {
        encryptedPinByUserId[userId] = encryptedPin
    }

    func setEncryptedPrivateKey(key: String?, userId: String) {
        guard let key else {
            encryptedPrivateKeys.removeValue(forKey: userId)
            return
        }
        encryptedPrivateKeys[userId] = key
    }

    func setEncryptedUserKey(key: String?, userId: String) {
        guard let key else {
            encryptedUserKeys.removeValue(forKey: userId)
            return
        }
        encryptedUserKeys[userId] = key
    }

    func setEvents(_ events: [EventData], userId: String) {
        eventsByUserId[userId] = events
    }

    func setLastActiveTime(_ date: Date?, userId: String) {
        lastActiveTime[userId] = date
    }

    func setLastSyncTime(_ date: Date?, userId: String) {
        lastSyncTimeByUserId[userId] = date
    }

    func setManuallyLockedAccount(_ isLocked: Bool, userId: String) {
        manuallyLockedAccounts[userId] = isLocked
    }

    func setMasterPasswordHash(_ hash: String?, userId: String) {
        masterPasswordHashes[userId] = hash
    }

    func setNotificationsLastRegistrationDate(_ date: Date?, userId: String) {
        notificationsLastRegistrationDates[userId] = date
    }

    func setPasswordGenerationOptions(_ options: PasswordGenerationOptions?, userId: String) {
        guard let options else {
            passwordGenerationOptions.removeValue(forKey: userId)
            return
        }
        passwordGenerationOptions[userId] = options
    }

    func setPinProtectedUserKey(key: String?, userId: String) {
        pinProtectedUserKey[userId] = key
    }

    func setAccountCreationEnvironmentURLs(environmentURLData: BitwardenShared.EnvironmentURLData, email: String) {
        accountCreationEnvironmentURLs[email] = environmentURLData
    }

    func setServerConfig(_ config: ServerConfig?, userId: String) {
        serverConfig[userId] = config
    }

    func setShouldTrustDevice(shouldTrustDevice: Bool?, userId: String) {
        self.shouldTrustDevice[userId] = shouldTrustDevice
    }

    func setSyncToAuthenticator(_ syncToAuthenticator: Bool, userId: String) {
        syncToAuthenticatorByUserId[userId] = syncToAuthenticator
    }

    func setTimeoutAction(key: SessionTimeoutAction, userId: String) {
        timeoutAction[userId] = key.rawValue
    }

    func setTwoFactorNoticeDisplayState(_ state: TwoFactorNoticeDisplayState, userId: String) {
        twoFactorNoticeDisplayState[userId] = state
    }

    func twoFactorNoticeDisplayState(userId: String) -> TwoFactorNoticeDisplayState {
        twoFactorNoticeDisplayState[userId] ?? .hasNotSeen
    }

    func setTwoFactorToken(_ token: String?, email: String) {
        twoFactorTokens[email] = token
    }

    func setUnsuccessfulUnlockAttempts(_ attempts: Int, userId: String) {
        unsuccessfulUnlockAttempts[userId] = attempts
    }

    func setUsernameGenerationOptions(_ options: UsernameGenerationOptions?, userId: String) {
        guard let options else {
            usernameGenerationOptions.removeValue(forKey: userId)
            return
        }
        usernameGenerationOptions[userId] = options
    }

    func setUsesKeyConnector(_ usesKeyConnector: Bool, userId: String) {
        self.usesKeyConnector[userId] = usesKeyConnector
    }

    func setVaultTimeout(minutes: Int, userId: String) {
        vaultTimeout[userId] = minutes
    }

    func shouldTrustDevice(userId: String) -> Bool? {
        shouldTrustDevice[userId] ?? false
    }

    func syncToAuthenticator(userId: String) -> Bool {
        syncToAuthenticatorByUserId[userId] ?? false
    }

    func timeoutAction(userId: String) -> Int? {
        timeoutAction[userId]
    }

    func unsuccessfulUnlockAttempts(userId: String) -> Int {
        unsuccessfulUnlockAttempts[userId] ?? 0
    }

    func usernameGenerationOptions(userId: String) -> UsernameGenerationOptions? {
        usernameGenerationOptions[userId]
    }

    func usesKeyConnector(userId: String) -> Bool {
        usesKeyConnector[userId] ?? false
    }

    func vaultTimeout(userId: String) -> Int? {
        vaultTimeout[userId]
    }

    func activeAccountIdPublisher() -> AnyPublisher<String?, Never> {
        activeIdSubject.eraseToAnyPublisher()
    }
}

// MARK: Biometrics

extension MockAppSettingsStore {
    func isBiometricAuthenticationEnabled(userId: String) -> Bool {
        (biometricAuthenticationEnabled[userId] ?? false) ?? false
    }

    func setBiometricAuthenticationEnabled(_ isEnabled: Bool?, for userId: String) {
        guard isEnabled != nil else {
            biometricAuthenticationEnabled.removeValue(forKey: userId)
            return
        }
        biometricAuthenticationEnabled[userId] = isEnabled
    }
}<|MERGE_RESOLUTION|>--- conflicted
+++ resolved
@@ -17,11 +17,8 @@
     var disableWebIcons = false
     var introCarouselShown = false
     var lastUserShouldConnectToWatch = false
-<<<<<<< HEAD
     var learnGeneratorActionCardStatus: AccountSetupProgress = .incomplete
-=======
     var learnNewLoginActionCardStatus: AccountSetupProgress = .incomplete
->>>>>>> 06bc8930
     var loginRequest: LoginRequestNotification?
     var migrationVersion = 0
     var overrideDebugFeatureFlagCalled = false
