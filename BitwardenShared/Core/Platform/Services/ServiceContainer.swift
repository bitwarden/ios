import BitwardenSdk
import UIKit

/// The `ServiceContainer` contains the list of services used by the app. This can be injected into
/// `Coordinator`s throughout the app which build processors. A `Processor` can define which
/// services it needs access to by defining a typealias containing a list of services.
///
/// For example:
///
///     class ExampleProcessor: StateProcessor<ExampleState, ExampleAction, Void> {
///         typealias Services = HasExampleService
///             & HasExampleRepository
///     }
///
public class ServiceContainer: Services {
    // MARK: Properties

    /// The service used by the application to make API requests.
    let apiService: APIService

    /// The service used by the application to manage the app's ID.
    let appIdService: AppIdService

    /// The service used by the application to persist app setting values.
    let appSettingsStore: AppSettingsStore

    /// The repository used by the application to manage auth data for the UI layer.
    let authRepository: AuthRepository

    /// The service used to obtain the available authentication policies and access controls for the user's device.
    let biometricsService: BiometricsService

    /// The service used by the application to generate captcha related artifacts.
    let captchaService: CaptchaService

    /// The service used by the application to manage camera use.
    let cameraService: CameraService

    /// The service used by the application to handle encryption and decryption tasks.
    let clientService: ClientService

    /// The service used by the application to manage the environment settings.
    let environmentService: EnvironmentService

    /// The service used by the application to report non-fatal errors.
    let errorReporter: ErrorReporter

    /// The repository used by the application to manage generator data for the UI layer.
    let generatorRepository: GeneratorRepository

    /// The service used by the application for sharing data with other apps.
    let pasteboardService: PasteboardService

    /// The repository used by the application to manage data for the UI layer.
    let settingsRepository: SettingsRepository

    /// The service used by the application to manage account state.
    let stateService: StateService

    /// The object used by the application to retrieve information about this device.
    let systemDevice: SystemDevice

    /// The service used by the application to manage account access tokens.
    let tokenService: TokenService

    /// The service used by the application to generate a two step login URL.
    let twoStepLoginService: TwoStepLoginService

    /// The repository used by the application to manage vault data for the UI layer.
    let vaultRepository: VaultRepository

    /// The service used by the application to manage vault access.
    let vaultTimeoutService: VaultTimeoutService

    // MARK: Initialization

    /// Initialize a `ServiceContainer`.
    ///
    /// - Parameters:
    ///   - apiService: The service used by the application to make API requests.
    ///   - appSettingsStore: The service used by the application to persist app setting values.
    ///   - authRepository: The repository used by the application to manage auth data for the UI layer.
    ///   - biometricsService: The service used to obtain the available authentication policies
    ///     and access controls for the user's device.
    ///   - captchaService: The service used by the application to create captcha related artifacts.
    ///   - cameraService: The service used by the application to manage camera use.
    ///   - clientService: The service used by the application to handle encryption and decryption tasks.
    ///   - environmentService: The service used by the application to manage the environment settings.
    ///   - errorReporter: The service used by the application to report non-fatal errors.
    ///   - generatorRepository: The repository used by the application to manage generator data for the UI layer.
    ///   - pasteboardService: The service used by the application for sharing data with other apps.
    ///   - settingsRepository: The repository used by the application to manage data for the UI layer.
    ///   - stateService: The service used by the application to manage account state.
    ///   - systemDevice: The object used by the application to retrieve information about this device.
    ///   - tokenService: The service used by the application to manage account access tokens.
    ///   - twoStepLoginService: The service used by the application to generate a two step login URL.
    ///   - vaultRepository: The repository used by the application to manage vault data for the UI layer.
    ///   - vaultTimeoutService: The service used by the application to manage vault access.
    ///
    init(
        apiService: APIService,
        appSettingsStore: AppSettingsStore,
        authRepository: AuthRepository,
        biometricsService: BiometricsService,
        captchaService: CaptchaService,
        cameraService: CameraService,
        clientService: ClientService,
        environmentService: EnvironmentService,
        errorReporter: ErrorReporter,
        generatorRepository: GeneratorRepository,
        pasteboardService: PasteboardService,
        settingsRepository: SettingsRepository,
        stateService: StateService,
        systemDevice: SystemDevice,
        tokenService: TokenService,
        twoStepLoginService: TwoStepLoginService,
        vaultRepository: VaultRepository,
        vaultTimeoutService: VaultTimeoutService
    ) {
        self.apiService = apiService
        self.appSettingsStore = appSettingsStore
        self.authRepository = authRepository
        self.biometricsService = biometricsService
        self.captchaService = captchaService
        self.cameraService = cameraService
        self.clientService = clientService
        self.environmentService = environmentService
        self.errorReporter = errorReporter
        self.generatorRepository = generatorRepository
        self.pasteboardService = pasteboardService
        self.settingsRepository = settingsRepository
        self.stateService = stateService
        self.systemDevice = systemDevice
        self.tokenService = tokenService
        self.twoStepLoginService = twoStepLoginService
        self.vaultRepository = vaultRepository
        self.vaultTimeoutService = vaultTimeoutService

        appIdService = AppIdService(appSettingStore: appSettingsStore)
    }

    /// A convenience initializer to initialize the `ServiceContainer` with the default services.
    ///
    /// - Parameter errorReporter: The service used by the application to report non-fatal errors.
    ///
    public convenience init(errorReporter: ErrorReporter) { // swiftlint:disable:this function_body_length
        let appSettingsStore = DefaultAppSettingsStore(
            userDefaults: UserDefaults(suiteName: Bundle.main.groupIdentifier)!
        )

        let biometricsService = DefaultBiometricsService()
        let clientService = DefaultClientService()
        let stateService = DefaultStateService(appSettingsStore: appSettingsStore)
        let environmentService = DefaultEnvironmentService(stateService: stateService)
        let tokenService = DefaultTokenService(stateService: stateService)
        let apiService = APIService(environmentService: environmentService, tokenService: tokenService)

        let twoStepLoginService = DefaultTwoStepLoginService(environmentService: environmentService)

        let vaultTimeoutService = DefaultVaultTimeoutService(stateService: stateService)

        let authRepository = DefaultAuthRepository(
            accountAPIService: apiService,
            clientAuth: clientService.clientAuth(),
            clientCrypto: clientService.clientCrypto(),
            environmentService: environmentService,
            stateService: stateService,
            vaultTimeoutService: vaultTimeoutService
        )

        let generatorRepository = DefaultGeneratorRepository(
            clientGenerators: clientService.clientGenerator(),
            stateService: stateService
        )

        let settingsRepository = DefaultSettingsRepository(
            stateService: stateService,
            vaultTimeoutService: vaultTimeoutService
        )

        let vaultRepository = DefaultVaultRepository(
            cipherAPIService: apiService,
            clientCrypto: clientService.clientCrypto(),
            clientVault: clientService.clientVault(),
            errorReporter: errorReporter,
            stateService: stateService,
            syncAPIService: apiService,
            vaultTimeoutService: vaultTimeoutService
        )

        self.init(
            apiService: apiService,
            appSettingsStore: appSettingsStore,
            authRepository: authRepository,
            biometricsService: biometricsService,
<<<<<<< HEAD
            captchaService: DefaultCaptchaService(environmentService: environmentService),
            cameraAuthorizationService: DefaultCameraAuthorizationService(),
=======
            captchaService: DefaultCaptchaService(baseUrlService: baseUrlService),
            cameraService: DefaultCameraService(),
>>>>>>> 491b37d9
            clientService: clientService,
            environmentService: environmentService,
            errorReporter: errorReporter,
            generatorRepository: generatorRepository,
            pasteboardService: DefaultPasteboardService(),
            settingsRepository: settingsRepository,
            stateService: stateService,
            systemDevice: UIDevice.current,
            tokenService: tokenService,
            twoStepLoginService: twoStepLoginService,
            vaultRepository: vaultRepository,
            vaultTimeoutService: vaultTimeoutService
        )
    }
}

extension ServiceContainer {
    var accountAPIService: AccountAPIService {
        apiService
    }

    var authAPIService: AuthAPIService {
        apiService
    }

    var deviceAPIService: DeviceAPIService {
        apiService
    }

    var clientAuth: ClientAuthProtocol {
        clientService.clientAuth()
    }

    var clientCrypto: ClientCryptoProtocol {
        clientService.clientCrypto()
    }
}<|MERGE_RESOLUTION|>--- conflicted
+++ resolved
@@ -193,13 +193,8 @@
             appSettingsStore: appSettingsStore,
             authRepository: authRepository,
             biometricsService: biometricsService,
-<<<<<<< HEAD
             captchaService: DefaultCaptchaService(environmentService: environmentService),
-            cameraAuthorizationService: DefaultCameraAuthorizationService(),
-=======
-            captchaService: DefaultCaptchaService(baseUrlService: baseUrlService),
             cameraService: DefaultCameraService(),
->>>>>>> 491b37d9
             clientService: clientService,
             environmentService: environmentService,
             errorReporter: errorReporter,
