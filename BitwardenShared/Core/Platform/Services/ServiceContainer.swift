import BitwardenSdk
import UIKit

/// The `ServiceContainer` contains the list of services used by the app. This can be injected into
/// `Coordinator`s throughout the app which build processors. A `Processor` can define which
/// services it needs access to by defining a typealias containing a list of services.
///
/// For example:
///
///     class ExampleProcessor: StateProcessor<ExampleState, ExampleAction, Void> {
///         typealias Services = HasExampleService
///             & HasExampleRepository
///     }
///
public class ServiceContainer: Services {
    // MARK: Properties

    /// The service used by the application to make API requests.
    let apiService: APIService

    /// The service used by the application to manage the app's ID.
    let appIdService: AppIdService

    /// The service used by the application to persist app setting values.
    let appSettingsStore: AppSettingsStore

    /// The repository used by the application to manage auth data for the UI layer.
    let authRepository: AuthRepository

    /// The service used by the application to handle authentication tasks.
    let authService: AuthService

    /// The service used to obtain the available authentication policies and access controls for the user's device.
    let biometricsService: BiometricsService

    /// The service used by the application to generate captcha related artifacts.
    let captchaService: CaptchaService

    /// The service used by the application to manage camera use.
    let cameraService: CameraService

    /// The service used by the application to handle encryption and decryption tasks.
    let clientService: ClientService

    /// The service that used by the application to access the current date and time.
    let dateProvider: DateProvider

    /// The service used by the application to manage the environment settings.
    let environmentService: EnvironmentService

    /// The service used by the application to report non-fatal errors.
    let errorReporter: ErrorReporter

    /// The repository used by the application to manage generator data for the UI layer.
    let generatorRepository: GeneratorRepository

    /// The service used by the application to access the system's notification center.
    let notificationCenterService: NotificationCenterService

    /// The service used by the application for sharing data with other apps.
    let pasteboardService: PasteboardService

    /// The repository used by the application to manage send data for the UI layer.
    let sendRepository: SendRepository

    /// The repository used by the application to manage data for the UI layer.
    let settingsRepository: SettingsRepository

    /// The service used by the application to manage account state.
    let stateService: StateService

    /// The service used to handle syncing vault data with the API.
    let syncService: SyncService

    /// The object used by the application to retrieve information about this device.
    let systemDevice: SystemDevice

    /// Provides the present time for TOTP Code Calculation.
    let timeProvider: TimeProvider

    /// The service used by the application to manage account access tokens.
    let tokenService: TokenService

    /// The service used by the application to validate TOTP keys and produce TOTP values.
    let totpService: TOTPService

    /// The service used by the application to generate a two step login URL.
    let twoStepLoginService: TwoStepLoginService

    /// The repository used by the application to manage vault data for the UI layer.
    let vaultRepository: VaultRepository

    /// The service used by the application to manage vault access.
    let vaultTimeoutService: VaultTimeoutService

    /// The service used by the application to connect to and communicate with the watch app.
    let watchService: WatchService

    // MARK: Initialization

    /// Initialize a `ServiceContainer`.
    ///
    /// - Parameters:
    ///   - apiService: The service used by the application to make API requests.
    ///   - appIdService: The service used by the application to manage the app's ID.
    ///   - appSettingsStore: The service used by the application to persist app setting values.
    ///   - authRepository: The repository used by the application to manage auth data for the UI layer.
    ///   - authService: The service used by the application to handle authentication tasks.
    ///   - biometricsService: The service used to obtain the available authentication policies
    ///     and access controls for the user's device.
    ///   - captchaService: The service used by the application to create captcha related artifacts.
    ///   - cameraService: The service used by the application to manage camera use.
    ///   - clientService: The service used by the application to handle encryption and decryption tasks.
    ///   - dateProvider: The service that used by the application to access the current date and time.
    ///   - environmentService: The service used by the application to manage the environment settings.
    ///   - errorReporter: The service used by the application to report non-fatal errors.
    ///   - generatorRepository: The repository used by the application to manage generator data for the UI layer.
    ///   - notificaitonCenterService: The service used by the application to access the system's notification center.
    ///   - pasteboardService: The service used by the application for sharing data with other apps.
    ///   - sendRepository: The repository used by the application to manage send data for the UI layer.
    ///   - settingsRepository: The repository used by the application to manage data for the UI layer.
    ///   - stateService: The service used by the application to manage account state.
    ///   - syncService: The service used to handle syncing vault data with the API.
    ///   - systemDevice: The object used by the application to retrieve information about this device.
    ///   - timeProvider: Provides the present time for TOTP Code Calculation.
    ///   - tokenService: The service used by the application to manage account access tokens.
    ///   - totpService: The service used by the application to validate TOTP keys and produce TOTP values.
    ///   - twoStepLoginService: The service used by the application to generate a two step login URL.
    ///   - vaultRepository: The repository used by the application to manage vault data for the UI layer.
    ///   - vaultTimeoutService: The service used by the application to manage vault access.
    ///   - watchService: The service used by the application to connect to and communicate with the watch app.
    ///
    init(
        apiService: APIService,
        appIdService: AppIdService,
        appSettingsStore: AppSettingsStore,
        authRepository: AuthRepository,
        authService: AuthService,
        biometricsService: BiometricsService,
        captchaService: CaptchaService,
        cameraService: CameraService,
        clientService: ClientService,
        dateProvider: DateProvider,
        environmentService: EnvironmentService,
        errorReporter: ErrorReporter,
        generatorRepository: GeneratorRepository,
        notificationCenterService: NotificationCenterService,
        pasteboardService: PasteboardService,
        sendRepository: SendRepository,
        settingsRepository: SettingsRepository,
        stateService: StateService,
        syncService: SyncService,
        systemDevice: SystemDevice,
        timeProvider: TimeProvider,
        tokenService: TokenService,
        totpService: TOTPService,
        twoStepLoginService: TwoStepLoginService,
        vaultRepository: VaultRepository,
        vaultTimeoutService: VaultTimeoutService,
        watchService: WatchService
    ) {
        self.apiService = apiService
        self.appIdService = appIdService
        self.appSettingsStore = appSettingsStore
        self.authRepository = authRepository
        self.authService = authService
        self.biometricsService = biometricsService
        self.captchaService = captchaService
        self.cameraService = cameraService
        self.clientService = clientService
        self.dateProvider = dateProvider
        self.environmentService = environmentService
        self.errorReporter = errorReporter
        self.generatorRepository = generatorRepository
        self.notificationCenterService = notificationCenterService
        self.pasteboardService = pasteboardService
        self.sendRepository = sendRepository
        self.settingsRepository = settingsRepository
        self.stateService = stateService
        self.syncService = syncService
        self.systemDevice = systemDevice
        self.timeProvider = timeProvider
        self.tokenService = tokenService
        self.totpService = totpService
        self.twoStepLoginService = twoStepLoginService
        self.vaultRepository = vaultRepository
        self.vaultTimeoutService = vaultTimeoutService
        self.watchService = watchService
    }

    /// A convenience initializer to initialize the `ServiceContainer` with the default services.
    ///
    /// - Parameter errorReporter: The service used by the application to report non-fatal errors.
    ///
    public convenience init(errorReporter: ErrorReporter) { // swiftlint:disable:this function_body_length
        let appSettingsStore = DefaultAppSettingsStore(
            userDefaults: UserDefaults(suiteName: Bundle.main.groupIdentifier)!
        )
        let appIdService = AppIdService(appSettingStore: appSettingsStore)

<<<<<<< HEAD
        let biometricsService = DefaultBiometricsService()
        let clientService = DefaultClientService()
        let dateProvider = DefaultDateProvider()
        let dataStore = DataStore(errorReporter: errorReporter)
        let stateService = DefaultStateService(
            appSettingsStore: appSettingsStore,
            dateProvider: dateProvider,
            dataStore: dataStore
        )
=======
        let dataStore = DataStore(errorReporter: errorReporter)
        let stateService = DefaultStateService(appSettingsStore: appSettingsStore, dataStore: dataStore)

        let biometricsService = DefaultBiometricsService(stateService: stateService)
        let clientService = DefaultClientService()
>>>>>>> 9ea6eed3
        let environmentService = DefaultEnvironmentService(stateService: stateService)
        let collectionService = DefaultCollectionService(collectionDataStore: dataStore, stateService: stateService)
        let settingsService = DefaultSettingsService(settingsDataStore: dataStore, stateService: stateService)
        let tokenService = DefaultTokenService(stateService: stateService)
        let apiService = APIService(environmentService: environmentService, tokenService: tokenService)
        let captchaService = DefaultCaptchaService(environmentService: environmentService, stateService: stateService)
        let notificationCenterService = DefaultNotificationCenterService()

        let cipherService = DefaultCipherService(
            cipherAPIService: apiService,
            cipherDataStore: dataStore,
            stateService: stateService
        )

        let folderService = DefaultFolderService(
            folderAPIService: apiService,
            folderDataStore: dataStore,
            stateService: stateService
        )

        let organizationService = DefaultOrganizationService(
            clientCrypto: clientService.clientCrypto(),
            errorReporter: errorReporter,
            organizationDataStore: dataStore,
            stateService: stateService
        )

        let sendService = DefaultSendService(
            fileAPIService: apiService,
            sendAPIService: apiService,
            sendDataStore: dataStore,
            stateService: stateService
        )

        let watchService = DefaultWatchService(
            cipherService: cipherService,
            clientVault: clientService.clientVault(),
            environmentService: environmentService,
            errorReporter: errorReporter,
            organizationService: organizationService,
            stateService: stateService
        )

        let syncService = DefaultSyncService(
            cipherService: cipherService,
            collectionService: collectionService,
            folderService: folderService,
            organizationService: organizationService,
            sendService: sendService,
            settingsService: settingsService,
            stateService: stateService,
            syncAPIService: apiService
        )

        let totpService = DefaultTOTPService()

        let twoStepLoginService = DefaultTwoStepLoginService(environmentService: environmentService)
        let vaultTimeoutService = DefaultVaultTimeoutService(dateProvider: dateProvider, stateService: stateService)

        let pasteboardService = DefaultPasteboardService(
            errorReporter: errorReporter,
            stateService: stateService
        )

        let authService = DefaultAuthService(
            accountAPIService: apiService,
            appIdService: appIdService,
            authAPIService: apiService,
            clientAuth: clientService.clientAuth(),
            clientGenerators: clientService.clientGenerator(),
            clientPlatform: clientService.clientPlatform(),
            environmentService: environmentService,
            stateService: stateService,
            systemDevice: UIDevice.current
        )

        let authRepository = DefaultAuthRepository(
            accountAPIService: apiService,
            authService: authService,
            biometricsService: biometricsService,
            clientAuth: clientService.clientAuth(),
            clientCrypto: clientService.clientCrypto(),
            clientPlatform: clientService.clientPlatform(),
            environmentService: environmentService,
            organizationService: organizationService,
            stateService: stateService,
            vaultTimeoutService: vaultTimeoutService
        )

        let generatorRepository = DefaultGeneratorRepository(
            clientGenerators: clientService.clientGenerator(),
            clientVaultService: clientService.clientVault(),
            dataStore: dataStore,
            stateService: stateService
        )

        let sendRepository = DefaultSendRepository(
            clientVault: clientService.clientVault(),
            organizationService: organizationService,
            sendService: sendService,
            stateService: stateService,
            syncService: syncService
        )

        let settingsRepository = DefaultSettingsRepository(
            clientAuth: clientService.clientAuth(),
            clientVault: clientService.clientVault(),
            folderService: folderService,
            pasteboardService: pasteboardService,
            stateService: stateService,
            syncService: syncService,
            vaultTimeoutService: vaultTimeoutService
        )

        let timeProvider = CurrentTime()

        let vaultRepository = DefaultVaultRepository(
            cipherAPIService: apiService,
            cipherService: cipherService,
            clientAuth: clientService.clientAuth(),
            clientCrypto: clientService.clientCrypto(),
            clientVault: clientService.clientVault(),
            collectionService: collectionService,
            environmentService: environmentService,
            errorReporter: errorReporter,
            folderService: folderService,
            organizationService: organizationService,
            settingsService: settingsService,
            stateService: stateService,
            syncService: syncService,
            timeProvider: timeProvider,
            vaultTimeoutService: vaultTimeoutService
        )

        self.init(
            apiService: apiService,
            appIdService: appIdService,
            appSettingsStore: appSettingsStore,
            authRepository: authRepository,
            authService: authService,
            biometricsService: biometricsService,
            captchaService: captchaService,
            cameraService: DefaultCameraService(),
            clientService: clientService,
            dateProvider: dateProvider,
            environmentService: environmentService,
            errorReporter: errorReporter,
            generatorRepository: generatorRepository,
            notificationCenterService: notificationCenterService,
            pasteboardService: pasteboardService,
            sendRepository: sendRepository,
            settingsRepository: settingsRepository,
            stateService: stateService,
            syncService: syncService,
            systemDevice: UIDevice.current,
            timeProvider: timeProvider,
            tokenService: tokenService,
            totpService: totpService,
            twoStepLoginService: twoStepLoginService,
            vaultRepository: vaultRepository,
            vaultTimeoutService: vaultTimeoutService,
            watchService: watchService
        )
    }
}

extension ServiceContainer {
    var accountAPIService: AccountAPIService {
        apiService
    }

    var authAPIService: AuthAPIService {
        apiService
    }

    var deviceAPIService: DeviceAPIService {
        apiService
    }

    var fileAPIService: FileAPIService {
        apiService
    }

    var clientAuth: ClientAuthProtocol {
        clientService.clientAuth()
    }

    var clientCrypto: ClientCryptoProtocol {
        clientService.clientCrypto()
    }

    var clientPlatform: ClientPlatformProtocol {
        clientService.clientPlatform()
    }
}<|MERGE_RESOLUTION|>--- conflicted
+++ resolved
@@ -42,9 +42,6 @@
     /// The service used by the application to handle encryption and decryption tasks.
     let clientService: ClientService
 
-    /// The service that used by the application to access the current date and time.
-    let dateProvider: DateProvider
-
     /// The service used by the application to manage the environment settings.
     let environmentService: EnvironmentService
 
@@ -111,7 +108,6 @@
     ///   - captchaService: The service used by the application to create captcha related artifacts.
     ///   - cameraService: The service used by the application to manage camera use.
     ///   - clientService: The service used by the application to handle encryption and decryption tasks.
-    ///   - dateProvider: The service that used by the application to access the current date and time.
     ///   - environmentService: The service used by the application to manage the environment settings.
     ///   - errorReporter: The service used by the application to report non-fatal errors.
     ///   - generatorRepository: The repository used by the application to manage generator data for the UI layer.
@@ -140,7 +136,6 @@
         captchaService: CaptchaService,
         cameraService: CameraService,
         clientService: ClientService,
-        dateProvider: DateProvider,
         environmentService: EnvironmentService,
         errorReporter: ErrorReporter,
         generatorRepository: GeneratorRepository,
@@ -168,7 +163,6 @@
         self.captchaService = captchaService
         self.cameraService = cameraService
         self.clientService = clientService
-        self.dateProvider = dateProvider
         self.environmentService = environmentService
         self.errorReporter = errorReporter
         self.generatorRepository = generatorRepository
@@ -198,23 +192,18 @@
         )
         let appIdService = AppIdService(appSettingStore: appSettingsStore)
 
-<<<<<<< HEAD
-        let biometricsService = DefaultBiometricsService()
         let clientService = DefaultClientService()
-        let dateProvider = DefaultDateProvider()
         let dataStore = DataStore(errorReporter: errorReporter)
+
+        let timeProvider = CurrentTime()
+
         let stateService = DefaultStateService(
             appSettingsStore: appSettingsStore,
-            dateProvider: dateProvider,
-            dataStore: dataStore
-        )
-=======
-        let dataStore = DataStore(errorReporter: errorReporter)
-        let stateService = DefaultStateService(appSettingsStore: appSettingsStore, dataStore: dataStore)
+            dataStore: dataStore,
+            timeProvider: timeProvider
+        )
 
         let biometricsService = DefaultBiometricsService(stateService: stateService)
-        let clientService = DefaultClientService()
->>>>>>> 9ea6eed3
         let environmentService = DefaultEnvironmentService(stateService: stateService)
         let collectionService = DefaultCollectionService(collectionDataStore: dataStore, stateService: stateService)
         let settingsService = DefaultSettingsService(settingsDataStore: dataStore, stateService: stateService)
@@ -272,7 +261,7 @@
         let totpService = DefaultTOTPService()
 
         let twoStepLoginService = DefaultTwoStepLoginService(environmentService: environmentService)
-        let vaultTimeoutService = DefaultVaultTimeoutService(dateProvider: dateProvider, stateService: stateService)
+        let vaultTimeoutService = DefaultVaultTimeoutService(stateService: stateService, timeProvider: timeProvider)
 
         let pasteboardService = DefaultPasteboardService(
             errorReporter: errorReporter,
@@ -328,8 +317,6 @@
             syncService: syncService,
             vaultTimeoutService: vaultTimeoutService
         )
-
-        let timeProvider = CurrentTime()
 
         let vaultRepository = DefaultVaultRepository(
             cipherAPIService: apiService,
@@ -359,7 +346,6 @@
             captchaService: captchaService,
             cameraService: DefaultCameraService(),
             clientService: clientService,
-            dateProvider: dateProvider,
             environmentService: environmentService,
             errorReporter: errorReporter,
             generatorRepository: generatorRepository,
