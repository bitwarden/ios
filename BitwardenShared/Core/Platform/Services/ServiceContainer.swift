import BitwardenSdk
import UIKit

// swiftlint:disable file_length

/// The `ServiceContainer` contains the list of services used by the app. This can be injected into
/// `Coordinator`s throughout the app which build processors. A `Processor` can define which
/// services it needs access to by defining a typealias containing a list of services.
///
/// For example:
///
///     class ExampleProcessor: StateProcessor<ExampleState, ExampleAction, Void> {
///         typealias Services = HasExampleService
///             & HasExampleRepository
///     }
///
public class ServiceContainer: Services { // swiftlint:disable:this type_body_length
    // MARK: Properties

    /// The service used by the application to make API requests.
    let apiService: APIService

    /// The service used by the application to manage the app's ID.
    let appIdService: AppIdService

    /// The application instance (i.e. `UIApplication`), if the app isn't running in an extension.
    let application: Application?

    /// The service used by the application to persist app setting values.
    let appSettingsStore: AppSettingsStore

    /// The repository used by the application to manage auth data for the UI layer.
    let authRepository: AuthRepository

    /// The service used by the application to handle authentication tasks.
    let authService: AuthService

    /// The service which manages the ciphers exposed to the system for AutoFill suggestions.
    let autofillCredentialService: AutofillCredentialService

    /// The repository to manage biometric unlock policies and access controls the user.
    let biometricsRepository: BiometricsRepository

    /// The service used to obtain device biometrics status & data.
    let biometricsService: BiometricsService

    /// The service used by the application to generate captcha related artifacts.
    let captchaService: CaptchaService

    /// The service used by the application to manage camera use.
    let cameraService: CameraService

    /// The service used by the application to handle encryption and decryption tasks.
    let clientService: ClientService

    /// The service to get server-specified configuration
    let configService: ConfigService

    /// The service used by the application to manage the environment settings.
    let environmentService: EnvironmentService

    /// The service used by the application to report non-fatal errors.
    let errorReporter: ErrorReporter

    /// The service used to record and send events.
    let eventService: EventService

    /// The service used to export a vault.
    let exportVaultService: ExportVaultService

    /// A store to be used on Fido2 flows to get/save credentials.
    let fido2CredentialStore: Fido2CredentialStore

    /// A helper to be used on Fido2 flows that requires user interaction and extends the capabilities
    /// of the `Fido2UserInterface` from the SDK.
    let fido2UserInterfaceHelper: Fido2UserInterfaceHelper

    /// The repository used by the application to manage generator data for the UI layer.
    let generatorRepository: GeneratorRepository

    /// The service used to access & store data on the device keychain.
    let keychainService: KeychainService

    /// The repository used to manage keychain items.
    let keychainRepository: KeychainRepository

    /// The service used by the application to evaluate local auth policies.
    let localAuthService: LocalAuthService

    /// The serviced used to perform app data migrations.
    let migrationService: MigrationService

    /// The service used by the application to read NFC tags.
    let nfcReaderService: NFCReaderService

    /// The service used by the application to access the system's notification center.
    let notificationCenterService: NotificationCenterService

    /// The service used by the application to handle notifications.
    let notificationService: NotificationService

    /// The service used by the application for sharing data with other apps.
    let pasteboardService: PasteboardService

    /// The service for managing the polices for the user.
    let policyService: PolicyService

    /// The repository used by the application to manage send data for the UI layer.
    public let sendRepository: SendRepository

    /// The repository used by the application to manage data for the UI layer.
    let settingsRepository: SettingsRepository

    /// The service used by the application to manage account state.
    let stateService: StateService

    /// The service used to handle syncing vault data with the API.
    let syncService: SyncService

    /// The object used by the application to retrieve information about this device.
    let systemDevice: SystemDevice

    /// Provides the present time for TOTP Code Calculation.
    let timeProvider: TimeProvider

    /// The service used by the application to manage account access tokens.
    let tokenService: TokenService

    /// The service used by the application to validate TOTP keys and produce TOTP values.
    let totpService: TOTPService

    /// A service used to handle device trust.
    let trustDeviceService: TrustDeviceService

    /// The service used by the application to generate a two step login URL.
    let twoStepLoginService: TwoStepLoginService

    /// The repository used by the application to manage vault data for the UI layer.
    let vaultRepository: VaultRepository

    /// The service used by the application to manage vault access.
    let vaultTimeoutService: VaultTimeoutService

    /// The service used by the application to connect to and communicate with the watch app.
    let watchService: WatchService

    // MARK: Initialization

    /// Initialize a `ServiceContainer`.
    ///
    /// - Parameters:
    ///   - apiService: The service used by the application to make API requests.
    ///   - appIdService: The service used by the application to manage the app's ID.
    ///   - application: The application instance.
    ///   - appSettingsStore: The service used by the application to persist app setting values.
    ///   - authRepository: The repository used by the application to manage auth data for the UI layer.
    ///   - authService: The service used by the application to handle authentication tasks.
    ///   - autofillCredentialService: The service which manages the ciphers exposed to the system
    ///     for AutoFill suggestions.
    ///   - biometricsRepository: The repository to manage biometric unlock policies and access
    ///     controls for the user.
    ///   - biometricsService: The service used to obtain device biometrics status & data.
    ///   - captchaService: The service used by the application to create captcha related artifacts.
    ///   - cameraService: The service used by the application to manage camera use.
    ///   - clientService: The service used by the application to handle encryption and decryption tasks.
    ///   - configService: The service to get server-specified configuration.
    ///   - environmentService: The service used by the application to manage the environment settings.
    ///   - errorReporter: The service used by the application to report non-fatal errors.
<<<<<<< HEAD
    ///   - fido2UserInterfaceHelper: A helper to be used on Fido2 flows that requires user interaction
    ///   and extends the capabilities of the `Fido2UserInterface` from the SDK.
    ///   - fido2CredentialStore: A store to be used on Fido2 flows to get/save credentials.
=======
    ///   - eventService: The service used to record and send events.
    ///   - exportVaultService: The service used to export vaults.
>>>>>>> abfb354c
    ///   - generatorRepository: The repository used by the application to manage generator data for the UI layer.
    ///   - keychainRepository: The repository used to manages keychain items.
    ///   - keychainService: The service used to access & store data on the device keychain.
    ///   - localAuthService: The service used by the application to evaluate local auth policies.
    ///   - migrationService: The serviced used to perform app data migrations.
    ///   - nfcReaderService: The service used by the application to read NFC tags.
    ///   - notificationCenterService: The service used by the application to access the system's notification center.
    ///   - notificationService: The service used by the application to handle notifications.
    ///   - pasteboardService: The service used by the application for sharing data with other apps.
    ///   - policyService: The service for managing the polices for the user.
    ///   - sendRepository: The repository used by the application to manage send data for the UI layer.
    ///   - settingsRepository: The repository used by the application to manage data for the UI layer.
    ///   - stateService: The service used by the application to manage account state.
    ///   - syncService: The service used to handle syncing vault data with the API.
    ///   - systemDevice: The object used by the application to retrieve information about this device.
    ///   - timeProvider: Provides the present time for TOTP Code Calculation.
    ///   - tokenService: The service used by the application to manage account access tokens.
    ///   - totpService: The service used by the application to validate TOTP keys and produce TOTP values.
    ///   - trustDeviceService: The service used to handle device trust.
    ///   - twoStepLoginService: The service used by the application to generate a two step login URL.
    ///   - vaultRepository: The repository used by the application to manage vault data for the UI layer.
    ///   - vaultTimeoutService: The service used by the application to manage vault access.
    ///   - watchService: The service used by the application to connect to and communicate with the watch app.
    ///
    init(
        apiService: APIService,
        appIdService: AppIdService,
        application: Application?,
        appSettingsStore: AppSettingsStore,
        authRepository: AuthRepository,
        authService: AuthService,
        autofillCredentialService: AutofillCredentialService,
        biometricsRepository: BiometricsRepository,
        biometricsService: BiometricsService,
        captchaService: CaptchaService,
        cameraService: CameraService,
        clientService: ClientService,
        configService: ConfigService,
        environmentService: EnvironmentService,
        errorReporter: ErrorReporter,
        eventService: EventService,
        exportVaultService: ExportVaultService,
        fido2CredentialStore: Fido2CredentialStore,
        fido2UserInterfaceHelper: Fido2UserInterfaceHelper,
        generatorRepository: GeneratorRepository,
        keychainRepository: KeychainRepository,
        keychainService: KeychainService,
        localAuthService: LocalAuthService,
        migrationService: MigrationService,
        nfcReaderService: NFCReaderService,
        notificationCenterService: NotificationCenterService,
        notificationService: NotificationService,
        pasteboardService: PasteboardService,
        policyService: PolicyService,
        sendRepository: SendRepository,
        settingsRepository: SettingsRepository,
        stateService: StateService,
        syncService: SyncService,
        systemDevice: SystemDevice,
        timeProvider: TimeProvider,
        tokenService: TokenService,
        totpService: TOTPService,
        trustDeviceService: TrustDeviceService,
        twoStepLoginService: TwoStepLoginService,
        vaultRepository: VaultRepository,
        vaultTimeoutService: VaultTimeoutService,
        watchService: WatchService
    ) {
        self.apiService = apiService
        self.appIdService = appIdService
        self.application = application
        self.appSettingsStore = appSettingsStore
        self.authRepository = authRepository
        self.authService = authService
        self.autofillCredentialService = autofillCredentialService
        self.biometricsRepository = biometricsRepository
        self.biometricsService = biometricsService
        self.captchaService = captchaService
        self.cameraService = cameraService
        self.clientService = clientService
        self.configService = configService
        self.environmentService = environmentService
        self.errorReporter = errorReporter
        self.eventService = eventService
        self.exportVaultService = exportVaultService
        self.fido2CredentialStore = fido2CredentialStore
        self.fido2UserInterfaceHelper = fido2UserInterfaceHelper
        self.generatorRepository = generatorRepository
        self.keychainService = keychainService
        self.keychainRepository = keychainRepository
        self.localAuthService = localAuthService
        self.migrationService = migrationService
        self.nfcReaderService = nfcReaderService
        self.notificationCenterService = notificationCenterService
        self.notificationService = notificationService
        self.pasteboardService = pasteboardService
        self.policyService = policyService
        self.sendRepository = sendRepository
        self.settingsRepository = settingsRepository
        self.stateService = stateService
        self.syncService = syncService
        self.systemDevice = systemDevice
        self.timeProvider = timeProvider
        self.tokenService = tokenService
        self.totpService = totpService
        self.trustDeviceService = trustDeviceService
        self.twoStepLoginService = twoStepLoginService
        self.vaultRepository = vaultRepository
        self.vaultTimeoutService = vaultTimeoutService
        self.watchService = watchService
    }

    /// A convenience initializer to initialize the `ServiceContainer` with the default services.
    ///
    /// - Parameters:
    ///   - application: The application instance.
    ///   - errorReporter: The service used by the application to report non-fatal errors.
    ///   - nfcReaderService: The service used by the application to read NFC tags.
    ///
    public convenience init( // swiftlint:disable:this function_body_length
        application: Application? = nil,
        errorReporter: ErrorReporter,
        nfcReaderService: NFCReaderService? = nil
    ) {
        let appSettingsStore = DefaultAppSettingsStore(
            userDefaults: UserDefaults(suiteName: Bundle.main.groupIdentifier)!
        )
        let appIdService = AppIdService(appSettingStore: appSettingsStore)

        let dataStore = DataStore(errorReporter: errorReporter)

        let keychainService = DefaultKeychainService()

        let keychainRepository = DefaultKeychainRepository(
            appIdService: appIdService,
            keychainService: keychainService
        )
        let timeProvider = CurrentTime()

        let stateService = DefaultStateService(
            appSettingsStore: appSettingsStore,
            dataStore: dataStore,
            keychainRepository: keychainRepository
        )

        let clientBuilder = DefaultClientBuilder(errorReporter: errorReporter)
        let clientService = DefaultClientService(
            clientBuilder: clientBuilder,
            errorReporter: errorReporter,
            stateService: stateService
        )

        let biometricsService = DefaultBiometricsService()
        let biometricsRepository = DefaultBiometricsRepository(
            biometricsService: biometricsService,
            keychainService: keychainRepository,
            stateService: stateService
        )

        let localAuthService = DefaultLocalAuthService()

        let environmentService = DefaultEnvironmentService(stateService: stateService)
        let collectionService = DefaultCollectionService(collectionDataStore: dataStore, stateService: stateService)
        let settingsService = DefaultSettingsService(settingsDataStore: dataStore, stateService: stateService)
        let tokenService = DefaultTokenService(keychainRepository: keychainRepository, stateService: stateService)
        let apiService = APIService(environmentService: environmentService, tokenService: tokenService)
        let captchaService = DefaultCaptchaService(environmentService: environmentService, stateService: stateService)
        let notificationCenterService = DefaultNotificationCenterService()

        let configService = DefaultConfigService(
            configApiService: apiService,
            errorReporter: errorReporter,
            stateService: stateService,
            timeProvider: timeProvider
        )

        let folderService = DefaultFolderService(
            folderAPIService: apiService,
            folderDataStore: dataStore,
            stateService: stateService
        )

        let organizationService = DefaultOrganizationService(
            clientService: clientService,
            errorReporter: errorReporter,
            organizationDataStore: dataStore,
            stateService: stateService
        )

        let policyService = DefaultPolicyService(
            organizationService: organizationService,
            policyDataStore: dataStore,
            stateService: stateService
        )

        let cipherService = DefaultCipherService(
            cipherAPIService: apiService,
            cipherDataStore: dataStore,
            fileAPIService: apiService,
            stateService: stateService
        )

        let eventService = DefaultEventService(
            cipherService: cipherService,
            errorReporter: errorReporter,
            organizationService: organizationService,
            stateService: stateService,
            timeProvider: timeProvider
        )

        let exportVaultService = DefultExportVaultService(
            cipherService: cipherService,
            clientService: clientService,
            errorReporter: errorReporter,
            folderService: folderService,
            stateService: stateService,
            timeProvider: timeProvider
        )

        let sendService = DefaultSendService(
            fileAPIService: apiService,
            sendAPIService: apiService,
            sendDataStore: dataStore,
            stateService: stateService
        )

        let watchService = DefaultWatchService(
            cipherService: cipherService,
            clientService: clientService,
            environmentService: environmentService,
            errorReporter: errorReporter,
            organizationService: organizationService,
            stateService: stateService
        )

        let syncService = DefaultSyncService(
            accountAPIService: apiService,
            cipherService: cipherService,
            clientService: clientService,
            collectionService: collectionService,
            folderService: folderService,
            organizationService: organizationService,
            policyService: policyService,
            sendService: sendService,
            settingsService: settingsService,
            stateService: stateService,
            syncAPIService: apiService,
            timeProvider: timeProvider
        )

        let totpService = DefaultTOTPService()

        let trustDeviceService = DefaultTrustDeviceService(
            appIdService: appIdService,
            authAPIService: apiService,
            clientService: clientService,
            keychainRepository: keychainRepository,
            stateService: stateService
        )

        let twoStepLoginService = DefaultTwoStepLoginService(environmentService: environmentService)
        let vaultTimeoutService = DefaultVaultTimeoutService(
            clientService: clientService,
            stateService: stateService,
            timeProvider: timeProvider
        )

        let pasteboardService = DefaultPasteboardService(
            errorReporter: errorReporter,
            stateService: stateService
        )

        let authService = DefaultAuthService(
            accountAPIService: apiService,
            appIdService: appIdService,
            authAPIService: apiService,
            clientService: clientService,
            environmentService: environmentService,
            keychainRepository: keychainRepository,
            policyService: policyService,
            stateService: stateService,
            systemDevice: UIDevice.current,
            trustDeviceService: trustDeviceService
        )

        let autofillCredentialService = DefaultAutofillCredentialService(
            cipherService: cipherService,
            clientService: clientService,
            errorReporter: errorReporter,
            eventService: eventService,
            pasteboardService: pasteboardService,
            stateService: stateService,
            vaultTimeoutService: vaultTimeoutService
        )

        let authRepository = DefaultAuthRepository(
            accountAPIService: apiService,
            authService: authService,
            biometricsRepository: biometricsRepository,
            clientService: clientService,
            configService: configService,
            environmentService: environmentService,
            keychainService: keychainRepository,
            organizationAPIService: apiService,
            organizationService: organizationService,
            organizationUserAPIService: apiService,
            stateService: stateService,
            trustDeviceService: trustDeviceService,
            vaultTimeoutService: vaultTimeoutService
        )

        let migrationService = DefaultMigrationService(
            appSettingsStore: appSettingsStore,
            errorReporter: errorReporter,
            keychainRepository: keychainRepository,
            keychainService: keychainService
        )

        let notificationService = DefaultNotificationService(
            appIdService: appIdService,
            authRepository: authRepository,
            authService: authService,
            errorReporter: errorReporter,
            notificationAPIService: apiService,
            stateService: stateService,
            syncService: syncService
        )

        let generatorRepository = DefaultGeneratorRepository(
            clientService: clientService,
            dataStore: dataStore,
            stateService: stateService
        )

        let sendRepository = DefaultSendRepository(
            clientService: clientService,
            environmentService: environmentService,
            organizationService: organizationService,
            sendService: sendService,
            stateService: stateService,
            syncService: syncService
        )

        let settingsRepository = DefaultSettingsRepository(
            clientService: clientService,
            folderService: folderService,
            pasteboardService: pasteboardService,
            stateService: stateService,
            syncService: syncService,
            vaultTimeoutService: vaultTimeoutService
        )

        let vaultRepository = DefaultVaultRepository(
            cipherService: cipherService,
            clientService: clientService,
            collectionService: collectionService,
            configService: configService,
            environmentService: environmentService,
            errorReporter: errorReporter,
            folderService: folderService,
            organizationService: organizationService,
            settingsService: settingsService,
            stateService: stateService,
            syncService: syncService,
            timeProvider: timeProvider,
            vaultTimeoutService: vaultTimeoutService
        )

        let fido2UserInterfaceHelper = DefaultFido2UserInterfaceHelper(
            fido2UserVerificationMediator: DefaultFido2UserVerificationMediator(
                authRepository: authRepository,
                userVerificationHelper: DefaultUserVerificationHelper(
                    authRepository: authRepository,
                    errorReporter: errorReporter,
                    localAuthService: localAuthService
                ),
                userVerificationRunner: DefaultUserVerificationRunner()
            )
        )

        let fido2CredentialStore = Fido2CredentialStoreService(
            cipherService: cipherService,
            clientService: clientService
        )

        self.init(
            apiService: apiService,
            appIdService: appIdService,
            application: application,
            appSettingsStore: appSettingsStore,
            authRepository: authRepository,
            authService: authService,
            autofillCredentialService: autofillCredentialService,
            biometricsRepository: biometricsRepository,
            biometricsService: biometricsService,
            captchaService: captchaService,
            cameraService: DefaultCameraService(),
            clientService: clientService,
            configService: configService,
            environmentService: environmentService,
            errorReporter: errorReporter,
            eventService: eventService,
            exportVaultService: exportVaultService,
            fido2CredentialStore: fido2CredentialStore,
            fido2UserInterfaceHelper: fido2UserInterfaceHelper,
            generatorRepository: generatorRepository,
            keychainRepository: keychainRepository,
            keychainService: keychainService,
            localAuthService: localAuthService,
            migrationService: migrationService,
            nfcReaderService: nfcReaderService ?? NoopNFCReaderService(),
            notificationCenterService: notificationCenterService,
            notificationService: notificationService,
            pasteboardService: pasteboardService,
            policyService: policyService,
            sendRepository: sendRepository,
            settingsRepository: settingsRepository,
            stateService: stateService,
            syncService: syncService,
            systemDevice: UIDevice.current,
            timeProvider: timeProvider,
            tokenService: tokenService,
            totpService: totpService,
            trustDeviceService: trustDeviceService,
            twoStepLoginService: twoStepLoginService,
            vaultRepository: vaultRepository,
            vaultTimeoutService: vaultTimeoutService,
            watchService: watchService
        )
    }
}

extension ServiceContainer {
    var accountAPIService: AccountAPIService {
        apiService
    }

    var authAPIService: AuthAPIService {
        apiService
    }

    var configAPIService: ConfigAPIService {
        apiService
    }

    var deviceAPIService: DeviceAPIService {
        apiService
    }

    var fileAPIService: FileAPIService {
        apiService
    }

    var organizationAPIService: OrganizationAPIService {
        apiService
    }
}<|MERGE_RESOLUTION|>--- conflicted
+++ resolved
@@ -166,14 +166,11 @@
     ///   - configService: The service to get server-specified configuration.
     ///   - environmentService: The service used by the application to manage the environment settings.
     ///   - errorReporter: The service used by the application to report non-fatal errors.
-<<<<<<< HEAD
+    ///   - eventService: The service used to record and send events.
+    ///   - exportVaultService: The service used to export vaults.
     ///   - fido2UserInterfaceHelper: A helper to be used on Fido2 flows that requires user interaction
     ///   and extends the capabilities of the `Fido2UserInterface` from the SDK.
     ///   - fido2CredentialStore: A store to be used on Fido2 flows to get/save credentials.
-=======
-    ///   - eventService: The service used to record and send events.
-    ///   - exportVaultService: The service used to export vaults.
->>>>>>> abfb354c
     ///   - generatorRepository: The repository used by the application to manage generator data for the UI layer.
     ///   - keychainRepository: The repository used to manages keychain items.
     ///   - keychainService: The service used to access & store data on the device keychain.
