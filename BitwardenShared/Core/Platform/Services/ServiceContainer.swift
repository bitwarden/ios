--- conflicted
+++ resolved
@@ -12,7 +12,7 @@
 ///             & HasExampleRepository
 ///     }
 ///
-public class ServiceContainer: Services {
+public class ServiceContainer: Services { // swiftlint:disable:this type_body_length
     // MARK: Properties
 
     /// The service used by the application to make API requests.
@@ -51,13 +51,11 @@
     /// The repository used by the application to manage generator data for the UI layer.
     let generatorRepository: GeneratorRepository
 
-<<<<<<< HEAD
     /// The service used by the application to access the system's notification center.
     let notificationCenterService: NotificationCenterService
-=======
+
     /// The service used by the application to handle notifications.
     let notificationService: NotificationService
->>>>>>> 6c837d3b
 
     /// The service used by the application for sharing data with other apps.
     let pasteboardService: PasteboardService
@@ -116,11 +114,8 @@
     ///   - environmentService: The service used by the application to manage the environment settings.
     ///   - errorReporter: The service used by the application to report non-fatal errors.
     ///   - generatorRepository: The repository used by the application to manage generator data for the UI layer.
-<<<<<<< HEAD
     ///   - notificaitonCenterService: The service used by the application to access the system's notification center.
-=======
     ///   - notificationService: The service used by the application to handle notifications.
->>>>>>> 6c837d3b
     ///   - pasteboardService: The service used by the application for sharing data with other apps.
     ///   - sendRepository: The repository used by the application to manage send data for the UI layer.
     ///   - settingsRepository: The repository used by the application to manage data for the UI layer.
@@ -148,11 +143,8 @@
         environmentService: EnvironmentService,
         errorReporter: ErrorReporter,
         generatorRepository: GeneratorRepository,
-<<<<<<< HEAD
         notificationCenterService: NotificationCenterService,
-=======
         notificationService: NotificationService,
->>>>>>> 6c837d3b
         pasteboardService: PasteboardService,
         sendRepository: SendRepository,
         settingsRepository: SettingsRepository,
@@ -179,11 +171,8 @@
         self.environmentService = environmentService
         self.errorReporter = errorReporter
         self.generatorRepository = generatorRepository
-<<<<<<< HEAD
         self.notificationCenterService = notificationCenterService
-=======
         self.notificationService = notificationService
->>>>>>> 6c837d3b
         self.pasteboardService = pasteboardService
         self.sendRepository = sendRepository
         self.settingsRepository = settingsRepository
@@ -375,11 +364,8 @@
             environmentService: environmentService,
             errorReporter: errorReporter,
             generatorRepository: generatorRepository,
-<<<<<<< HEAD
             notificationCenterService: notificationCenterService,
-=======
             notificationService: notificationService,
->>>>>>> 6c837d3b
             pasteboardService: pasteboardService,
             sendRepository: sendRepository,
             settingsRepository: settingsRepository,
