import BitwardenSdk
<<<<<<< HEAD
import Foundation
=======
import UIKit
>>>>>>> 1ed93620

/// The `ServiceContainer` contains the list of services used by the app. This can be injected into
/// `Coordinator`s throughout the app which build processors. A `Processor` can define which
/// services it needs access to by defining a typealias containing a list of services.
///
/// For example:
///
///     class ExampleProcessor: StateProcessor<ExampleState, ExampleAction, Void> {
///         typealias Services = HasExampleService
///             & HasExampleRepository
///     }
///
public class ServiceContainer: Services {
    // MARK: Properties

    /// The service used by the application to make API requests.
    let apiService: APIService

    /// The service used by the application to manage the app's ID.
    let appIdService: AppIdService

    /// The service used by the application to persist app setting values.
    let appSettingsStore: AppSettingsStore

    /// The service used by the application to retrieve the current base url for API requests.
    let baseUrlService: BaseUrlService

    /// The service used by the application to generate captcha related artifacts.
    let captchaService: CaptchaService

    /// The client used by the application to handle auth related encryption and decryption tasks.
    let clientAuth: ClientAuthProtocol

<<<<<<< HEAD
=======
    /// The object used by the application to retrieve information about this device.
    let systemDevice: SystemDevice

>>>>>>> 1ed93620
    // MARK: Initialization

    /// Initialize a `ServiceContainer`.
    ///
    /// - Parameters:
    ///   - apiService: The service used by the application to make API requests.
    ///   - appSettingsStore: The service used by the application to persist app setting values.
    ///   - baseUrlService: The service used by the application to retrieve the current base url for API requests.
    ///   - captchaService: The service used by the application to create captcha related artifacts.
    ///   - clientAuth: The client used by the application to handle auth related encryption and decryption tasks.
<<<<<<< HEAD
=======
    ///   - systemDevice: The object used by the application to retrieve information about this device.
>>>>>>> 1ed93620
    ///
    init(
        apiService: APIService,
        appSettingsStore: AppSettingsStore,
        baseUrlService: BaseUrlService,
        captchaService: CaptchaService,
<<<<<<< HEAD
        clientAuth: ClientAuthProtocol
=======
        clientAuth: ClientAuthProtocol,
        systemDevice: SystemDevice
>>>>>>> 1ed93620
    ) {
        self.apiService = apiService
        self.appSettingsStore = appSettingsStore
        self.baseUrlService = baseUrlService
        self.captchaService = captchaService
        self.clientAuth = clientAuth
<<<<<<< HEAD
=======
        self.systemDevice = systemDevice
>>>>>>> 1ed93620

        appIdService = AppIdService(appSettingStore: appSettingsStore)
    }

    /// A convenience initializer to initialize the `ServiceContainer` with the default services.
    ///
    public convenience init() {
        let baseUrlService = DefaultBaseUrlService(
            baseUrl: URL(string: "https://vault.bitwarden.com")!
        )

        let client = BitwardenSdk.Client(settings: nil)
        self.init(
            apiService: APIService(baseUrlService: baseUrlService, tokenService: DefaultTokenService()),
            appSettingsStore: DefaultAppSettingsStore(userDefaults: UserDefaults.standard),
            baseUrlService: baseUrlService,
            captchaService: DefaultCaptchaService(baseUrlService: baseUrlService),
<<<<<<< HEAD
            clientAuth: client.auth()
=======
            clientAuth: client.auth(),
            systemDevice: UIDevice.current
>>>>>>> 1ed93620
        )
    }
}

extension ServiceContainer {
    var accountAPIService: AccountAPIService {
        apiService
    }

    var authAPIService: AuthAPIService {
        apiService
    }

    var deviceAPIService: DeviceAPIService {
        apiService
    }
}<|MERGE_RESOLUTION|>--- conflicted
+++ resolved
@@ -1,9 +1,5 @@
 import BitwardenSdk
-<<<<<<< HEAD
-import Foundation
-=======
 import UIKit
->>>>>>> 1ed93620
 
 /// The `ServiceContainer` contains the list of services used by the app. This can be injected into
 /// `Coordinator`s throughout the app which build processors. A `Processor` can define which
@@ -37,12 +33,9 @@
     /// The client used by the application to handle auth related encryption and decryption tasks.
     let clientAuth: ClientAuthProtocol
 
-<<<<<<< HEAD
-=======
     /// The object used by the application to retrieve information about this device.
     let systemDevice: SystemDevice
 
->>>>>>> 1ed93620
     // MARK: Initialization
 
     /// Initialize a `ServiceContainer`.
@@ -53,32 +46,22 @@
     ///   - baseUrlService: The service used by the application to retrieve the current base url for API requests.
     ///   - captchaService: The service used by the application to create captcha related artifacts.
     ///   - clientAuth: The client used by the application to handle auth related encryption and decryption tasks.
-<<<<<<< HEAD
-=======
     ///   - systemDevice: The object used by the application to retrieve information about this device.
->>>>>>> 1ed93620
     ///
     init(
         apiService: APIService,
         appSettingsStore: AppSettingsStore,
         baseUrlService: BaseUrlService,
         captchaService: CaptchaService,
-<<<<<<< HEAD
-        clientAuth: ClientAuthProtocol
-=======
         clientAuth: ClientAuthProtocol,
         systemDevice: SystemDevice
->>>>>>> 1ed93620
     ) {
         self.apiService = apiService
         self.appSettingsStore = appSettingsStore
         self.baseUrlService = baseUrlService
         self.captchaService = captchaService
         self.clientAuth = clientAuth
-<<<<<<< HEAD
-=======
         self.systemDevice = systemDevice
->>>>>>> 1ed93620
 
         appIdService = AppIdService(appSettingStore: appSettingsStore)
     }
@@ -96,12 +79,8 @@
             appSettingsStore: DefaultAppSettingsStore(userDefaults: UserDefaults.standard),
             baseUrlService: baseUrlService,
             captchaService: DefaultCaptchaService(baseUrlService: baseUrlService),
-<<<<<<< HEAD
-            clientAuth: client.auth()
-=======
             clientAuth: client.auth(),
             systemDevice: UIDevice.current
->>>>>>> 1ed93620
         )
     }
 }
