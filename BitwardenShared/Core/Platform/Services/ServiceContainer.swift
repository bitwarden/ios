import AuthenticatorBridgeKit
import BitwardenSdk
import UIKit

// swiftlint:disable file_length

/// The `ServiceContainer` contains the list of services used by the app. This can be injected into
/// `Coordinator`s throughout the app which build processors. A `Processor` can define which
/// services it needs access to by defining a typealias containing a list of services.
///
/// For example:
///
///     class ExampleProcessor: StateProcessor<ExampleState, ExampleAction, Void> {
///         typealias Services = HasExampleService
///             & HasExampleRepository
///     }
///
public class ServiceContainer: Services { // swiftlint:disable:this type_body_length
    // MARK: Properties

    /// The service used by the application to make API requests.
    let apiService: APIService

    /// The service used by the application to manage the app's ID.
    let appIdService: AppIdService

    /// The application instance (i.e. `UIApplication`), if the app isn't running in an extension.
    let application: Application?

    /// The service used by the application to persist app setting values.
    let appSettingsStore: AppSettingsStore

    /// The repository used by the application to manage auth data for the UI layer.
    let authRepository: AuthRepository

    /// The service used by the application to handle authentication tasks.
    let authService: AuthService

    /// The service used by the application to sync TOTP codes with the Authenticator app.
    let authenticatorSyncService: AuthenticatorSyncService?

    /// The service which manages the ciphers exposed to the system for AutoFill suggestions.
    let autofillCredentialService: AutofillCredentialService

    /// The repository to manage biometric unlock policies and access controls the user.
    let biometricsRepository: BiometricsRepository

    /// The service used to obtain device biometrics status & data.
    let biometricsService: BiometricsService

    /// The service used by the application to generate captcha related artifacts.
    let captchaService: CaptchaService

    /// The service used by the application to manage camera use.
    let cameraService: CameraService

    /// The service used by the application to handle encryption and decryption tasks.
    let clientService: ClientService

    /// The service to get server-specified configuration
    let configService: ConfigService

    /// The service used by the application to manage the environment settings.
    let environmentService: EnvironmentService

    /// The service used by the application to report non-fatal errors.
    let errorReporter: ErrorReporter

    /// The service used to record and send events.
    let eventService: EventService

    /// The service used to export a vault.
    let exportVaultService: ExportVaultService

    /// A store to be used on Fido2 flows to get/save credentials.
    let fido2CredentialStore: Fido2CredentialStore

    /// A helper to be used on Fido2 flows that requires user interaction and extends the capabilities
    /// of the `Fido2UserInterface` from the SDK.
    let fido2UserInterfaceHelper: Fido2UserInterfaceHelper

    /// The repository used by the application to manage generator data for the UI layer.
    let generatorRepository: GeneratorRepository

    /// The repository used by the application to manage importing credential in Credential Exhange flow.
    let importCiphersRepository: ImportCiphersRepository

    /// The service used to access & store data on the device keychain.
    let keychainService: KeychainService

    /// The repository used to manage keychain items.
    let keychainRepository: KeychainRepository

    /// The service used by the application to evaluate local auth policies.
    let localAuthService: LocalAuthService

    /// The serviced used to perform app data migrations.
    let migrationService: MigrationService

    /// The service used by the application to read NFC tags.
    let nfcReaderService: NFCReaderService

    /// The service used by the application to access the system's notification center.
    let notificationCenterService: NotificationCenterService

    /// The service used by the application to handle notifications.
    let notificationService: NotificationService

    /// The service used by the application for sharing data with other apps.
    let pasteboardService: PasteboardService

    /// The service for managing the polices for the user.
    let policyService: PolicyService

    /// The helper used for app rehydration.
    let rehydrationHelper: RehydrationHelper

    /// The service used by the appllication to manage app review prompts related data.
    let reviewPromptService: ReviewPromptService

    /// The repository used by the application to manage send data for the UI layer.
    public let sendRepository: SendRepository

    /// The repository used by the application to manage data for the UI layer.
    let settingsRepository: SettingsRepository

    /// The service used by the application to manage account state.
    let stateService: StateService

    /// The service used to handle syncing vault data with the API.
    let syncService: SyncService

    /// The object used by the application to retrieve information about this device.
    let systemDevice: SystemDevice

    /// Factory to create `TextAutofillHelper`s.
    let textAutofillHelperFactory: TextAutofillHelperFactory

    /// Provides the present time for TOTP Code Calculation.
    let timeProvider: TimeProvider

    /// The service used by the application to manage account access tokens.
    let tokenService: TokenService

    /// The factory to create TOTP expiration managers.
    let totpExpirationManagerFactory: TOTPExpirationManagerFactory

    /// The service used by the application to validate TOTP keys and produce TOTP values.
    let totpService: TOTPService

    /// A service used to handle device trust.
    let trustDeviceService: TrustDeviceService

    /// The service used by the application to generate a two step login URL.
    let twoStepLoginService: TwoStepLoginService

    /// A factory protocol to create `UserVerificationHelper`s.
    let userVerificationHelperFactory: UserVerificationHelperFactory

    /// The repository used by the application to manage vault data for the UI layer.
    let vaultRepository: VaultRepository

    /// The service used by the application to manage vault access.
    let vaultTimeoutService: VaultTimeoutService

    /// The service used by the application to connect to and communicate with the watch app.
    let watchService: WatchService

    // MARK: Initialization

    /// Initialize a `ServiceContainer`.
    ///
    /// - Parameters:
    ///   - apiService: The service used by the application to make API requests.
    ///   - appIdService: The service used by the application to manage the app's ID.
    ///   - application: The application instance.
    ///   - appSettingsStore: The service used by the application to persist app setting values.
    ///   - authRepository: The repository used by the application to manage auth data for the UI layer.
    ///   - authService: The service used by the application to handle authentication tasks.
    ///   - authenticatorSyncService: The service used by the application to sync TOTP codes with the Authenticator app.
    ///   - autofillCredentialService: The service which manages the ciphers exposed to the system
    ///     for AutoFill suggestions.
    ///   - biometricsRepository: The repository to manage biometric unlock policies and access
    ///     controls for the user.
    ///   - biometricsService: The service used to obtain device biometrics status & data.
    ///   - captchaService: The service used by the application to create captcha related artifacts.
    ///   - cameraService: The service used by the application to manage camera use.
    ///   - clientService: The service used by the application to handle encryption and decryption tasks.
    ///   - configService: The service to get server-specified configuration.
    ///   - environmentService: The service used by the application to manage the environment settings.
    ///   - errorReporter: The service used by the application to report non-fatal errors.
    ///   - eventService: The service used to record and send events.
    ///   - exportVaultService: The service used to export vaults.
    ///   - fido2UserInterfaceHelper: A helper to be used on Fido2 flows that requires user interaction
    ///   and extends the capabilities of the `Fido2UserInterface` from the SDK.
    ///   - fido2CredentialStore: A store to be used on Fido2 flows to get/save credentials.
    ///   - generatorRepository: The repository used by the application to manage generator data for the UI layer.
    ///   - importCiphersRepository: The repository used by the application to manage importing credential
    ///   in Credential Exhange flow.
    ///   - keychainRepository: The repository used to manages keychain items.
    ///   - keychainService: The service used to access & store data on the device keychain.
    ///   - localAuthService: The service used by the application to evaluate local auth policies.
    ///   - migrationService: The serviced used to perform app data migrations.
    ///   - nfcReaderService: The service used by the application to read NFC tags.
    ///   - notificationCenterService: The service used by the application to access the system's notification center.
    ///   - notificationService: The service used by the application to handle notifications.
    ///   - pasteboardService: The service used by the application for sharing data with other apps.
    ///   - rehydrationHelper: The helper used for app rehydration.
    ///   - reviewPromptService: The service used by the application to manage app review prompts related data.
    ///   - policyService: The service for managing the polices for the user.
    ///   - sendRepository: The repository used by the application to manage send data for the UI layer.
    ///   - settingsRepository: The repository used by the application to manage data for the UI layer.
    ///   - stateService: The service used by the application to manage account state.
    ///   - syncService: The service used to handle syncing vault data with the API.
    ///   - systemDevice: The object used by the application to retrieve information about this device.
    ///   - textAutofillHelperFactory: Factory to create `TextAutofillHelper`s.
    ///   - timeProvider: Provides the present time for TOTP Code Calculation.
    ///   - tokenService: The service used by the application to manage account access tokens.
    ///   - totpExpirationManagerFactory: The factory to create TOTP expiration managers.
    ///   - totpService: The service used by the application to validate TOTP keys and produce TOTP values.
    ///   - trustDeviceService: The service used to handle device trust.
    ///   - twoStepLoginService: The service used by the application to generate a two step login URL.
    ///   - vaultRepository: The repository used by the application to manage vault data for the UI layer.
    ///   - vaultTimeoutService: The service used by the application to manage vault access.
    ///   - watchService: The service used by the application to connect to and communicate with the watch app.
    ///
    init(
        apiService: APIService,
        appIdService: AppIdService,
        application: Application?,
        appSettingsStore: AppSettingsStore,
        authRepository: AuthRepository,
        authService: AuthService,
        authenticatorSyncService: AuthenticatorSyncService,
        autofillCredentialService: AutofillCredentialService,
        biometricsRepository: BiometricsRepository,
        biometricsService: BiometricsService,
        captchaService: CaptchaService,
        cameraService: CameraService,
        clientService: ClientService,
        configService: ConfigService,
        environmentService: EnvironmentService,
        errorReporter: ErrorReporter,
        eventService: EventService,
        exportVaultService: ExportVaultService,
        fido2CredentialStore: Fido2CredentialStore,
        fido2UserInterfaceHelper: Fido2UserInterfaceHelper,
        generatorRepository: GeneratorRepository,
        importCiphersRepository: ImportCiphersRepository,
        keychainRepository: KeychainRepository,
        keychainService: KeychainService,
        localAuthService: LocalAuthService,
        migrationService: MigrationService,
        nfcReaderService: NFCReaderService,
        notificationCenterService: NotificationCenterService,
        notificationService: NotificationService,
        pasteboardService: PasteboardService,
        policyService: PolicyService,
        rehydrationHelper: RehydrationHelper,
        reviewPromptService: ReviewPromptService,
        sendRepository: SendRepository,
        settingsRepository: SettingsRepository,
        stateService: StateService,
        syncService: SyncService,
        systemDevice: SystemDevice,
        textAutofillHelperFactory: TextAutofillHelperFactory,
        timeProvider: TimeProvider,
        tokenService: TokenService,
        totpExpirationManagerFactory: TOTPExpirationManagerFactory,
        totpService: TOTPService,
        trustDeviceService: TrustDeviceService,
        twoStepLoginService: TwoStepLoginService,
        userVerificationHelperFactory: UserVerificationHelperFactory,
        vaultRepository: VaultRepository,
        vaultTimeoutService: VaultTimeoutService,
        watchService: WatchService
    ) {
        self.apiService = apiService
        self.appIdService = appIdService
        self.application = application
        self.appSettingsStore = appSettingsStore
        self.authRepository = authRepository
        self.authService = authService
        self.authenticatorSyncService = authenticatorSyncService
        self.autofillCredentialService = autofillCredentialService
        self.biometricsRepository = biometricsRepository
        self.biometricsService = biometricsService
        self.captchaService = captchaService
        self.cameraService = cameraService
        self.clientService = clientService
        self.configService = configService
        self.environmentService = environmentService
        self.errorReporter = errorReporter
        self.eventService = eventService
        self.exportVaultService = exportVaultService
        self.fido2CredentialStore = fido2CredentialStore
        self.fido2UserInterfaceHelper = fido2UserInterfaceHelper
        self.generatorRepository = generatorRepository
        self.importCiphersRepository = importCiphersRepository
        self.keychainService = keychainService
        self.keychainRepository = keychainRepository
        self.localAuthService = localAuthService
        self.migrationService = migrationService
        self.nfcReaderService = nfcReaderService
        self.notificationCenterService = notificationCenterService
        self.notificationService = notificationService
        self.pasteboardService = pasteboardService
        self.policyService = policyService
        self.rehydrationHelper = rehydrationHelper
        self.reviewPromptService = reviewPromptService
        self.sendRepository = sendRepository
        self.settingsRepository = settingsRepository
        self.stateService = stateService
        self.syncService = syncService
        self.systemDevice = systemDevice
        self.textAutofillHelperFactory = textAutofillHelperFactory
        self.timeProvider = timeProvider
        self.tokenService = tokenService
        self.totpExpirationManagerFactory = totpExpirationManagerFactory
        self.totpService = totpService
        self.trustDeviceService = trustDeviceService
        self.twoStepLoginService = twoStepLoginService
        self.userVerificationHelperFactory = userVerificationHelperFactory
        self.vaultRepository = vaultRepository
        self.vaultTimeoutService = vaultTimeoutService
        self.watchService = watchService
    }

    /// A convenience initializer to initialize the `ServiceContainer` with the default services.
    ///
    /// - Parameters:
    ///   - application: The application instance.
    ///   - errorReporter: The service used by the application to report non-fatal errors.
    ///   - nfcReaderService: The service used by the application to read NFC tags.
    ///
    public convenience init( // swiftlint:disable:this function_body_length
        application: Application? = nil,
        errorReporter: ErrorReporter,
        nfcReaderService: NFCReaderService? = nil
    ) {
        let appSettingsStore = DefaultAppSettingsStore(
            userDefaults: UserDefaults(suiteName: Bundle.main.groupIdentifier)!
        )
        let appIdService = AppIdService(appSettingStore: appSettingsStore)

        let dataStore = DataStore(errorReporter: errorReporter)

        let keychainService = DefaultKeychainService()

        let keychainRepository = DefaultKeychainRepository(
            appIdService: appIdService,
            keychainService: keychainService
        )
        let timeProvider = CurrentTime()

        let totpExpirationManagerFactory = DefaultTOTPExpirationManagerFactory(timeProvider: timeProvider)

        let stateService = DefaultStateService(
            appSettingsStore: appSettingsStore,
            dataStore: dataStore,
            errorReporter: errorReporter,
            keychainRepository: keychainRepository
        )

        let rehydrationHelper = DefaultRehydrationHelper(
            errorReporter: errorReporter,
            stateService: stateService,
            timeProvider: timeProvider
        )

        let environmentService = DefaultEnvironmentService(errorReporter: errorReporter, stateService: stateService)
        let collectionService = DefaultCollectionService(collectionDataStore: dataStore, stateService: stateService)
        let settingsService = DefaultSettingsService(settingsDataStore: dataStore, stateService: stateService)
        let tokenService = DefaultTokenService(keychainRepository: keychainRepository, stateService: stateService)
        let apiService = APIService(
            environmentService: environmentService,
            stateService: stateService,
            tokenService: tokenService
        )

        let configService = DefaultConfigService(
            appSettingsStore: appSettingsStore,
            configApiService: apiService,
            errorReporter: errorReporter,
            stateService: stateService,
            timeProvider: timeProvider
        )

        let clientBuilder = DefaultClientBuilder(errorReporter: errorReporter)
        let clientService = DefaultClientService(
            clientBuilder: clientBuilder,
            configService: configService,
            errorReporter: errorReporter,
            stateService: stateService
        )

        let biometricsService = DefaultBiometricsService()
        let biometricsRepository = DefaultBiometricsRepository(
            biometricsService: biometricsService,
            keychainService: keychainRepository,
            stateService: stateService
        )

        let localAuthService = DefaultLocalAuthService()

        let captchaService = DefaultCaptchaService(environmentService: environmentService, stateService: stateService)
        let notificationCenterService = DefaultNotificationCenterService()

        let folderService = DefaultFolderService(
            folderAPIService: apiService,
            folderDataStore: dataStore,
            stateService: stateService
        )

        let organizationService = DefaultOrganizationService(
            clientService: clientService,
            errorReporter: errorReporter,
            organizationDataStore: dataStore,
            stateService: stateService
        )

        let policyService = DefaultPolicyService(
            organizationService: organizationService,
            policyDataStore: dataStore,
            stateService: stateService
        )

        let cipherService = DefaultCipherService(
            cipherAPIService: apiService,
            cipherDataStore: dataStore,
            fileAPIService: apiService,
            stateService: stateService
        )

        let eventService = DefaultEventService(
            cipherService: cipherService,
            errorReporter: errorReporter,
            eventAPIService: apiService,
            organizationService: organizationService,
            stateService: stateService,
            timeProvider: timeProvider
        )

        let exportVaultService = DefultExportVaultService(
            cipherService: cipherService,
            clientService: clientService,
            errorReporter: errorReporter,
            folderService: folderService,
            stateService: stateService,
            timeProvider: timeProvider
        )

        let sendService = DefaultSendService(
            fileAPIService: apiService,
            sendAPIService: apiService,
            sendDataStore: dataStore,
            stateService: stateService
        )

        let watchService = DefaultWatchService(
            cipherService: cipherService,
            clientService: clientService,
            environmentService: environmentService,
            errorReporter: errorReporter,
            organizationService: organizationService,
            stateService: stateService
        )

        let keyConnectorService = DefaultKeyConnectorService(
            accountAPIService: apiService,
            clientService: clientService,
            keyConnectorAPIService: apiService,
            organizationService: organizationService,
            stateService: stateService,
            tokenService: tokenService
        )

        let vaultTimeoutService = DefaultVaultTimeoutService(
            clientService: clientService,
            errorReporter: errorReporter,
            stateService: stateService,
            timeProvider: timeProvider
        )

        let reviewPromptService = DefaultReviewPromptService(
            appVersion: Bundle.main.appVersion,
            stateService: stateService
        )

        let syncService = DefaultSyncService(
            accountAPIService: apiService,
            cipherService: cipherService,
            clientService: clientService,
            collectionService: collectionService,
            folderService: folderService,
            keyConnectorService: keyConnectorService,
            organizationService: organizationService,
            policyService: policyService,
            sendService: sendService,
            settingsService: settingsService,
            stateService: stateService,
            syncAPIService: apiService,
            timeProvider: timeProvider,
            vaultTimeoutService: vaultTimeoutService
        )

        let trustDeviceService = DefaultTrustDeviceService(
            appIdService: appIdService,
            authAPIService: apiService,
            clientService: clientService,
            keychainRepository: keychainRepository,
            stateService: stateService
        )

        let twoStepLoginService = DefaultTwoStepLoginService(environmentService: environmentService)

        let pasteboardService = DefaultPasteboardService(
            errorReporter: errorReporter,
            stateService: stateService
        )

        let totpService = DefaultTOTPService(
            clientService: clientService,
            pasteboardService: pasteboardService,
            stateService: stateService
        )

        let authService = DefaultAuthService(
            accountAPIService: apiService,
            appIdService: appIdService,
            authAPIService: apiService,
            clientService: clientService,
            configService: configService,
            environmentService: environmentService,
            errorReporter: errorReporter,
            keychainRepository: keychainRepository,
            policyService: policyService,
            stateService: stateService,
            systemDevice: UIDevice.current,
            trustDeviceService: trustDeviceService
        )

        let authRepository = DefaultAuthRepository(
            accountAPIService: apiService,
            authService: authService,
            biometricsRepository: biometricsRepository,
            clientService: clientService,
            configService: configService,
            environmentService: environmentService,
            errorReporter: errorReporter,
            keychainService: keychainRepository,
            keyConnectorService: keyConnectorService,
            organizationAPIService: apiService,
            organizationService: organizationService,
            organizationUserAPIService: apiService,
            stateService: stateService,
            trustDeviceService: trustDeviceService,
            vaultTimeoutService: vaultTimeoutService
        )

        let migrationService = DefaultMigrationService(
            appGroupUserDefaults: UserDefaults(suiteName: Bundle.main.groupIdentifier)!,
            appSettingsStore: appSettingsStore,
            errorReporter: errorReporter,
            keychainRepository: keychainRepository,
            keychainService: keychainService
        )

        let notificationService = DefaultNotificationService(
            appIdService: appIdService,
            authRepository: authRepository,
            authService: authService,
            errorReporter: errorReporter,
            notificationAPIService: apiService,
            stateService: stateService,
            syncService: syncService
        )

        let generatorRepository = DefaultGeneratorRepository(
            clientService: clientService,
            dataStore: dataStore,
            stateService: stateService
        )

        let sendRepository = DefaultSendRepository(
            clientService: clientService,
            environmentService: environmentService,
            organizationService: organizationService,
            sendService: sendService,
            stateService: stateService,
            syncService: syncService
        )

        let settingsRepository = DefaultSettingsRepository(
            clientService: clientService,
            folderService: folderService,
            pasteboardService: pasteboardService,
            stateService: stateService,
            syncService: syncService,
            vaultTimeoutService: vaultTimeoutService
        )

        let vaultRepository = DefaultVaultRepository(
            cipherService: cipherService,
            clientService: clientService,
            collectionService: collectionService,
            configService: configService,
            environmentService: environmentService,
            errorReporter: errorReporter,
            folderService: folderService,
            organizationService: organizationService,
            policyService: policyService,
            settingsService: settingsService,
            stateService: stateService,
            syncService: syncService,
            timeProvider: timeProvider,
            vaultTimeoutService: vaultTimeoutService
        )

        let fido2UserInterfaceHelper = DefaultFido2UserInterfaceHelper(
            fido2UserVerificationMediator: DefaultFido2UserVerificationMediator(
                authRepository: authRepository,
                stateService: stateService,
                userVerificationHelper: DefaultUserVerificationHelper(
                    authRepository: authRepository,
                    errorReporter: errorReporter,
                    localAuthService: localAuthService
                ),
                userVerificationRunner: DefaultUserVerificationRunner()
            )
        )

        #if DEBUG
        let fido2CredentialStore = DebuggingFido2CredentialStoreService(
            fido2CredentialStore: Fido2CredentialStoreService(
                cipherService: cipherService,
                clientService: clientService,
                errorReporter: errorReporter,
                syncService: syncService
            )
        )
        #else
        let fido2CredentialStore = Fido2CredentialStoreService(
            cipherService: cipherService,
            clientService: clientService,
            errorReporter: errorReporter,
            syncService: syncService
        )
        #endif

        let credentialIdentityFactory = DefaultCredentialIdentityFactory()
        let autofillCredentialService = DefaultAutofillCredentialService(
            cipherService: cipherService,
            clientService: clientService,
            credentialIdentityFactory: credentialIdentityFactory,
            errorReporter: errorReporter,
            eventService: eventService,
            fido2CredentialStore: fido2CredentialStore,
            fido2UserInterfaceHelper: fido2UserInterfaceHelper,
            pasteboardService: pasteboardService,
            stateService: stateService,
            timeProvider: timeProvider,
            totpService: totpService,
            vaultTimeoutService: vaultTimeoutService
        )

<<<<<<< HEAD
        let credentialManagerFactory = DefaultCredentialManagerFactory()

        let importCiphersRepository = DefaultImportCiphersRepository(
            clientService: clientService,
            credentialManagerFactory: credentialManagerFactory,
            importCiphersService: DefaultImportCiphersService(
                importCiphersAPIService: apiService
            ),
            syncService: syncService
=======
        let userVerificationHelperFactory = DefaultUserVerificationHelperFactory(
            authRepository: authRepository,
            errorReporter: errorReporter,
            localAuthService: localAuthService
        )

        let textAutofillHelperFactory = DefaultTextAutofillHelperFactory(
            authRepository: authRepository,
            errorReporter: errorReporter,
            eventService: eventService,
            userVerificationHelperFactory: userVerificationHelperFactory,
            vaultRepository: vaultRepository
>>>>>>> 05dd5710
        )

        let authenticatorDataStore = AuthenticatorBridgeDataStore(
            errorReporter: errorReporter,
            groupIdentifier: Bundle.main.sharedAppGroupIdentifier,
            storeType: .persisted
        )

        let sharedKeychainRepository = DefaultSharedKeychainRepository(
            sharedAppGroupIdentifier: Bundle.main.sharedAppGroupIdentifier,
            keychainService: keychainService
        )

        let sharedCryptographyService = DefaultAuthenticatorCryptographyService(
            sharedKeychainRepository: sharedKeychainRepository
        )

        let authBridgeItemService = DefaultAuthenticatorBridgeItemService(
            cryptoService: sharedCryptographyService,
            dataStore: authenticatorDataStore,
            sharedKeychainRepository: sharedKeychainRepository
        )

        let authenticatorSyncService = DefaultAuthenticatorSyncService(
            authBridgeItemService: authBridgeItemService,
            authRepository: authRepository,
            cipherDataStore: dataStore,
            clientService: clientService,
            configService: configService,
            errorReporter: errorReporter,
            keychainRepository: keychainRepository,
            sharedKeychainRepository: sharedKeychainRepository,
            stateService: stateService,
            vaultTimeoutService: vaultTimeoutService
        )
        Task { await authenticatorSyncService.start() }

        self.init(
            apiService: apiService,
            appIdService: appIdService,
            application: application,
            appSettingsStore: appSettingsStore,
            authRepository: authRepository,
            authService: authService,
            authenticatorSyncService: authenticatorSyncService,
            autofillCredentialService: autofillCredentialService,
            biometricsRepository: biometricsRepository,
            biometricsService: biometricsService,
            captchaService: captchaService,
            cameraService: DefaultCameraService(),
            clientService: clientService,
            configService: configService,
            environmentService: environmentService,
            errorReporter: errorReporter,
            eventService: eventService,
            exportVaultService: exportVaultService,
            fido2CredentialStore: fido2CredentialStore,
            fido2UserInterfaceHelper: fido2UserInterfaceHelper,
            generatorRepository: generatorRepository,
            importCiphersRepository: importCiphersRepository,
            keychainRepository: keychainRepository,
            keychainService: keychainService,
            localAuthService: localAuthService,
            migrationService: migrationService,
            nfcReaderService: nfcReaderService ?? NoopNFCReaderService(),
            notificationCenterService: notificationCenterService,
            notificationService: notificationService,
            pasteboardService: pasteboardService,
            policyService: policyService,
            rehydrationHelper: rehydrationHelper,
            reviewPromptService: reviewPromptService,
            sendRepository: sendRepository,
            settingsRepository: settingsRepository,
            stateService: stateService,
            syncService: syncService,
            systemDevice: UIDevice.current,
            textAutofillHelperFactory: textAutofillHelperFactory,
            timeProvider: timeProvider,
            tokenService: tokenService,
            totpExpirationManagerFactory: totpExpirationManagerFactory,
            totpService: totpService,
            trustDeviceService: trustDeviceService,
            twoStepLoginService: twoStepLoginService,
            userVerificationHelperFactory: userVerificationHelperFactory,
            vaultRepository: vaultRepository,
            vaultTimeoutService: vaultTimeoutService,
            watchService: watchService
        )
    }
}

extension ServiceContainer {
    var accountAPIService: AccountAPIService {
        apiService
    }

    var authAPIService: AuthAPIService {
        apiService
    }

    var configAPIService: ConfigAPIService {
        apiService
    }

    var deviceAPIService: DeviceAPIService {
        apiService
    }

    var fileAPIService: FileAPIService {
        apiService
    }

    var organizationAPIService: OrganizationAPIService {
        apiService
    }
}<|MERGE_RESOLUTION|>--- conflicted
+++ resolved
@@ -664,7 +664,6 @@
             vaultTimeoutService: vaultTimeoutService
         )
 
-<<<<<<< HEAD
         let credentialManagerFactory = DefaultCredentialManagerFactory()
 
         let importCiphersRepository = DefaultImportCiphersRepository(
@@ -674,7 +673,8 @@
                 importCiphersAPIService: apiService
             ),
             syncService: syncService
-=======
+        )
+
         let userVerificationHelperFactory = DefaultUserVerificationHelperFactory(
             authRepository: authRepository,
             errorReporter: errorReporter,
@@ -687,7 +687,6 @@
             eventService: eventService,
             userVerificationHelperFactory: userVerificationHelperFactory,
             vaultRepository: vaultRepository
->>>>>>> 05dd5710
         )
 
         let authenticatorDataStore = AuthenticatorBridgeDataStore(
