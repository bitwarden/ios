--- conflicted
+++ resolved
@@ -169,11 +169,7 @@
         let folderService = DefaultFolderService(folderDataStore: dataStore, stateService: stateService)
         let tokenService = DefaultTokenService(stateService: stateService)
         let apiService = APIService(environmentService: environmentService, tokenService: tokenService)
-<<<<<<< HEAD
-
-        let totpService = DefaultTOTPService()
-
-=======
+
         let syncService = DefaultSyncService(
             clientCrypto: clientService.clientCrypto(),
             collectionService: collectionService,
@@ -182,7 +178,9 @@
             stateService: stateService,
             syncAPIService: apiService
         )
->>>>>>> caccb78a
+
+        let totpService = DefaultTOTPService()
+
         let twoStepLoginService = DefaultTwoStepLoginService(environmentService: environmentService)
         let vaultTimeoutService = DefaultVaultTimeoutService(stateService: stateService)
 
