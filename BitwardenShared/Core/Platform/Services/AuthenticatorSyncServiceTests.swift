--- conflicted
+++ resolved
@@ -250,13 +250,8 @@
         waitFor(authBridgeItemService.storedItems["1"]?.first != nil)
 
         let item = try XCTUnwrap(authBridgeItemService.storedItems["1"]?.first)
-<<<<<<< HEAD
-        XCTAssertEqual(item.bitwardenAccountDomain, "vault.bitwarden.com")
-        XCTAssertEqual(item.bitwardenAccountEmail, "user@bitwarden.com")
-=======
         XCTAssertEqual(item.accountDomain, "vault.bitwarden.com")
         XCTAssertEqual(item.accountEmail, "user@bitwarden.com")
->>>>>>> 0e113bf7
         XCTAssertEqual(item.favorite, false)
         XCTAssertNotNil(item.id)
         XCTAssertEqual(item.name, "Bitwarden")
@@ -284,13 +279,8 @@
         waitFor(authBridgeItemService.storedItems["1"]?.first != nil)
 
         let item = try XCTUnwrap(authBridgeItemService.storedItems["1"]?.first)
-<<<<<<< HEAD
-        XCTAssertEqual(item.bitwardenAccountDomain, "vault.bitwarden.com")
-        XCTAssertEqual(item.bitwardenAccountEmail, "user@bitwarden.com")
-=======
         XCTAssertEqual(item.accountDomain, "vault.bitwarden.com")
         XCTAssertEqual(item.accountEmail, "user@bitwarden.com")
->>>>>>> 0e113bf7
         XCTAssertEqual(item.favorite, false)
         XCTAssertEqual(item.id, "1234")
         XCTAssertEqual(item.name, "Bitwarden")
@@ -541,13 +531,8 @@
         waitFor(authBridgeItemService.storedItems["1"]?.first != nil)
 
         let item = try XCTUnwrap(authBridgeItemService.storedItems["1"]?.first)
-<<<<<<< HEAD
-        XCTAssertEqual(item.bitwardenAccountDomain, "vault.bitwarden.com")
-        XCTAssertEqual(item.bitwardenAccountEmail, "user@bitwarden.com")
-=======
         XCTAssertEqual(item.accountDomain, "vault.bitwarden.com")
         XCTAssertEqual(item.accountEmail, "user@bitwarden.com")
->>>>>>> 0e113bf7
         XCTAssertEqual(item.favorite, false)
         XCTAssertEqual(item.id, "1234")
         XCTAssertEqual(item.name, "Bitwarden")
@@ -574,13 +559,8 @@
         waitFor(authBridgeItemService.storedItems["2"]?.first != nil)
 
         let otherItem = try XCTUnwrap(authBridgeItemService.storedItems["2"]?.first)
-<<<<<<< HEAD
-        XCTAssertEqual(otherItem.bitwardenAccountDomain, "vault.example.com")
-        XCTAssertEqual(otherItem.bitwardenAccountEmail, "different@bitwarden.com")
-=======
         XCTAssertEqual(otherItem.accountDomain, "vault.example.com")
         XCTAssertEqual(otherItem.accountEmail, "different@bitwarden.com")
->>>>>>> 0e113bf7
         XCTAssertEqual(otherItem.favorite, false)
         XCTAssertEqual(otherItem.id, "4321")
         XCTAssertEqual(otherItem.name, "Bitwarden")
@@ -615,13 +595,8 @@
         waitFor(authBridgeItemService.storedItems["1"]?.first != nil)
 
         let item = try XCTUnwrap(authBridgeItemService.storedItems["1"]?.first)
-<<<<<<< HEAD
-        XCTAssertEqual(item.bitwardenAccountDomain, "vault.bitwarden.com")
-        XCTAssertEqual(item.bitwardenAccountEmail, "user@bitwarden.com")
-=======
         XCTAssertEqual(item.accountDomain, "vault.bitwarden.com")
         XCTAssertEqual(item.accountEmail, "user@bitwarden.com")
->>>>>>> 0e113bf7
         XCTAssertEqual(item.favorite, false)
         XCTAssertEqual(item.id, "1234")
         XCTAssertEqual(item.name, "Bitwarden")
