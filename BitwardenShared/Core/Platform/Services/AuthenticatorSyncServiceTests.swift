import AuthenticatorBridgeKit
import AuthenticatorBridgeKitMocks
import BitwardenKitMocks
import BitwardenSdk
import Combine
import TestHelpers
import XCTest

@testable import BitwardenShared

final class AuthenticatorSyncServiceTests: BitwardenTestCase { // swiftlint:disable:this type_body_length
    var authBridgeItemService: MockAuthenticatorBridgeItemService!
    var cipherDataStore: MockCipherDataStore!
    var clientService: MockClientService!
    var configService: MockConfigService!
    var errorReporter: MockErrorReporter!
    var keychainRepository: MockKeychainRepository!
    var organizationService: MockOrganizationService!
    var sharedKeychainRepository: MockSharedKeychainRepository!
    var stateService: MockStateService!
    var subject: DefaultAuthenticatorSyncService!
    var vaultTimeoutService: MockVaultTimeoutService!

    // MARK: Setup and Teardown

    override func setUp() {
        super.setUp()

        authBridgeItemService = MockAuthenticatorBridgeItemService()
        cipherDataStore = MockCipherDataStore()
        configService = MockConfigService()
        clientService = MockClientService()
        errorReporter = MockErrorReporter()
        keychainRepository = MockKeychainRepository()
        organizationService = MockOrganizationService()
        sharedKeychainRepository = MockSharedKeychainRepository()
        stateService = MockStateService()
        vaultTimeoutService = MockVaultTimeoutService()

        subject = DefaultAuthenticatorSyncService(
            authBridgeItemService: authBridgeItemService,
            authenticatorClientService: clientService,
            cipherDataStore: cipherDataStore,
            configService: configService,
            errorReporter: errorReporter,
            keychainRepository: keychainRepository,
            organizationService: organizationService,
            sharedKeychainRepository: sharedKeychainRepository,
            stateService: stateService,
            vaultTimeoutService: vaultTimeoutService
        )
    }

    override func tearDown() {
        super.tearDown()

        subject = nil
        authBridgeItemService = nil
        cipherDataStore = nil
        configService = nil
        clientService = nil
        errorReporter = nil
        keychainRepository = nil
        organizationService = nil
        sharedKeychainRepository = nil
        stateService = nil
        vaultTimeoutService = nil
    }

    // MARK: Tests

    /// When the user has subscribed to sync and has an unlocked vault, the
    /// `createAuthenticatorKeyIfNeeded` method successfully creates the sync key
    /// if it is not already present
    ///
    @MainActor
    func test_createAuthenticatorKeyIfNeeded_createsKeyWhenNeeded() async throws {
        setupInitialState()
        await subject.start()
        try sharedKeychainRepository.deleteAuthenticatorKey()
        stateService.syncToAuthenticatorSubject.send(("1", true))

        try await waitForAsync {
            self.sharedKeychainRepository.authenticatorKey != nil
        }
    }

    /// When the user has subscribed to sync and has an unlocked vault, the
    /// `createAuthenticatorKeyIfNeeded` method successfully retrieves the key in
    /// SharedKeyRepository and doesn't recreate it.
    ///
    @MainActor
    func test_createAuthenticatorKeyIfNeeded_keyAlreadyExists() async throws {
        setupInitialState()
        await subject.start()
        let key = sharedKeychainRepository.generateMockKeyData()
        try await sharedKeychainRepository.setAuthenticatorKey(key)

        stateService.syncToAuthenticatorSubject.send(("1", true))

        try await waitForAsync {
            self.sharedKeychainRepository.authenticatorKey != nil
        }
        XCTAssertEqual(sharedKeychainRepository.authenticatorKey, key)
    }

    /// When the user has subscribed to sync and has an unlocked vault, the
    /// `createAuthenticatorVaultKeyIfNeeded` method successfully stores a copy
    /// of the user's vault key in the keychain if it is not already present.
    ///
    @MainActor
    func test_createAuthenticatorVaultKeyIfNeeded_createsKeyWhenNeeded() async throws {
        setupInitialState()
        await subject.start()
        try await keychainRepository.deleteAuthenticatorVaultKey(userId: "1")
        stateService.syncToAuthenticatorSubject.send(("1", true))

        try await waitForAsync {
            self.keychainRepository.mockStorage["bwKeyChainStorage:mockAppId:authenticatorVaultKey_1"] != nil
        }
    }

    /// When the user has subscribed to sync and has an unlocked vault, the
    /// `createAuthenticatorVaultKeyIfNeeded` method successfully handles an
    /// error in retrieving the user's vault key.
    ///
    @MainActor
    func test_createAuthenticatorVaultKeyIfNeeded_cryptoError() async throws {
        setupInitialState()
        await subject.start()
        clientService.mockCrypto.getUserEncryptionKeyResult = .failure(BitwardenTestError.example)
        stateService.syncToAuthenticatorSubject.send(("1", true))

        try await waitForAsync {
            !self.errorReporter.errors.isEmpty
        }
    }

    /// When the user has subscribed to sync and has an unlocked vault, the
    /// `createAuthenticatorVaultKeyIfNeeded` method safely returns when the key
    /// doesn't need to be created.
    ///
    @MainActor
    func test_createAuthenticatorVaultKeyIfNeeded_keyAlreadyExists() async throws {
        setupInitialState()
        await subject.start()
        keychainRepository.mockStorage["bwKeyChainStorage:mockAppId:authenticatorVaultKey_1"] =
            "AUTHENTICATOR_VAULT_KEY"

        stateService.syncToAuthenticatorSubject.send(("1", true))

        waitFor(keychainRepository.mockStorage["bwKeyChainStorage:mockAppId:authenticatorVaultKey_1"] != nil)
        XCTAssertEqual(keychainRepository.mockStorage["bwKeyChainStorage:mockAppId:authenticatorVaultKey_1"],
                       "AUTHENTICATOR_VAULT_KEY")
    }

    /// When the user has subscribed to sync and has an unlocked vault, the
    /// `createAuthenticatorVaultKeyIfNeeded` method successfully handles an
    /// error in storing the user's vault key in the keychain.
    ///
    @MainActor
    func test_createAuthenticatorVaultKeyIfNeeded_keychainError() async throws {
        setupInitialState()
        await subject.start()
        keychainRepository.setAuthenticatorVaultKeyResult = .failure(BitwardenTestError.example)
        stateService.syncToAuthenticatorSubject.send(("1", true))

        try await waitForAsync {
            !self.errorReporter.errors.isEmpty
        }
    }

    /// When the user has subscribed to sync and has an unlocked vault, but is **not** the active user,
    /// `createAuthenticatorVaultKeyIfNeeded` method should return without attempting to
    /// store the user's key.
    ///
    @MainActor
    func test_createAuthenticatorVaultKeyIfNeeded_notActiveUser() async throws {
        setupInitialState()
        await subject.start()
        await stateService.addAccount(.fixtureAccountLogin())
        stateService.syncToAuthenticatorSubject.send(("1", true))

        XCTAssertNil(keychainRepository.mockStorage["authenticatorVaultKey_1"])
    }

    /// When Ciphers are published. the service filters out ones that have a deletedDate in the past.
    ///
    @MainActor
    func test_decryptTOTPs_filtersOutDeleted() async throws {
        setupInitialState()
        await subject.start()
        cipherDataStore.cipherSubjectByUserId["1"]?.send([
            .fixture(
                id: "1234",
                login: .fixture(
                    username: "masked@example.com",
                    totp: "totp"
                )
            ),
            .fixture(
                deletedDate: Date(timeIntervalSinceNow: -10000),
                id: "Deleted",
                login: .fixture(
                    username: "masked@example.com",
                    totp: "totp"
                )
            ),
        ])
        stateService.syncToAuthenticatorSubject.send(("1", true))
        try await waitForAsync {
            self.authBridgeItemService.storedItems["1"]?.first != nil
        }

        let items = try XCTUnwrap(authBridgeItemService.storedItems["1"])
        XCTAssertEqual(items.count, 1)
        XCTAssertEqual(items.first?.id, "1234")
    }

    /// When Ciphers are published. the service ignores any Ciphers with logins that don't contain a TOTP key.
    ///
    @MainActor
    func test_decryptTOTPs_ignoresItemsWithoutTOTP() async throws {
        setupInitialState()
        await subject.start()
        cipherDataStore.cipherSubjectByUserId["1"]?.send([
            .fixture(
                id: "1234",
                login: .fixture(
                    username: "masked@example.com",
                    totp: "totp"
                )
            ),
            .fixture(
                id: "No TOTP",
                login: .fixture(
                    username: "user@bitwarden.com"
                )
            ),
        ])
        stateService.syncToAuthenticatorSubject.send(("1", true))
        try await waitForAsync {
            self.authBridgeItemService.storedItems["1"]?.first != nil
        }

        let items = try XCTUnwrap(authBridgeItemService.storedItems["1"])
        XCTAssertEqual(items.count, 1)
        XCTAssertEqual(items.first?.id, "1234")
    }

    /// Verifies that the AuthSyncService responds to new Ciphers published and provides a generated UUID if the
    /// Cipher has no id itself.
    ///
    @MainActor
    func test_decryptTOTPs_providesIdIfNil() async throws {
        setupInitialState()
        await subject.start()
        cipherDataStore.cipherSubjectByUserId["1"]?.send([
            .fixture(
                login: .fixture(
                    username: "masked@example.com",
                    totp: "totp"
                )
            ),
        ])
        stateService.syncToAuthenticatorSubject.send(("1", true))
        try await waitForAsync {
            self.authBridgeItemService.storedItems["1"]?.first != nil
        }

        let item = try XCTUnwrap(authBridgeItemService.storedItems["1"]?.first)
        XCTAssertEqual(item.accountDomain, "vault.bitwarden.com")
        XCTAssertEqual(item.accountEmail, "user@bitwarden.com")
        XCTAssertEqual(item.favorite, false)
        XCTAssertNotNil(item.id)
        XCTAssertEqual(item.name, "Bitwarden")
        XCTAssertEqual(item.totpKey, "totp")
        XCTAssertEqual(item.username, "masked@example.com")
    }

    /// Verifies that the AuthSyncService responds to new Ciphers published by converting them into ItemViews and
    /// passes them to the ItemService for storage.
    ///
    @MainActor
    func test_decryptTOTPs_success() async throws {
        setupInitialState()
        await subject.start()
        cipherDataStore.cipherSubjectByUserId["1"]?.send([
            .fixture(
                id: "1234",
                login: .fixture(
                    username: "masked@example.com",
                    totp: "totp"
                )
            ),
        ])
        stateService.syncToAuthenticatorSubject.send(("1", true))
        try await waitForAsync {
            self.authBridgeItemService.storedItems["1"]?.first != nil
        }

        let item = try XCTUnwrap(authBridgeItemService.storedItems["1"]?.first)
        XCTAssertEqual(item.accountDomain, "vault.bitwarden.com")
        XCTAssertEqual(item.accountEmail, "user@bitwarden.com")
        XCTAssertEqual(item.favorite, false)
        XCTAssertEqual(item.id, "1234")
        XCTAssertEqual(item.name, "Bitwarden")
        XCTAssertEqual(item.totpKey, "totp")
        XCTAssertEqual(item.username, "masked@example.com")
    }

    /// Verifies that the AuthSyncService handles an error when attempting to fetch the accounts to check
    /// if any are left with sync.
    ///
    @MainActor
    func test_deleteKeyIfSyncingIsOff_errorFetchingAccounts() async throws {
        setupInitialState()
        await subject.start()
        stateService.syncToAuthenticatorSubject.send(("1", true))

        try await waitForAsync {
            self.sharedKeychainRepository.authenticatorKey != nil
        }

        stateService.accounts = nil
        stateService.syncToAuthenticatorByUserId["1"] = false
        stateService.syncToAuthenticatorSubject.send(("1", false))

        try await waitForAsync {
            !self.errorReporter.errors.isEmpty
        }
    }

    /// Verifies that the AuthSyncService handles a keychain error when attempting to remove the Authenticator key.
    ///
    @MainActor
    func test_deleteKeyIfSyncingIsOff_errorInKeychain() async throws {
        setupInitialState()
        await subject.start()
        stateService.syncToAuthenticatorSubject.send(("1", true))

        try await waitForAsync {
            self.sharedKeychainRepository.authenticatorKey != nil
        }

        sharedKeychainRepository.errorToThrow = BitwardenTestError.example
        stateService.syncToAuthenticatorByUserId["1"] = false
        stateService.syncToAuthenticatorSubject.send(("1", false))

        try await waitForAsync {
            !self.errorReporter.errors.isEmpty
        }
    }

    /// Verifies that the AuthSyncService removes the Authenticator key when the last account to sync is turned off.
    ///
    @MainActor
    func test_deleteKeyIfSyncingIsOff_lastAccountSyncTurnedOff() async throws {
        setupInitialState()
        await subject.start()
        stateService.syncToAuthenticatorSubject.send(("1", true))

        try await waitForAsync {
            self.sharedKeychainRepository.authenticatorKey != nil
        }
        stateService.syncToAuthenticatorByUserId["1"] = false
        stateService.syncToAuthenticatorSubject.send(("1", false))

        try await waitForAsync {
            self.sharedKeychainRepository.authenticatorKey == nil
        }
    }

    /// Verifies that the AuthSyncService does not removes the Authenticator key there are still
    /// accounts with sync is turned on.
    ///
    @MainActor
    func test_deleteKeyIfSyncingIsOff_notLastAccount() async throws {
        setupInitialState()
        stateService.accounts?.append(.fixture(profile: .fixture(userId: "2")))
        stateService.syncToAuthenticatorByUserId["2"] = true
        await subject.start()
        stateService.syncToAuthenticatorSubject.send(("1", true))
        try await waitForAsync {
            self.sharedKeychainRepository.authenticatorKey != nil
        }

        stateService.syncToAuthenticatorByUserId["1"] = false
        stateService.syncToAuthenticatorSubject.send(("1", false))
        try await Task.sleep(nanoseconds: 10_000_000)

        XCTAssertNotNil(sharedKeychainRepository.authenticatorKey)
    }

    /// Verifies that the AuthSyncService removes the Authenticator vault key when a user turns off sync
    /// for their account.
    ///
    @MainActor
    func test_determineSyncForUserId_deletesAuthenticatorVaultKey() async throws {
        setupInitialState()
        await subject.start()
        stateService.syncToAuthenticatorSubject.send(("1", true))

        try await waitForAsync {
            self.keychainRepository.mockStorage["bwKeyChainStorage:mockAppId:authenticatorVaultKey_1"] != nil
        }
        stateService.syncToAuthenticatorByUserId["1"] = false
        stateService.syncToAuthenticatorSubject.send(("1", false))

        try await waitForAsync {
            self.keychainRepository.mockStorage["bwKeyChainStorage:mockAppId:authenticatorVaultKey_1"] == nil
        }
    }

    /// Verifies that the AuthSyncService handles and reports errors when sync is turned off and the
    /// service attempts to delete this account's items from the Store.
    ///
    @MainActor
    func test_determineSyncForUserId_errorFromDeleteAllItems() async throws {
        setupInitialState()
        await subject.start()

        authBridgeItemService.errorToThrow = BitwardenTestError.example
        stateService.syncToAuthenticatorByUserId["1"] = false
        stateService.syncToAuthenticatorSubject.send(("1", false))
        try await waitForAsync {
            !self.errorReporter.errors.isEmpty
        }
    }

    /// Verifies that the AuthSyncService handles and reports errors when and there is an error
    /// thrown while accessing the sync setting for the account.
    ///
    @MainActor
    func test_determineSyncForUserId_errorFromFetchingSyncSetting() async throws {
        setupInitialState()
        await subject.start()

        stateService.syncToAuthenticatorResult = .failure(BitwardenTestError.example)
        stateService.syncToAuthenticatorSubject.send(("1", true))
        try await waitForAsync {
            !self.errorReporter.errors.isEmpty
        }
    }

    /// Verifies that the AuthSyncService handles and reports errors when sync is turned On and the
    /// keychain throws an error.
    ///
    @MainActor
    func test_determineSyncForUserId_errorFromKeychain() async throws {
        setupInitialState()
        await subject.start()
        keychainRepository.setAuthenticatorVaultKeyResult = .failure(BitwardenTestError.example)

        stateService.syncToAuthenticatorSubject.send(("1", true))
        try await waitForAsync {
            !self.errorReporter.errors.isEmpty
        }
    }

    /// Verifies that the AuthSyncService handles and reports errors when sync is turned On and the
    /// shared keychain throws an error.
    ///
    @MainActor
    func test_determineSyncForUserId_errorFromSharedKeychain() async throws {
        setupInitialState()
        await subject.start()
        sharedKeychainRepository.errorToThrow = BitwardenTestError.example

        stateService.syncToAuthenticatorSubject.send(("1", true))
        try await waitForAsync {
            !self.errorReporter.errors.isEmpty
        }
    }

    /// Verifies that the AuthSyncService handles and reports errors when vault is unlocked
    ///
    @MainActor
    func test_determineSyncForUserId_errorHandledByVaultSubscriber() async throws {
        setupInitialState()
        sharedKeychainRepository.errorToThrow = BitwardenTestError.example
        await subject.start()

        vaultTimeoutService.vaultLockStatusSubject.send(
            VaultLockStatus(isVaultLocked: false, userId: "1")
        )
        try await waitForAsync {
            !self.errorReporter.errors.isEmpty
        }
    }

    /// Verifies that the AuthSyncService stops listening for Cipher updates and removes all data in the shared store
    /// for a user when the user has sync turned off.
    ///
    @MainActor
    func test_determineSyncForUserId_syncTurnedOff() async throws {
        setupInitialState()
        await subject.start()

        // Send initial updates, record in Store
        stateService.syncToAuthenticatorSubject.send(("1", true))
        cipherDataStore.cipherSubjectByUserId["1"]?.send([
            .fixture(
                id: "1234",
                login: .fixture(
                    username: "masked@example.com",
                    totp: "totp"
                )
            ),
        ])
        try await waitForAsync {
            self.authBridgeItemService.storedItems["1"]?.first != nil
        }

        // Unsubscribe from sync, wait for items to be deleted
        stateService.syncToAuthenticatorByUserId["1"] = false
        stateService.syncToAuthenticatorSubject.send(("1", false))
        try await waitForAsync {
            (self.authBridgeItemService.storedItems["1"]?.isEmpty) ?? false
        }

        // Sending additional updates should not appear in Store
        cipherDataStore.cipherSubjectByUserId["1"]?.send([
            .fixture(
                id: "1234",
                login: .fixture(
                    username: "masked@example.com",
                    totp: "totp"
                )
            ),
        ])

        try await Task.sleep(nanoseconds: 10_000_000)
        XCTAssertTrue(authBridgeItemService.storedItems["1"]?.isEmpty ?? false)
    }

    /// The sync service should be properly handling multiple publishes which could happen on multiple threads.
    /// By generating a `send` on both the sync status and the vault unlock, the service will receive two
    /// simultaneous attempts to determine syncing.
    ///
    @MainActor
    func test_determineSyncForUserId_threadSafetyCheck() async throws {
        setupInitialState()
        await subject.start()

        for _ in 0 ..< 4 {
            async let result1: Void = stateService.syncToAuthenticatorSubject.send(("1", true))
            async let result2: Void = vaultTimeoutService.vaultLockStatusSubject.send(
                VaultLockStatus(isVaultLocked: false, userId: "1")
            )
            await _ = (result1, result2)
        }

        cipherDataStore.cipherSubjectByUserId["1"]?.send([
            .fixture(
                id: "1234",
                login: .fixture(
                    username: "masked@example.com",
                    totp: "totp"
                )
            ),
        ])
        try await waitForAsync {
            self.authBridgeItemService.storedItems["1"]?.first != nil
        }
    }

    /// When user "1" has sync turned on and user "2" unlocks their vault, the service should not take
    /// any action because "1" has a locked vault and "2" doesn't have sync turned on.
    ///
    @MainActor
    func test_determineSyncForUserId_unlockDifferentVault() async throws {
        setupInitialState(vaultLocked: true)
        await subject.start()
        stateService.syncToAuthenticatorSubject.send(("1", true))

        vaultTimeoutService.isClientLocked["2"] = false
        vaultTimeoutService.vaultLockStatusSubject.send(
            VaultLockStatus(isVaultLocked: false, userId: "2")
        )

        cipherDataStore.cipherSubjectByUserId["1"]?.send([
            .fixture(
                id: "1234",
                login: .fixture(
                    username: "masked@example.com",
                    totp: "totp"
                )
            ),
        ])

        try await Task.sleep(nanoseconds: 50_000_000)

        XCTAssertFalse(authBridgeItemService.replaceAllCalled)
    }

    /// The sync service should handle multiple vaults being sync'd at the same time.
    ///
    @MainActor
    func test_determineSyncForUserId_unlockMultipleVaults() async throws {
        setupInitialState()
        cipherDataStore.cipherSubjectByUserId["2"] = CurrentValueSubject<[Cipher], Error>([])
        await subject.start()
        stateService.syncToAuthenticatorSubject.send(("1", true))
        cipherDataStore.cipherSubjectByUserId["1"]?.send([
            .fixture(
                id: "1234",
                login: .fixture(
                    username: "masked@example.com",
                    totp: "totp"
                )
            ),
        ])

        try await waitForAsync { self.authBridgeItemService.storedItems["1"]?.first != nil }

        let item = try XCTUnwrap(authBridgeItemService.storedItems["1"]?.first)
        XCTAssertEqual(item.accountDomain, "vault.bitwarden.com")
        XCTAssertEqual(item.accountEmail, "user@bitwarden.com")
        XCTAssertEqual(item.favorite, false)
        XCTAssertEqual(item.id, "1234")
        XCTAssertEqual(item.name, "Bitwarden")
        XCTAssertEqual(item.totpKey, "totp")
        XCTAssertEqual(item.username, "masked@example.com")
        await stateService.addAccount(.fixture(
            profile: .fixture(email: "different@bitwarden.com", userId: "2"),
            settings: .fixture(environmentURLs: .fixture(webVault: URL(string: "https://vault.example.com")))
        ))
        stateService.accountEncryptionKeys["2"] = AccountEncryptionKeys(
            encryptedPrivateKey: "privateKey_2",
            encryptedUserKey: "userKey_2"
        )
        stateService.syncToAuthenticatorByUserId["2"] = true
        vaultTimeoutService.isClientLocked["2"] = false
        stateService.syncToAuthenticatorSubject.send(("2", true))
        cipherDataStore.cipherSubjectByUserId["2"]?.send([
            .fixture(
                id: "4321",
                login: .fixture(
                    username: "masked2@example.com",
                    totp: "totp2"
                )
            ),
        ])

        try await waitForAsync { self.authBridgeItemService.storedItems["2"]?.first != nil }

        let otherItem = try XCTUnwrap(authBridgeItemService.storedItems["2"]?.first)
        XCTAssertEqual(otherItem.accountDomain, "vault.example.com")
        XCTAssertEqual(otherItem.accountEmail, "different@bitwarden.com")
        XCTAssertEqual(otherItem.favorite, false)
        XCTAssertEqual(otherItem.id, "4321")
        XCTAssertEqual(otherItem.name, "Bitwarden")
        XCTAssertEqual(otherItem.totpKey, "totp2")
        XCTAssertEqual(otherItem.username, "masked2@example.com")
    }

    /// When the sync is turned on, but the vault is locked, the service should subscribe and wait
    /// for the vault unlock to occur.
    ///
    @MainActor
    func test_determineSyncForUserId_vaultUnlocked() async throws {
        setupInitialState(vaultLocked: true)
        await subject.start()
        stateService.syncToAuthenticatorSubject.send(("1", true))

        vaultTimeoutService.isClientLocked["1"] = false
        vaultTimeoutService.vaultLockStatusSubject.send(
            VaultLockStatus(isVaultLocked: false, userId: "1")
        )

        cipherDataStore.cipherSubjectByUserId["1"]?.send([
            .fixture(
                id: "1234",
                login: .fixture(
                    username: "masked@example.com",
                    totp: "totp"
                )
            ),
        ])

        try await waitForAsync {
            self.authBridgeItemService.storedItems["1"]?.first != nil
        }

        let item = try XCTUnwrap(authBridgeItemService.storedItems["1"]?.first)
        XCTAssertEqual(item.accountDomain, "vault.bitwarden.com")
        XCTAssertEqual(item.accountEmail, "user@bitwarden.com")
        XCTAssertEqual(item.favorite, false)
        XCTAssertEqual(item.id, "1234")
        XCTAssertEqual(item.name, "Bitwarden")
        XCTAssertEqual(item.totpKey, "totp")
        XCTAssertEqual(item.username, "masked@example.com")
    }

    /// Verifies that the AuthSyncService uses the previously stored AuthenticatorVaultKey
    /// when the user's vault is locked.
    ///
    @MainActor
    func test_determineSyncForUserId_vaultLocked() async throws {
        setupInitialState()
        await subject.start()
        stateService.syncToAuthenticatorSubject.send(("1", true))
        try await waitForAsync {
            self.keychainRepository.mockStorage["bwKeyChainStorage:mockAppId:authenticatorVaultKey_1"] != nil
        }

        vaultTimeoutService.isClientLocked["1"] = true
        vaultTimeoutService.vaultLockStatusSubject.send(
            VaultLockStatus(isVaultLocked: true, userId: "1")
        )
        try await Task.sleep(nanoseconds: 10_000_000)

        cipherDataStore.cipherSubjectByUserId["1"]?.send([
            .fixture(
                id: "1234",
                login: .fixture(
                    username: "masked@example.com",
                    totp: "totp"
                )
            ),
        ])

        try await waitForAsync {
            self.authBridgeItemService.storedItems["1"]?.first != nil
        }

        let item = try XCTUnwrap(authBridgeItemService.storedItems["1"]?.first)
        XCTAssertEqual(item.accountDomain, "vault.bitwarden.com")
        XCTAssertEqual(item.accountEmail, "user@bitwarden.com")
        XCTAssertEqual(item.favorite, false)
        XCTAssertEqual(item.id, "1234")
        XCTAssertEqual(item.name, "Bitwarden")
        XCTAssertEqual(item.totpKey, "totp")
        XCTAssertEqual(item.username, "masked@example.com")
    }

    /// Verifies that the AuthSyncService uses the previously stored AuthenticatorVaultKey
    /// when the user's vault is locked even when they are not the active user.
    ///
    @MainActor
    func test_determineSyncForUserId_vaultLockedAndNotActiveUser() async throws {
        setupInitialState()
        await subject.start()
        stateService.syncToAuthenticatorSubject.send(("1", true))
        try await waitForAsync {
            self.keychainRepository.mockStorage["bwKeyChainStorage:mockAppId:authenticatorVaultKey_1"] != nil
        }

        await stateService.addAccount(.fixtureAccountLogin())
        vaultTimeoutService.isClientLocked["1"] = true
        vaultTimeoutService.vaultLockStatusSubject.send(
            VaultLockStatus(isVaultLocked: true, userId: "1")
        )
        try await Task.sleep(nanoseconds: 10_000_000)

        cipherDataStore.cipherSubjectByUserId["1"]?.send([
            .fixture(
                id: "1234",
                login: .fixture(
                    username: "masked@example.com",
                    totp: "totp"
                )
            ),
        ])

        try await waitForAsync {
            self.authBridgeItemService.storedItems["1"]?.first != nil
        }

        let item = try XCTUnwrap(authBridgeItemService.storedItems["1"]?.first)
        XCTAssertEqual(item.id, "1234")
    }

    /// Verifies that the AuthSyncService uses the previously stored AuthenticatorVaultKey
    /// when the user's vault is locked at the initial startup of the service - i.e. if the  AuthenticatorVaultKey
    /// exists, there's no need to wait for vault unlock.
    ///
    @MainActor
    func test_determineSyncForUserId_vaultLockedAtStartup() async throws {
        setupInitialState(vaultLocked: true)
        let key = try await clientService.crypto().getUserEncryptionKey()
        try await keychainRepository.setAuthenticatorVaultKey(key, userId: "1")
        await subject.start()

        stateService.syncToAuthenticatorSubject.send(("1", true))
        cipherDataStore.cipherSubjectByUserId["1"]?.send([
            .fixture(
                id: "1234",
                login: .fixture(
                    username: "masked@example.com",
                    totp: "totp"
                )
            ),
        ])

        try await waitForAsync {
            self.authBridgeItemService.storedItems["1"]?.first != nil
        }

        let item = try XCTUnwrap(authBridgeItemService.storedItems["1"]?.first)
        XCTAssertEqual(item.accountDomain, "vault.bitwarden.com")
        XCTAssertEqual(item.accountEmail, "user@bitwarden.com")
        XCTAssertEqual(item.favorite, false)
        XCTAssertEqual(item.id, "1234")
        XCTAssertEqual(item.name, "Bitwarden")
        XCTAssertEqual(item.totpKey, "totp")
        XCTAssertEqual(item.username, "masked@example.com")
    }

    /// When the `AuthenticatorBridgeItemService` throws an error , `getTemporaryTotpItem()`  returns `nil`.
    ///
    @MainActor
    func test_getTemporaryTotpItem_error() async throws {
        authBridgeItemService.errorToThrow = BitwardenTestError.example
        let result = await subject.getTemporaryTotpItem()
        XCTAssertNil(result)
        XCTAssertFalse(errorReporter.errors.isEmpty)
    }

    /// When there is no item, `getTemporaryTotpItem()` always returns `nil`.
    ///
    @MainActor
    func test_getTemporaryTotpItem_noItem() async throws {
        authBridgeItemService.tempItem = nil
        let result = await subject.getTemporaryTotpItem()
        XCTAssertNil(result)
    }

    /// `getTemporaryTotpItem()` returns the stored temporary item.
    ///
    @MainActor
    func test_getTemporaryTotpItem_success() async throws {
        let expected = AuthenticatorBridgeItemDataView(
            accountDomain: nil,
            accountEmail: nil,
            favorite: false,
            id: "id",
            name: "name",
            totpKey: "totpKey",
            username: nil
        )
        authBridgeItemService.tempItem = expected
        let result = await subject.getTemporaryTotpItem()
        XCTAssertEqual(expected, result)
    }

    /// If the `start()` method is called multiple times, it should only start once - i.e. only one set of listeners,
    /// no double sync, etc.
    ///
    @MainActor
    func test_start_multipleStartsIgnored() async throws {
        setupInitialState()
        async let first: Void = subject.start()
        async let second: Void = subject.start()
        _ = await (first, second)
        stateService.syncToAuthenticatorSubject.send(("1", true))
        cipherDataStore.cipherSubjectByUserId["1"]?.send([
            .fixture(
                id: "1234",
                login: .fixture(
                    username: "masked@example.com",
                    totp: "totp"
                )
            ),
        ])

        try await waitForAsync {
            self.authBridgeItemService.storedItems["1"]?.first != nil
        }
        let items = try XCTUnwrap(authBridgeItemService.storedItems["1"])
        XCTAssertEqual(items.count, 1)
        XCTAssertEqual(items.first?.id, "1234")
    }

    /// Verifies that the AuthSyncService handles and reports errors thrown by the Cipher service.
    ///
    @MainActor
    func test_subscribeToCipherUpdates_error() async throws {
        setupInitialState()
        await subject.start()
        stateService.syncToAuthenticatorSubject.send(("1", true))

        cipherDataStore.cipherSubjectByUserId["1"]?.send(completion: .failure(BitwardenTestError.example))

        try await waitForAsync {
            !self.errorReporter.errors.isEmpty
        }
    }

    /// The AuthService may not get notified about Vault locking if the user has switched accounts. Verify
    /// that it unlocks the vault if the user has a previously stored Authenticator Vault Key, syncs ciphers, and
    /// then re-locks the vault.
    ///
    @MainActor
    func test_writeCiphers_vaultLocked() async throws {
        setupInitialState()
        await subject.start()
        stateService.syncToAuthenticatorSubject.send(("1", true))
        try await waitForAsync {
            self.keychainRepository.mockStorage["bwKeyChainStorage:mockAppId:authenticatorVaultKey_1"] != nil
        }

        vaultTimeoutService.isClientLocked["1"] = true
        cipherDataStore.cipherSubjectByUserId["1"]?.send([
            .fixture(
                id: "1234",
                login: .fixture(
                    username: "masked@example.com",
                    totp: "totp"
                )
            ),
        ])

        try await waitForAsync { self.authBridgeItemService.storedItems["1"]?.first != nil }
        let items = try XCTUnwrap(authBridgeItemService.storedItems["1"])
        XCTAssertEqual(items.count, 1)
        XCTAssertEqual(items.first?.id, "1234")
        XCTAssertNotNil(clientService.mockCrypto.initializeUserCryptoRequest)
        XCTAssertNotNil(clientService.mockCrypto.initializeOrgCryptoRequest)
        XCTAssertTrue(clientService.userClientArray.isEmpty)
    }

    /// The AuthService may not get notified about Vault locking if the user has switched accounts. Verify
    /// that it unlocks the vault if the user has a previously stored Authenticator Vault Key, syncs ciphers, and
    /// then re-locks the vault for a user which has organization ciphers.
    ///
    @MainActor
    func test_writeCiphers_vaultLocked_withOrgCiphers() async throws {
        setupInitialState()
        await subject.start()
        stateService.syncToAuthenticatorSubject.send(("1", true))
        try await waitForAsync {
            self.keychainRepository.mockStorage["bwKeyChainStorage:mockAppId:authenticatorVaultKey_1"] != nil
        }

        vaultTimeoutService.isClientLocked["1"] = true
        organizationService.fetchAllOrganizationsUserIdResult = .success([.fixture(id: "org-1", key: "key-org-1")])
        cipherDataStore.cipherSubjectByUserId["1"]?.send([
            .fixture(
                id: "1234",
                login: .fixture(
                    username: "masked@example.com",
                    totp: "totp"
                ),
                organizationId: "org-1"
            ),
        ])

        try await waitForAsync { self.authBridgeItemService.storedItems["1"]?.first != nil }
        let items = try XCTUnwrap(authBridgeItemService.storedItems["1"])
        XCTAssertEqual(items.count, 1)
        XCTAssertEqual(items.first?.id, "1234")
        XCTAssertNotNil(clientService.mockCrypto.initializeUserCryptoRequest)
        XCTAssertNotNil(clientService.mockCrypto.initializeOrgCryptoRequest)
        XCTAssertEqual(clientService.mockCrypto.initializeOrgCryptoRequest?.organizationKeys, ["org-1": "key-org-1"])
        XCTAssertTrue(clientService.userClientArray.isEmpty)
    }

    /// Verify that `writeCiphers()` correctly reports errors from unlocking a locked vault with
    /// the AuthenticatorVaultKey.
    ///
    @MainActor
    func test_writeCiphers_vaultLockedUnlockError() async throws {
        setupInitialState()
        await subject.start()
        stateService.syncToAuthenticatorSubject.send(("1", true))
        try await waitForAsync {
            self.keychainRepository.mockStorage["bwKeyChainStorage:mockAppId:authenticatorVaultKey_1"] != nil
        }

        clientService.mockCrypto.initializeUserCryptoResult = .failure(BitwardenTestError.example)
        vaultTimeoutService.isClientLocked["1"] = true
        cipherDataStore.cipherSubjectByUserId["1"]?.send([
            .fixture(
                id: "1234",
                login: .fixture(
                    username: "masked@example.com",
                    totp: "totp"
                )
            ),
        ])

        try await waitForAsync { !self.errorReporter.errors.isEmpty }
        XCTAssertTrue(vaultTimeoutService.isLocked(userId: "1"))
    }

    /// Verify that `writeCiphers()` correctly catches and logs errors that occur in `decryptTOTPs`. The user's vault is
    /// re-locked at the end of error handling.
    ///
    @MainActor
    func test_writeCiphers_vaultLockedDecryptTOTPsError() async throws {
        setupInitialState()
        await subject.start()
        stateService.syncToAuthenticatorSubject.send(("1", true))
        try await waitForAsync {
            self.keychainRepository.mockStorage["bwKeyChainStorage:mockAppId:authenticatorVaultKey_1"] != nil
        }

        clientService.mockVault.clientCiphers.decryptResult = { _ in
            throw BitwardenTestError.example
        }
        vaultTimeoutService.isClientLocked["1"] = true
        cipherDataStore.cipherSubjectByUserId["1"]?.send([
            .fixture(
                id: "1234",
                login: .fixture(
                    username: "masked@example.com",
                    totp: "totp"
                )
            ),
        ])

        try await waitForAsync {
            !self.errorReporter.errors.isEmpty
        }
        XCTAssertTrue(vaultTimeoutService.isLocked(userId: "1"))
    }

    /// Verify that `writeCiphers()` correctly catches and logs errors that occur in `replaceAllItems`.
    /// The user's vault is re-locked at the end of error handling.
    ///
    @MainActor
    func test_writeCiphers_vaultLockedAuthBridgeError() async throws {
        setupInitialState()
        await subject.start()
        stateService.syncToAuthenticatorSubject.send(("1", true))
        try await waitForAsync {
            self.keychainRepository.mockStorage["bwKeyChainStorage:mockAppId:authenticatorVaultKey_1"] != nil
        }

        authBridgeItemService.errorToThrow = BitwardenTestError.example
        vaultTimeoutService.isClientLocked["1"] = true
        cipherDataStore.cipherSubjectByUserId["1"]?.send([
            .fixture(
                id: "1234",
                login: .fixture(
                    username: "masked@example.com",
                    totp: "totp"
                )
            ),
        ])

        try await waitForAsync {
            !self.errorReporter.errors.isEmpty
        }
        XCTAssertTrue(vaultTimeoutService.isLocked(userId: "1"))
    }

    /// Verify that ciphers are decrypted and synced successfully when the vault is unlocked. Verify that an unlocked
    /// vault is not locked when it was unlocked to begin with.
    ///
    @MainActor
    func test_writeCiphers_vaultUnlocked() async throws {
        setupInitialState()
        await subject.start()
        stateService.syncToAuthenticatorSubject.send(("1", true))
        try await waitForAsync {
            self.keychainRepository.mockStorage["bwKeyChainStorage:mockAppId:authenticatorVaultKey_1"] != nil
        }

        cipherDataStore.cipherSubjectByUserId["1"]?.send([
            .fixture(
                id: "1234",
                login: .fixture(
                    username: "masked@example.com",
                    totp: "totp"
                )
            ),
        ])
        try await waitForAsync {
            self.authBridgeItemService.storedItems["1"]?.first != nil
        }
        XCTAssertFalse(vaultTimeoutService.isClientLocked["1"] ?? true)
        XCTAssertNotNil(clientService.mockCrypto.initializeUserCryptoRequest)
        XCTAssertNotNil(clientService.mockCrypto.initializeOrgCryptoRequest)
    }

    // MARK: - Private Methods

    /// Helper function that sets up the common test condition of sync being turned on.
    ///
    /// - Parameters:
    ///   - vaultLocked: The state of the vault - `true` means the vault is locked.
    ///     `false` means the vault is unlocked. Defaults to `false`
    ///
    @MainActor
    private func setupInitialState(vaultLocked: Bool = false) {
        cipherDataStore.cipherSubjectByUserId["1"] = CurrentValueSubject<[Cipher], Error>([])
        stateService.activeAccount = .fixture()
        stateService.accounts = [.fixture()]
<<<<<<< HEAD
        stateService.accountEncryptionKeys["1"] = AccountEncryptionKeys(
            encryptedPrivateKey: "privateKey",
            encryptedUserKey: "userKey"
        )
        stateService.syncToAuthenticatorByUserId["1"] = syncOn
=======
        stateService.syncToAuthenticatorByUserId["1"] = true
>>>>>>> b2c6da24
        vaultTimeoutService.isClientLocked["1"] = vaultLocked
    }
} // swiftlint:disable:this file_length<|MERGE_RESOLUTION|>--- conflicted
+++ resolved
@@ -1089,15 +1089,11 @@
         cipherDataStore.cipherSubjectByUserId["1"] = CurrentValueSubject<[Cipher], Error>([])
         stateService.activeAccount = .fixture()
         stateService.accounts = [.fixture()]
-<<<<<<< HEAD
         stateService.accountEncryptionKeys["1"] = AccountEncryptionKeys(
             encryptedPrivateKey: "privateKey",
             encryptedUserKey: "userKey"
         )
-        stateService.syncToAuthenticatorByUserId["1"] = syncOn
-=======
         stateService.syncToAuthenticatorByUserId["1"] = true
->>>>>>> b2c6da24
         vaultTimeoutService.isClientLocked["1"] = vaultLocked
     }
 } // swiftlint:disable:this file_length