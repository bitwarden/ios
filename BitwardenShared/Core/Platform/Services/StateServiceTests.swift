import BitwardenSdk
import CoreData
import XCTest

@testable import BitwardenShared

class StateServiceTests: BitwardenTestCase { // swiftlint:disable:this type_body_length
    // MARK: Properties

    var appSettingsStore: MockAppSettingsStore!
    var dataStore: DataStore!
    var errorReporter: MockErrorReporter!
    var keychainRepository: MockKeychainRepository!
    var subject: DefaultStateService!

    // MARK: Setup & Teardown

    override func setUp() {
        super.setUp()

        appSettingsStore = MockAppSettingsStore()
        dataStore = DataStore(errorReporter: MockErrorReporter(), storeType: .memory)
        errorReporter = MockErrorReporter()
        keychainRepository = MockKeychainRepository()

        subject = DefaultStateService(
            appSettingsStore: appSettingsStore,
            dataStore: dataStore,
            errorReporter: errorReporter,
            keychainRepository: keychainRepository
        )
    }

    override func tearDown() {
        super.tearDown()

        appSettingsStore = nil
        dataStore = nil
        errorReporter = nil
        keychainRepository = nil
        subject = nil
    }

    // MARK: Tests

    /// `addAccount(_:)` adds an initial account and makes it the active account.
    func test_addAccount_initialAccount() async throws {
        let account = Account.fixture(profile: Account.AccountProfile.fixture(userId: "1"))
        await subject.addAccount(account)

        let state = try XCTUnwrap(appSettingsStore.state)
        XCTAssertEqual(state.accounts, ["1": account])
        XCTAssertEqual(state.activeUserId, "1")
    }

    /// `addAccount(_:)` adds new account to the account list with existing accounts and makes it
    /// the active account.
    func test_addAccount_multipleAccounts() async throws {
        let existingAccount = Account.fixture(profile: Account.AccountProfile.fixture(userId: "1"))
        await subject.addAccount(existingAccount)

        let newAccount = Account.fixture(profile: Account.AccountProfile.fixture(userId: "2"))
        await subject.addAccount(newAccount)

        let state = try XCTUnwrap(appSettingsStore.state)
        XCTAssertEqual(state.accounts, ["1": existingAccount, "2": newAccount])
        XCTAssertEqual(state.activeUserId, "2")
    }

    /// `appLocale` gets and sets the value as expected.
    func test_appLocale() {
        // Getting the value should get the value from the app settings store.
        appSettingsStore.appLocale = "de"
        XCTAssertEqual(subject.appLanguage, .custom(languageCode: "de"))

        // Setting the value should update the value in the app settings store.
        subject.appLanguage = .custom(languageCode: "th")
        XCTAssertEqual(appSettingsStore.appLocale, "th")
    }

    /// `appTheme` gets and sets the value as expected.
    func test_appTheme() async {
        // Getting the value should get the value from the app settings store.
        appSettingsStore.appTheme = "light"
        let theme = await subject.getAppTheme()
        XCTAssertEqual(theme, .light)

        // Setting the value should update the value in the app settings store.
        await subject.setAppTheme(.dark)
        XCTAssertEqual(appSettingsStore.appTheme, "dark")
    }

    /// `appThemePublisher()` returns a publisher for the app's theme.
    func test_appThemePublisher() async {
        var publishedValues = [AppTheme]()
        let publisher = await subject.appThemePublisher()
            .sink(receiveValue: { date in
                publishedValues.append(date)
            })
        defer { publisher.cancel() }

        await subject.setAppTheme(.dark)

        XCTAssertEqual(publishedValues, [.default, .dark])
    }

    /// `clearPins()` clears the user's pins.
    func test_clearPins() async throws {
        let account = Account.fixture()
        await subject.addAccount(account)

        try await subject.clearPins()
        let pinProtectedUserKey = try await subject.pinProtectedUserKey()
        let encryptedPin = try await subject.getEncryptedPin()

        XCTAssertNil(pinProtectedUserKey)
        XCTAssertNil(encryptedPin)
    }

    /// `deleteAccount()` deletes the active user's account, removing it from the state.
    func test_deleteAccount() async throws {
        let newAccount = Account.fixture(profile: Account.AccountProfile.fixture(userId: "1"))
        await subject.addAccount(newAccount)

        try await subject.deleteAccount()

        // User is removed from the state.
        let state = try XCTUnwrap(appSettingsStore.state)
        XCTAssertTrue(state.accounts.isEmpty)
        XCTAssertNil(state.activeUserId)
    }

    /// `didAccountSwitchInExtension` returns `false` if there's no active user.
    func test_didAccountSwitchInExtension_noActiveUser() async throws {
        let didSwitch = try await subject.didAccountSwitchInExtension()
        XCTAssertFalse(didSwitch)
    }

    /// `didAccountSwitchInExtension` returns `true` if there's a cached active user but no active
    /// user in the state.
    func test_didAccountSwitchInExtension_noActiveUser_cachedActiveUserId() async throws {
        appSettingsStore.cachedActiveUserId = "1"
        appSettingsStore.activeIdSubject.send("1")

        var publishedValues = [String?]()
        let publisher = appSettingsStore.activeIdSubject
            .sink(receiveValue: { publishedValues.append($0) })
        defer { publisher.cancel() }

        let didSwitch = try await subject.didAccountSwitchInExtension()
        XCTAssertTrue(didSwitch)
        XCTAssertEqual(publishedValues, ["1", nil])
    }

    /// `didAccountSwitchInExtension` returns whether the active account was switched in the
    /// extension.
    func test_didAccountSwitchInExtension() async throws {
        await subject.addAccount(.fixture(profile: .fixture(userId: "1")))
        appSettingsStore.cachedActiveUserId = nil

        var didSwitch = try await subject.didAccountSwitchInExtension()
        XCTAssertTrue(didSwitch)

        appSettingsStore.cachedActiveUserId = "1"
        didSwitch = try await subject.didAccountSwitchInExtension()
        XCTAssertFalse(didSwitch)

        await subject.addAccount(.fixture(profile: .fixture(userId: "2")))
        didSwitch = try await subject.didAccountSwitchInExtension()
        XCTAssertTrue(didSwitch)
    }

    /// `doesActiveAccountHavePremium()` with premium personally and no organizations returns true.
    func test_doesActiveAccountHavePremium_personalTrue_noOrganization() async throws {
        await subject.addAccount(.fixture(profile: .fixture(hasPremiumPersonally: true)))
        let hasPremium = try await subject.doesActiveAccountHavePremium()
        XCTAssertTrue(hasPremium)
    }

    /// `doesActiveAccountHavePremium()` with no premium personally and no organizations returns
    /// false.
    func test_doesActiveAccountHavePremium_personalFalse_noOrganization() async throws {
        await subject.addAccount(.fixture(profile: .fixture(hasPremiumPersonally: false)))
        let hasPremium = try await subject.doesActiveAccountHavePremium()
        XCTAssertFalse(hasPremium)
    }

    /// `doesActiveAccountHavePremium()` with nil premium personally and no organizations returns
    /// false.
    func test_doesActiveAccountHavePremium_personalNil_noOrganization() async throws {
        await subject.addAccount(.fixture(profile: .fixture(hasPremiumPersonally: nil)))
        let hasPremium = try await subject.doesActiveAccountHavePremium()
        XCTAssertFalse(hasPremium)
    }

    /// `doesActiveAccountHavePremium()` with premium personally and an organization without premium
    /// returns true.
    func test_doesActiveAccountHavePremium_personalTrue_organizationFalse() async throws {
        await subject.addAccount(.fixture(profile: .fixture(hasPremiumPersonally: true)))
        try await dataStore.replaceOrganizations([.fixture(usersGetPremium: false)], userId: "1")
        let hasPremium = try await subject.doesActiveAccountHavePremium()
        XCTAssertTrue(hasPremium)
    }

    /// `doesActiveAccountHavePremium()` with no premium personally and an organization with premium
    /// returns true.
    func test_doesActiveAccountHavePremium_personalFalse_organizationTrue() async throws {
        await subject.addAccount(.fixture(profile: .fixture(hasPremiumPersonally: false)))
        try await dataStore.replaceOrganizations([.fixture(usersGetPremium: true)], userId: "1")
        let hasPremium = try await subject.doesActiveAccountHavePremium()
        XCTAssertTrue(hasPremium)
    }

    /// `doesActiveAccountHavePremium()` with premium personally and an organization with premium
    /// returns true.
    func test_doesActiveAccountHavePremium_personalTrue_organizationTrue() async throws {
        await subject.addAccount(.fixture(profile: .fixture(hasPremiumPersonally: true)))
        try await dataStore.replaceOrganizations([.fixture(usersGetPremium: true)], userId: "1")
        let hasPremium = try await subject.doesActiveAccountHavePremium()
        XCTAssertTrue(hasPremium)
    }

    /// `doesActiveAccountHavePremium()` with premium personally and an organization with premium
    /// but disabled returns true.
    func test_doesActiveAccountHavePremium_personalTrue_organizationTrueDisabled() async throws {
        await subject.addAccount(.fixture(profile: .fixture(hasPremiumPersonally: true)))
        try await dataStore.replaceOrganizations([.fixture(enabled: false, usersGetPremium: true)], userId: "1")
        let hasPremium = try await subject.doesActiveAccountHavePremium()
        XCTAssertTrue(hasPremium)
    }

    /// `doesActiveAccountHavePremium()` with no premium personally and an organization with premium
    /// but disabled returns false.
    func test_doesActiveAccountHavePremium_personalFalse_organizationTrueDisabled() async throws {
        await subject.addAccount(.fixture(profile: .fixture(hasPremiumPersonally: false)))
        try await dataStore.replaceOrganizations([.fixture(enabled: false, usersGetPremium: true)], userId: "1")
        let hasPremium = try await subject.doesActiveAccountHavePremium()
        XCTAssertFalse(hasPremium)
    }

    /// `doesActiveAccountHavePremium()` with no premium personally and an organization with premium
    /// for a different user returns false.
    func test_doesActiveAccountHavePremium_personalFalse_organizationTrueForOtherUser() async throws {
        await subject.addAccount(.fixture(profile: .fixture(hasPremiumPersonally: false)))
        try await dataStore.replaceOrganizations([.fixture(enabled: true, usersGetPremium: true)], userId: "2")
        let hasPremium = try await subject.doesActiveAccountHavePremium()
        XCTAssertFalse(hasPremium)
    }

    /// `getAccountEncryptionKeys(_:)` returns the encryption keys for the user account.
    func test_getAccountEncryptionKeys() async throws {
        appSettingsStore.encryptedPrivateKeys["1"] = "1:PRIVATE_KEY"
        appSettingsStore.encryptedPrivateKeys["2"] = "2:PRIVATE_KEY"
        appSettingsStore.encryptedUserKeys["1"] = "1:USER_KEY"
        appSettingsStore.encryptedUserKeys["2"] = "2:USER_KEY"

        appSettingsStore.state?.activeUserId = nil
        await assertAsyncThrows(error: StateServiceError.noActiveAccount) {
            _ = try await subject.getAccountEncryptionKeys()
        }

        await subject.addAccount(.fixture(profile: .fixture(userId: "1")))
        let accountKeys = try await subject.getAccountEncryptionKeys()
        XCTAssertEqual(
            accountKeys,
            AccountEncryptionKeys(
                encryptedPrivateKey: "1:PRIVATE_KEY",
                encryptedUserKey: "1:USER_KEY"
            )
        )

        await subject.addAccount(.fixture(profile: .fixture(userId: "2")))
        let otherAccountKeys = try await subject.getAccountEncryptionKeys()
        XCTAssertEqual(
            otherAccountKeys,
            AccountEncryptionKeys(
                encryptedPrivateKey: "2:PRIVATE_KEY",
                encryptedUserKey: "2:USER_KEY"
            )
        )

        let accountKeysForUserId = try await subject.getAccountEncryptionKeys(userId: "1")
        XCTAssertEqual(
            accountKeysForUserId,
            AccountEncryptionKeys(
                encryptedPrivateKey: "1:PRIVATE_KEY",
                encryptedUserKey: "1:USER_KEY"
            )
        )
    }

    /// `getAccountEncryptionKeys(_:)` throws an error if there's no active account.
    func test_getAccountEncryptionKeys_noAccount() async throws {
        await assertAsyncThrows(error: StateServiceError.noActiveAccount) {
            _ = try await subject.getAccountEncryptionKeys()
        }
    }

    /// `getAccountEncryptionKeys(_:)` throws an error if there's no private key.
    func test_getAccountEncryptionKeys_noPrivateKey() async throws {
        await subject.addAccount(.fixture(profile: .fixture(userId: "1")))

        await assertAsyncThrows(error: StateServiceError.noEncryptedPrivateKey) {
            _ = try await subject.getAccountEncryptionKeys()
        }
    }

    /// `getAccountHasBeenUnlockedInteractively()` gets the default value from the active user.
    func test_getAccountHasBeenUnlockedInteractively_default() async throws {
        appSettingsStore.state = State.fixture(
            accounts: [
                "1": Account.fixture(),
            ],
            activeUserId: "1"
        )
        let result = try await subject.getAccountHasBeenUnlockedInteractively()
        XCTAssertFalse(result)
    }

    /// `getAccountHasBeenUnlockedInteractively()` gets the value from the active user.
    func test_getAccountHasBeenUnlockedInteractively() async throws {
        appSettingsStore.state = State.fixture(
            accounts: [
                "1": Account.fixture(),
            ],
            activeUserId: "1"
        )
        try await subject.setAccountHasBeenUnlockedInteractively(value: true)
        let result = try await subject.getAccountHasBeenUnlockedInteractively()
        XCTAssertTrue(result)
    }

    /// `getAccountHasBeenUnlockedInteractively(userId:)` gets the value from the given user.
    func test_getAccountHasBeenUnlockedInteractively_givenUser() async throws {
        try await subject.setAccountHasBeenUnlockedInteractively(userId: "2", value: true)
        let result = try await subject.getAccountHasBeenUnlockedInteractively(userId: "2")
        XCTAssertTrue(result)
    }

    /// `getAccountHasBeenUnlockedInteractively()` gets the value from the given user.
    func test_getAccountHasBeenUnlockedInteractively_throwsGettingTheUser() async throws {
        appSettingsStore.state?.activeUserId = nil
        await assertAsyncThrows(error: StateServiceError.noActiveAccount) {
            _ = try await subject.getAccountHasBeenUnlockedInteractively()
        }
    }

    /// `getAccountSetupAutofill()` returns the user's autofill setup progress.
    func test_getAccountSetupAutofill() async throws {
        await subject.addAccount(.fixture(profile: .fixture(userId: "1")))

        let initialValue = try await subject.getAccountSetupAutofill()
        XCTAssertNil(initialValue)

        appSettingsStore.accountSetupAutofill["1"] = .setUpLater
        let setUpLater = try await subject.getAccountSetupAutofill()
        XCTAssertEqual(setUpLater, .setUpLater)
    }

    /// `getAccountSetupAutofill()` throws an error if there isn't an active account.
    func test_getAccountSetupAutofill_noAccount() async throws {
        await assertAsyncThrows(error: StateServiceError.noActiveAccount) {
            _ = try await subject.getAccountSetupAutofill()
        }
    }

    /// `getAccountSetupImportLogins()` returns the user's import logins setup progress.
    func test_getAccountSetupImportLogins() async throws {
        await subject.addAccount(.fixture(profile: .fixture(userId: "1")))

        let initialValue = try await subject.getAccountSetupImportLogins()
        XCTAssertNil(initialValue)

        appSettingsStore.accountSetupImportLogins["1"] = .setUpLater
        let setUpLater = try await subject.getAccountSetupImportLogins()
        XCTAssertEqual(setUpLater, .setUpLater)
    }

    /// `getAccountSetupImportLogins()` throws an error if there isn't an active account.
    func test_getAccountSetupImportLogins_noAccount() async throws {
        await assertAsyncThrows(error: StateServiceError.noActiveAccount) {
            _ = try await subject.getAccountSetupImportLogins()
        }
    }

    /// `getAccountSetupVaultUnlock()` returns the user's vault unlock setup progress.
    func test_getAccountSetupVaultUnlock() async throws {
        await subject.addAccount(.fixture(profile: .fixture(userId: "1")))

        let initialValue = try await subject.getAccountSetupVaultUnlock()
        XCTAssertNil(initialValue)

        appSettingsStore.accountSetupVaultUnlock["1"] = .setUpLater
        let setUpLater = try await subject.getAccountSetupVaultUnlock()
        XCTAssertEqual(setUpLater, .setUpLater)
    }

    /// `getAccountSetupVaultUnlock()` throws an error if there isn't an active account.
    func test_getAccountSetupVaultUnlock_noAccount() async throws {
        await assertAsyncThrows(error: StateServiceError.noActiveAccount) {
            _ = try await subject.getAccountSetupVaultUnlock()
        }
    }

    /// `getActiveAccount()` returns the active account.
    func test_getActiveAccount() async throws {
        let account = Account.fixture(profile: .fixture(userId: "2"))
        appSettingsStore.state = State.fixture(
            accounts: [
                "1": Account.fixture(),
                "2": account,
            ],
            activeUserId: "2"
        )

        let activeAccount = try await subject.getActiveAccount()
        XCTAssertEqual(activeAccount, account)
    }

    /// `getActiveAccount()` throws an error if there aren't isn't an active account.
    func test_getActiveAccount_noAccount() async throws {
        await assertAsyncThrows(error: StateServiceError.noActiveAccount) {
            _ = try await subject.getActiveAccount()
        }
    }

    /// `getActiveAccount()` returns the active account when there's a single account.
    func test_getActiveAccount_singleAccount() async throws {
        let account = Account.fixture(profile: Account.AccountProfile.fixture(userId: "1"))
        await subject.addAccount(account)

        let activeAccount = try await subject.getActiveAccount()
        XCTAssertEqual(activeAccount, account)
    }

    /// `getAccounts()` returns the accounts when there's a single account.
    func test_getAccounts_singleAccount() async throws {
        let account = Account.fixture(profile: Account.AccountProfile.fixture(userId: "1"))
        appSettingsStore.state = State(accounts: [account.profile.userId: account], activeUserId: nil)

        let accounts = try await subject.getAccounts()
        XCTAssertEqual(accounts, [account])
    }

    /// `getAccounts()` throws an error when there are no accounts.
    func test_getAccounts_noAccounts() async throws {
        appSettingsStore.state = nil

        await assertAsyncThrows(error: StateServiceError.noAccounts) {
            _ = try await subject.getAccounts()
        }
    }

    /// `getAccountIdOrActiveId(userId:)` throws an error when there is no active account.
    func test_getAccountIdOrActiveId_nil_noActiveAccount() async throws {
        appSettingsStore.state = State(accounts: [:], activeUserId: nil)

        await assertAsyncThrows(error: StateServiceError.noActiveAccount) {
            _ = try await subject.getAccountIdOrActiveId(userId: nil)
        }
    }

    /// `getAccountIdOrActiveId(userId:)` throws an error when there are no accounts.
    func test_getAccountIdOrActiveId_nil_noAccounts() async throws {
        appSettingsStore.state = nil

        await assertAsyncThrows(error: StateServiceError.noAccounts) {
            _ = try await subject.getAccountIdOrActiveId(userId: nil)
        }
    }

    /// `getAccountIdOrActiveId(userId:)` throws an error when there is no matching account.
    func test_getAccountIdOrActiveId_userId_noMatchingAccount() async throws {
        let account = Account.fixtureAccountLogin()
        appSettingsStore.state = State(accounts: [account.profile.userId: account], activeUserId: nil)

        await assertAsyncThrows(error: StateServiceError.noAccounts) {
            _ = try await subject.getAccountIdOrActiveId(userId: "123")
        }
    }

    /// `getAccountIdOrActiveId(userId:)` throws an error when there are no accounts.
    func test_getAccountIdOrActiveId_userId_noAccounts() async throws {
        appSettingsStore.state = nil

        await assertAsyncThrows(error: StateServiceError.noAccounts) {
            _ = try await subject.getAccountIdOrActiveId(userId: "123")
        }
    }

    /// `getAccountIdOrActiveId(userId:)` returns the id for a match
    func test_getAccountIdOrActiveId_userId_matchingAccount() async throws {
        let account = Account.fixtureAccountLogin()
        appSettingsStore.state = State(accounts: [account.profile.userId: account], activeUserId: nil)

        let accountId = try await subject.getAccountIdOrActiveId(userId: account.profile.userId)
        XCTAssertEqual(accountId, account.profile.userId)
    }

    /// `getAddSitePromptShown()` returns whether the autofill info prompt has been shown
    func test_getAddSitePromptShown() async {
        var hasShownPrompt = await subject.getAddSitePromptShown()
        XCTAssertFalse(hasShownPrompt)

        appSettingsStore.addSitePromptShown = true
        hasShownPrompt = await subject.getAddSitePromptShown()
        XCTAssertTrue(hasShownPrompt)
    }

    /// `allowSyncOnRefreshes()` returns the allow sync on refresh value for the active account.
    func test_getAllowSyncOnRefresh() async throws {
        await subject.addAccount(.fixture())
        appSettingsStore.allowSyncOnRefreshes["1"] = true
        let value = try await subject.getAllowSyncOnRefresh()
        XCTAssertTrue(value)
    }

    /// `allowSyncOnRefreshes()` defaults to `false` if the active account doesn't have a value set.
    func test_getAllowSyncOnRefresh_notSet() async throws {
        await subject.addAccount(.fixture())
        let value = try await subject.getAllowSyncOnRefresh()
        XCTAssertFalse(value)
    }

    /// `getAppRehydrationState(userId:)` returns the app rehydration state for the active account.
    func test_getAppRehydrationState() async throws {
        await subject.addAccount(.fixture())
        appSettingsStore.appRehydrationState["1"] = AppRehydrationState(
            target: .viewCipher(cipherId: "1"),
            expirationTime: .now
        )
        let value = try await subject.getAppRehydrationState()
        XCTAssertEqual(value?.target, .viewCipher(cipherId: "1"))
    }

    /// `getAppRehydrationState(userId:)` throws when there's no active account.
    func test_getAppRehydrationState_throws() async throws {
        await assertAsyncThrows(error: StateServiceError.noActiveAccount) {
            _ = try await subject.getAppRehydrationState()
        }
    }

    /// `getClearClipboardValue()` returns the clear clipboard value for the active account.
    func test_getClearClipboardValue() async throws {
        await subject.addAccount(.fixture())
        appSettingsStore.clearClipboardValues["1"] = .twoMinutes
        let value = try await subject.getClearClipboardValue()
        XCTAssertEqual(value, .twoMinutes)
    }

    /// `getBiometricAuthenticationEnabled(:)` returns biometric unlock preference of the active user.
    func test_getBiometricAuthenticationEnabled_default() async throws {
        await subject.addAccount(.fixture())
        appSettingsStore.biometricAuthenticationEnabled = [
            "1": true,
        ]
        let value = try await subject.getBiometricAuthenticationEnabled()
        XCTAssertTrue(value)
    }

    /// `getBiometricAuthenticationEnabled(:)` throws errors if no user exists.
    func test_getBiometricAuthenticationEnabled_error() async throws {
        await assertAsyncThrows(error: StateServiceError.noActiveAccount) {
            _ = try await subject.getBiometricAuthenticationEnabled()
        }
    }

    /// `getConnectToWatch()` returns the connect to watch value for the active account.
    func test_getConnectToWatch() async throws {
        await subject.addAccount(.fixture())
        appSettingsStore.connectToWatchByUserId["1"] = true
        let value = try await subject.getConnectToWatch()
        XCTAssertTrue(value)
    }

    /// `getClearClipboardValue()` returns `.never` if the active account doesn't have a value set.
    func test_getClearClipboardValue_notSet() async throws {
        await subject.addAccount(.fixture())
        let value = try await subject.getClearClipboardValue()
        XCTAssertEqual(value, .never)
    }

    /// `getDefaultUriMatchType()` returns the default URI match type value for the active account.
    func test_getDefaultUriMatchType() async throws {
        await subject.addAccount(.fixture())

        let initialValue = try await subject.getDefaultUriMatchType()
        XCTAssertEqual(initialValue, .domain)

        appSettingsStore.defaultUriMatchTypeByUserId["1"] = .exact
        let value = try await subject.getDefaultUriMatchType()
        XCTAssertEqual(value, .exact)
    }

    /// `getDisableAutoTotpCopy()` returns the disable auto-copy TOTP value for the active account.
    func test_getDisableAutoTotpCopy() async throws {
        await subject.addAccount(.fixture())
        appSettingsStore.disableAutoTotpCopyByUserId["1"] = true

        let value = try await subject.getDisableAutoTotpCopy()
        XCTAssertTrue(value)
    }

    /// `getEncryptedPin()` returns the user's pin encrypted by their user key.
    func test_getEncryptedPin() async throws {
        let account = Account.fixture()
        await subject.addAccount(account)

        try await subject.setPinKeys(
            encryptedPin: "123",
            pinProtectedUserKey: "321",
            requirePasswordAfterRestart: true
        )

        let encryptedPin = try await subject.getEncryptedPin()
        let pinProtectedUserKey = await subject.accountVolatileData["1"]?.pinProtectedUserKey

        XCTAssertEqual(encryptedPin, "123")
        XCTAssertEqual(pinProtectedUserKey, "321")
    }

    /// `getEnvironmentURLs()` returns the environment URLs for the active account.
    func test_getEnvironmentURLs() async throws {
        let urls = EnvironmentURLData(base: .example)
        let account = Account.fixture(settings: .fixture(environmentURLs: urls))
        appSettingsStore.state = State(
            accounts: [account.profile.userId: account],
            activeUserId: account.profile.userId
        )
        let accountUrls = try await subject.getEnvironmentURLs()
        XCTAssertEqual(accountUrls, urls)
    }

    /// `getEnvironmentURLs()` returns `nil` if the active account doesn't have URLs set.
    func test_getEnvironmentURLs_notSet() async throws {
        let account = Account.fixture(settings: .fixture(environmentURLs: nil))
        appSettingsStore.state = State(
            accounts: [account.profile.userId: account],
            activeUserId: account.profile.userId
        )
        let urls = try await subject.getEnvironmentURLs()
        XCTAssertNil(urls)
    }

    /// `getEnvironmentURLs()` returns `nil` if the user doesn't exist.
    func test_getEnvironmentURLs_noUser() async throws {
        let urls = try await subject.getEnvironmentURLs(userId: "-1")
        XCTAssertNil(urls)
    }

    /// `getEvents()` returns the events for the active account.
    func test_getEvents() async throws {
        await subject.addAccount(.fixture(profile: .fixture(userId: "1")))

        let noEvents = try await subject.getEvents(userId: "1")
        XCTAssertEqual(noEvents, [])

        let events = [
            EventData(type: .cipherAttachmentCreated, cipherId: "1", date: .now),
            EventData(type: .userUpdated2fa, cipherId: nil, date: .now),
        ]
        appSettingsStore.eventsByUserId["1"] = events
        let actual = try await subject.getEvents(userId: "1")
        XCTAssertEqual(actual, events)
    }

    /// `init()` subscribes to active account publisher and sets the user id on the error reporter.
    func test_init_activeAccountSubscription() async throws {
        appSettingsStore.state = State(
            accounts: [
                "1": .fixture(profile: .fixture(email: "user1@bitwarden.com", userId: "1")),
                "2": .fixture(profile: .fixture(email: "user2@bitwarden.com", userId: "2")),
                "3": .fixture(profile: .fixture(email: "user3@bitwarden.com", userId: "3")),
            ],
            activeUserId: "2"
        )
        try await waitForAsync {
            self.errorReporter.currentUserId == "2"
        }
        appSettingsStore.activeIdSubject.send(nil)
        try await waitForAsync {
            self.errorReporter.currentUserId == nil
        }
    }

    /// `getIntroCarouselShown()` returns whether the intro carousel screen has been shown.
    func test_getIntroCarouselShown() async {
        var hasShownCarousel = await subject.getIntroCarouselShown()
        XCTAssertFalse(hasShownCarousel)

        appSettingsStore.introCarouselShown = true
        hasShownCarousel = await subject.getIntroCarouselShown()
        XCTAssertTrue(hasShownCarousel)
    }

    /// `getLearnNewLoginActionCardStatus()` returns the status of the learn new login action card.
    func test_getLearnNewLoginActionCardStatus() async {
        var learnNewLoginActionCardStatus = await subject.getLearnNewLoginActionCardStatus()
        XCTAssertEqual(learnNewLoginActionCardStatus, .incomplete)

        appSettingsStore.learnNewLoginActionCardStatus = .complete
        learnNewLoginActionCardStatus = await subject.getLearnNewLoginActionCardStatus()
        XCTAssertEqual(learnNewLoginActionCardStatus, .complete)
    }

    /// `getLastActiveTime(userId:)` gets the user's last active time.
    func test_getLastActiveTime() async throws {
        await subject.addAccount(.fixture(profile: .fixture(userId: "1")))

        try await subject.setLastActiveTime(Date())
        let lastActiveTime = try await subject.getLastActiveTime()
        XCTAssertEqual(
            lastActiveTime!.timeIntervalSince1970,
            Date().timeIntervalSince1970,
            accuracy: 1.0
        )
    }

    /// `getLastSyncTime(userId:)` gets the user's last sync time.
    func test_getLastSyncTime() async throws {
        await subject.addAccount(.fixture(profile: .fixture(userId: "1")))

        let noTime = try await subject.getLastSyncTime(userId: "1")
        XCTAssertNil(noTime)

        let date = Date(timeIntervalSince1970: 1_704_067_200)
        appSettingsStore.lastSyncTimeByUserId["1"] = date
        let lastSyncTime = try await subject.getLastSyncTime(userId: "1")
        XCTAssertEqual(lastSyncTime, date)
    }

    /// `getLearnGeneratorActionCardStatus()` returns the status of the learn generator action card.
    func test_getLearnNewLoginActionCardStatus() async {
        var learnGeneratorActionCardStatus = await subject.getLearnGeneratorActionCardStatus()
        XCTAssertEqual(learnGeneratorActionCardStatus, .incomplete)

        appSettingsStore.learnGeneratorActionCardStatus = .complete
        learnGeneratorActionCardStatus = await subject.getLearnGeneratorActionCardStatus()
        XCTAssertEqual(learnGeneratorActionCardStatus, .complete)
    }

    /// `getLoginRequest()` gets any pending login requests.
    func test_getLoginRequest() async {
        let loginRequest = LoginRequestNotification(id: "1", userId: "10")
        appSettingsStore.loginRequest = loginRequest
        let value = await subject.getLoginRequest()
        XCTAssertEqual(value, loginRequest)
    }

    /// `getManuallyLockedAccount(userId:)` returns whether the account has been manually locked.
    func test_getManuallyLockedAccount() async throws {
        await subject.addAccount(.fixture(profile: .fixture(userId: "1")))

        let noManuallyLockedAccount = try await subject.getManuallyLockedAccount(userId: "1")
        XCTAssertFalse(noManuallyLockedAccount)

        appSettingsStore.manuallyLockedAccounts["1"] = true
        let manuallyLockedAccount = try await subject.getManuallyLockedAccount(userId: "1")
        XCTAssertTrue(manuallyLockedAccount)
    }

    /// `getManuallyLockedAccount(userId:)` throws because no active account.
    func test_getManuallyLockedAccount_throws() async throws {
        await assertAsyncThrows(error: StateServiceError.noActiveAccount) {
            _ = try await subject.getManuallyLockedAccount(userId: nil)
        }
    }

    /// `getMasterPasswordHash()` returns the user's master password hash.
    func test_getMasterPasswordHash() async throws {
        await subject.addAccount(.fixture(profile: .fixture(userId: "1")))

        let noPasswordHash = try await subject.getMasterPasswordHash()
        XCTAssertNil(noPasswordHash)

        appSettingsStore.masterPasswordHashes["1"] = "abcd"
        let passwordHash = try await subject.getMasterPasswordHash()
        XCTAssertEqual(passwordHash, "abcd")
    }

    /// `getMasterPasswordHash()` throws an error if there isn't an active account.
    func test_getMasterPasswordHash_noAccount() async {
        await assertAsyncThrows(error: StateServiceError.noActiveAccount) {
            _ = try await subject.getMasterPasswordHash()
        }
    }

    /// `getNotificationsLastRegistrationDate()` returns the user's last notifications registration date.
    func test_getNotificationsLastRegistrationDate() async throws {
        await subject.addAccount(.fixture(profile: .fixture(userId: "1")))

        let noDate = try await subject.getNotificationsLastRegistrationDate()
        XCTAssertNil(noDate)

        appSettingsStore.notificationsLastRegistrationDates["1"] = Date(year: 2024, month: 1, day: 1)
        let date = try await subject.getNotificationsLastRegistrationDate()
        XCTAssertEqual(date, Date(year: 2024, month: 1, day: 1))
    }

    /// `getPasswordGenerationOptions()` gets the saved password generation options for the account.
    func test_getPasswordGenerationOptions() async throws {
        let options1 = PasswordGenerationOptions(length: 30)
        let options2 = PasswordGenerationOptions(length: 50)

        await subject.addAccount(.fixture(profile: .fixture(userId: "1")))

        appSettingsStore.passwordGenerationOptions = [
            "1": options1,
            "2": options2,
        ]

        let fetchedOptions1 = try await subject.getPasswordGenerationOptions(userId: "1")
        XCTAssertEqual(fetchedOptions1, options1)

        let fetchedOptions2 = try await subject.getPasswordGenerationOptions(userId: "2")
        XCTAssertEqual(fetchedOptions2, options2)

        let fetchedOptionsActiveAccount = try await subject.getPasswordGenerationOptions()
        XCTAssertEqual(fetchedOptionsActiveAccount, options1)

        let fetchedOptionsNoAccount = try await subject.getPasswordGenerationOptions(userId: "-1")
        XCTAssertNil(fetchedOptionsNoAccount)
    }

    /// `getPreAuthEnvironmentURLs` returns the saved pre-auth URLs.
    func test_getPreAuthEnvironmentURLs() async {
        let urls = EnvironmentURLData(base: .example)
        appSettingsStore.preAuthEnvironmentURLs = urls
        let preAuthUrls = await subject.getPreAuthEnvironmentURLs()
        XCTAssertEqual(preAuthUrls, urls)
    }

    /// `getPreAuthEnvironmentURLs` returns `nil` if the URLs haven't been set.
    func test_getPreAuthEnvironmentURLs_notSet() async {
        let urls = await subject.getPreAuthEnvironmentURLs()
        XCTAssertNil(urls)
    }

    /// `getAccountCreationEnvironmentURLs` returns the saved pre-auth URLs for a given email.
    func test_getAccountCreationEnvironmentURLs() async {
        let email = "example@email.com"
        let urls = EnvironmentURLData(base: .example)
        appSettingsStore.setAccountCreationEnvironmentURLs(environmentURLData: urls, email: email)
        let preAuthUrls = await subject.getAccountCreationEnvironmentURLs(email: email)
        XCTAssertEqual(preAuthUrls, urls)
    }

    /// `getAccountCreationEnvironmentURLs` returns `nil` if the URLs haven't been set for a given email.
    func test_getAccountCreationEnvironmentURLs_notSet() async {
        let urls = await subject.getAccountCreationEnvironmentURLs(email: "example@email.com")
        XCTAssertNil(urls)
    }

    /// `getPreAuthServerConfig` returns the saved pre-auth server config.
    func test_getPreAuthServerConfig() async {
        let config = ServerConfig(
            date: Date(year: 2024, month: 2, day: 14, hour: 7, minute: 50, second: 0),
            responseModel: ConfigResponseModel(
                environment: nil,
                featureStates: [:],
                gitHash: "75238192",
                server: nil,
                version: "2024.4.0"
            )
        )

        appSettingsStore.preAuthServerConfig = config
        let preAuthConfig = await subject.getPreAuthServerConfig()
        XCTAssertEqual(preAuthConfig, config)
    }

    /// `getPreAuthServerConfig` returns `nil` if the server config hasn't been set.
    func test_getPreAuthServerConfig_notSet() async {
        let config = await subject.getPreAuthServerConfig()
        XCTAssertNil(config)
    }

    /// `getServerConfig(:)` returns the config values
    func test_getServerConfig() async throws {
        await subject.addAccount(.fixture())
        let model = ServerConfig(
            date: Date(timeIntervalSince1970: 100),
            responseModel: ConfigResponseModel(
                environment: nil,
                featureStates: [:],
                gitHash: "1234",
                server: nil,
                version: "1.2.3"
            )
        )
        appSettingsStore.serverConfig["1"] = model
        let value = try await subject.getServerConfig()
        XCTAssertEqual(value, model)
    }

    /// `getShowWebIcons` gets the show web icons value.
    func test_getShowWebIcons() async {
        appSettingsStore.disableWebIcons = true

        let value = await subject.getShowWebIcons()
        XCTAssertFalse(value)
    }

    /// `getSyncToAuthenticator()` returns the sync to authenticator value for the active account.
    func test_getSyncToAuthenticator() async throws {
        await subject.addAccount(.fixture())
        appSettingsStore.syncToAuthenticatorByUserId["1"] = true
        let value = try await subject.getSyncToAuthenticator()
        XCTAssertTrue(value)
    }

    /// `.getTimeoutAction(userId:)` returns the session timeout action.
    func test_getTimeoutAction() async throws {
        try await subject.setTimeoutAction(action: .logout, userId: "1")

        let action = try await subject.getTimeoutAction(userId: "1")
        XCTAssertEqual(action, .logout)
    }

    /// `getTwoFactorNoticeDisplayState(userId:)` gets the display state of the two-factor notice for the user.
    func test_getTwoFactorNoticeDisplayState() async throws {
        appSettingsStore.setTwoFactorNoticeDisplayState(.canAccessEmail, userId: "person@example.com")

        let value = try await subject.getTwoFactorNoticeDisplayState(userId: "person@example.com")
        XCTAssertEqual(value, .canAccessEmail)
    }

    /// `getTwoFactorNoticeDisplayState()` gets the display state of the two-factor notice for the current user
    /// and throws an error if there is no current user.
    func test_getTwoFactorNoticeDisplayState_noId() async throws {
        appSettingsStore.setTwoFactorNoticeDisplayState(.canAccessEmail, userId: "1")

        await assertAsyncThrows(error: StateServiceError.noActiveAccount) {
            _ = try await subject.getTwoFactorNoticeDisplayState()
        }
    }

    /// `getTwoFactorToken(email:)` gets the two-factor code associated with the email.
    func test_getTwoFactorToken() async {
        appSettingsStore.setTwoFactorToken("yay_you_win!", email: "winner@email.com")

        let value = await subject.getTwoFactorToken(email: "winner@email.com")
        XCTAssertEqual(value, "yay_you_win!")
    }

    /// `getUnsuccessfulUnlockAttempts(userId:)` gets the unsuccessful unlock attempts for the account.
    func test_getUnsuccessfulUnlockAttempts() async throws {
        await subject.addAccount(.fixture(profile: .fixture(userId: "1")))

        appSettingsStore.unsuccessfulUnlockAttempts["1"] = 4

        let unsuccessfulUnlockAttempts = try await subject.getUnsuccessfulUnlockAttempts(userId: "1")
        XCTAssertEqual(unsuccessfulUnlockAttempts, 4)
    }

    /// `getUserHasMasterPassword(userId:)` gets whether a user has a master password for a user
    /// with a master password.
    func test_getUserHasMasterPassword() async throws {
        await subject.addAccount(.fixture(profile: .fixture(userId: "1")))
        let userHasMasterPassword = try await subject.getUserHasMasterPassword()
        XCTAssertTrue(userHasMasterPassword)
    }

    /// `getUserHasMasterPassword(userId:)` gets whether a user has a master password for a TDE user
    /// without a master password.
    func test_getUserHasMasterPassword_tdeUserNoPassword() async throws {
        await subject.addAccount(
            .fixture(
                profile: .fixture(
                    userDecryptionOptions: UserDecryptionOptions(
                        hasMasterPassword: false,
                        keyConnectorOption: nil,
                        trustedDeviceOption: nil
                    ),
                    userId: "2"
                )
            )
        )
        let userHasMasterPassword = try await subject.getUserHasMasterPassword()
        XCTAssertFalse(userHasMasterPassword)
    }

    /// `getUserHasMasterPassword(userId:)` gets whether a user has a master password for a TDE user
    /// with a master password.
    func test_getUserHasMasterPassword_tdeUserWithPassword() async throws {
        await subject.addAccount(
            .fixture(
                profile: .fixture(
                    userDecryptionOptions: UserDecryptionOptions(
                        hasMasterPassword: true,
                        keyConnectorOption: nil,
                        trustedDeviceOption: nil
                    ),
                    userId: "2"
                )
            )
        )
        let userHasMasterPassword = try await subject.getUserHasMasterPassword()
        XCTAssertTrue(userHasMasterPassword)
    }

    /// `getUserIds(email:)` returns the user ID of any users with a matching email.
    func test_getUserIds() async {
        appSettingsStore.state = State(
            accounts: [
                "1": .fixture(profile: .fixture(email: "user1@bitwarden.com", userId: "1")),
                "2": .fixture(profile: .fixture(email: "user2@bitwarden.com", userId: "2")),
                "3": .fixture(profile: .fixture(email: "user3@bitwarden.com", userId: "3")),
            ]
        )

        let user1Ids = await subject.getUserIds(email: "user1@bitwarden.com")
        XCTAssertEqual(user1Ids, ["1"])

        let user3Ids = await subject.getUserIds(email: "user3@bitwarden.com")
        XCTAssertEqual(user3Ids, ["3"])
    }

    /// `getUserIds(email:)` returns multiple user IDs if they all have a matching email.
    func test_getUserIds_multiple() async {
        appSettingsStore.state = State(
            accounts: [
                "1": .fixture(profile: .fixture(email: "user@bitwarden.com", userId: "1")),
                "2": .fixture(profile: .fixture(email: "user@bitwarden.com", userId: "2")),
                "3": .fixture(profile: .fixture(email: "user@bitwarden.com", userId: "3")),
            ]
        )

        let userIds = await subject.getUserIds(email: "user@bitwarden.com")
        XCTAssertEqual(userIds.sorted(), ["1", "2", "3"])
    }

    /// `getUserIds(email:)` returns `nil` if there isn't a user with a matching email.
    func test_getUserIds_noMatchingUser() async {
        appSettingsStore.state = State(
            accounts: [
                "1": .fixture(profile: .fixture(email: "user@bitwarden.com", userId: "1")),
            ]
        )

        let userIds = await subject.getUserIds(email: "user@example.com")
        XCTAssertTrue(userIds.isEmpty)
    }

    /// `getUserIds(email:)` returns `nil` if there are no other users.
    func test_getUserIds_noUsers() async {
        let userIds = await subject.getUserIds(email: "user@bitwarden.com")
        XCTAssertTrue(userIds.isEmpty)
    }

    /// `getUsernameGenerationOptions()` gets the saved username generation options for the account.
    func test_getUsernameGenerationOptions() async throws {
        let options1 = UsernameGenerationOptions(plusAddressedEmail: "user@bitwarden.com")
        let options2 = UsernameGenerationOptions(catchAllEmailDomain: "bitwarden.com")

        await subject.addAccount(.fixture(profile: .fixture(userId: "1")))

        appSettingsStore.usernameGenerationOptions = [
            "1": options1,
            "2": options2,
        ]

        let fetchedOptions1 = try await subject.getUsernameGenerationOptions(userId: "1")
        XCTAssertEqual(fetchedOptions1, options1)

        let fetchedOptions2 = try await subject.getUsernameGenerationOptions(userId: "2")
        XCTAssertEqual(fetchedOptions2, options2)

        let fetchedOptionsActiveAccount = try await subject.getUsernameGenerationOptions()
        XCTAssertEqual(fetchedOptionsActiveAccount, options1)

        let fetchedOptionsNoAccount = try await subject.getUsernameGenerationOptions(userId: "-1")
        XCTAssertNil(fetchedOptionsNoAccount)
    }

    /// `getUsesKeyConnector()` returns whether the user uses key connector.
    func test_getUsesKeyConnector() async throws {
        await subject.addAccount(.fixture(profile: .fixture(userId: "1")))

        var usesKeyConnector = try await subject.getUsesKeyConnector()
        XCTAssertFalse(usesKeyConnector)

        appSettingsStore.usesKeyConnector["1"] = true
        usesKeyConnector = try await subject.getUsesKeyConnector()
        XCTAssertTrue(usesKeyConnector)
    }

    /// `.getVaultTimeout(userId:)` gets the user's vault timeout.
    func test_getVaultTimeout() async throws {
        await subject.addAccount(.fixture(profile: .fixture(userId: "1")))

        try await subject.setVaultTimeout(value: .custom(20), userId: "1")
        let vaultTimeout = try await subject.getVaultTimeout(userId: "1")
        XCTAssertEqual(vaultTimeout, .custom(20))
    }

    /// `.getVaultTimeout(userId:)` gets the default vault timeout for the user if a value isn't set.
    func test_getVaultTimeout_default() async throws {
        appSettingsStore.vaultTimeout["1"] = nil

        await subject.addAccount(.fixture(profile: .fixture(userId: "1")))

        let vaultTimeout = try await subject.getVaultTimeout()
        XCTAssertEqual(vaultTimeout, .fifteenMinutes)
    }

    /// `.getVaultTimeout(userId:)` gets the user's vault timeout when it's set to never lock.
    func test_getVaultTimeout_neverLock() async throws {
        appSettingsStore.vaultTimeout["1"] = nil
        keychainRepository.mockStorage[keychainRepository.formattedKey(for: .neverLock(userId: "1"))] = "NEVER_LOCK_KEY"

        await subject.addAccount(.fixture(profile: .fixture(userId: "1")))

        let vaultTimeout = try await subject.getVaultTimeout()
        XCTAssertEqual(vaultTimeout, .never)
    }

    /// `getVaultTimeout(userId:)` returns the default timeout if the user has a never lock value
    /// stored but the never lock key doesn't exist.
    func test_getVaultTimeout_neverLock_missingKey() async throws {
        appSettingsStore.vaultTimeout["1"] = -2

        await subject.addAccount(.fixture(profile: .fixture(userId: "1")))

        let vaultTimeout = try await subject.getVaultTimeout()
        XCTAssertEqual(vaultTimeout, .fifteenMinutes)
    }

    /// `lastSyncTimePublisher()` returns a publisher for the user's last sync time.
    func test_lastSyncTimePublisher() async throws {
        await subject.addAccount(.fixture(profile: .fixture(userId: "1")))

        var publishedValues = [Date?]()
        let publisher = try await subject.lastSyncTimePublisher()
            .sink(receiveValue: { date in
                publishedValues.append(date)
            })
        defer { publisher.cancel() }

        let date = Date(year: 2023, month: 12, day: 1)
        try await subject.setLastSyncTime(date)

        XCTAssertEqual(publishedValues, [nil, date])
    }

    /// `lastSyncTimePublisher()` gets the initial stored value if a cached sync time doesn't exist.
    func test_lastSyncTimePublisher_fetchesInitialValue() async throws {
        await subject.addAccount(.fixture(profile: .fixture(userId: "1")))
        let initialSync = Date(year: 2023, month: 12, day: 1)
        appSettingsStore.lastSyncTimeByUserId["1"] = initialSync

        var publishedValues = [Date?]()
        let publisher = try await subject.lastSyncTimePublisher()
            .sink(receiveValue: { date in
                publishedValues.append(date)
            })
        defer { publisher.cancel() }

        let updatedSync = Date(year: 2023, month: 12, day: 4)
        try await subject.setLastSyncTime(updatedSync)

        XCTAssertEqual(publishedValues, [initialSync, updatedSync])
    }

    /// `connectToWatchPublisher()` returns a publisher for the user's connect to watch settings.
    func test_connectToWatchPublisher() async throws {
        await subject.addAccount(.fixture(profile: .fixture(userId: "1")))

        var publishedValues = [ConnectToWatchValue]()
        let publisher = await subject.connectToWatchPublisher()
            .sink(receiveValue: { userId, shouldConnect in
                publishedValues.append(ConnectToWatchValue(userId: userId, shouldConnect: shouldConnect))
            })
        defer { publisher.cancel() }

        try await subject.setConnectToWatch(true)

        XCTAssertEqual(
            publishedValues,
            [
                ConnectToWatchValue(userId: "1", shouldConnect: false),
                ConnectToWatchValue(userId: "1", shouldConnect: true),
            ]
        )
    }

    /// `connectToWatchPublisher()` gets the initial stored value if a cached value doesn't exist.
    func test_connectToWatchPublisher_fetchesInitialValue() async throws {
        await subject.addAccount(.fixture(profile: .fixture(userId: "1")))

        appSettingsStore.connectToWatchByUserId["1"] = true

        var publishedValues = [ConnectToWatchValue]()
        let publisher = await subject.connectToWatchPublisher()
            .sink(receiveValue: { userId, shouldConnect in
                publishedValues.append(ConnectToWatchValue(userId: userId, shouldConnect: shouldConnect))
            })
        defer { publisher.cancel() }

        try await subject.setConnectToWatch(false)

        XCTAssertEqual(
            publishedValues,
            [
                ConnectToWatchValue(userId: "1", shouldConnect: true),
                ConnectToWatchValue(userId: "1", shouldConnect: false),
            ]
        )
    }

    /// `connectToWatchPublisher()` uses the last connect to watch value if the user is not logged in.
    func test_connectToWatchPublisher_notLoggedIn() async throws {
        appSettingsStore.lastUserShouldConnectToWatch = true

        var publishedValues = [ConnectToWatchValue]()
        let publisher = await subject.connectToWatchPublisher()
            .sink(receiveValue: { userId, shouldConnect in
                publishedValues.append(ConnectToWatchValue(userId: userId, shouldConnect: shouldConnect))
            })
        defer { publisher.cancel() }

        XCTAssertEqual(publishedValues, [ConnectToWatchValue(userId: nil, shouldConnect: true)])
    }

    /// `getLastUserShouldConnectToWatch()` returns the value in the app settings store.
    func test_getLastUserShouldConnectToWatch() async {
        var value = await subject.getLastUserShouldConnectToWatch()
        XCTAssertFalse(value)

        appSettingsStore.lastUserShouldConnectToWatch = true

        value = await subject.getLastUserShouldConnectToWatch()
        XCTAssertTrue(value)
    }

    /// `isAuthenticated()` returns the authentication state of the user.
    func test_isAuthenticated() async throws {
        await subject.addAccount(.fixture())

        keychainRepository.getAccessTokenResult = .failure(
            KeychainServiceError.osStatusError(errSecItemNotFound)
        )
        var authenticationState = try await subject.isAuthenticated()
        XCTAssertFalse(authenticationState)

        keychainRepository.getAccessTokenResult = .success("ACCESS_TOKEN")
        authenticationState = try await subject.isAuthenticated()
        XCTAssertTrue(authenticationState)
    }

    /// `isAuthenticated()` throws an error if a keychain error occurs.
    func test_isAuthenticated_keychainError() async throws {
        await subject.addAccount(.fixture())
        let error = KeychainServiceError.osStatusError(errSecParam)
        keychainRepository.getAccessTokenResult = .failure(error)

        await assertAsyncThrows(error: error) {
            _ = try await subject.isAuthenticated()
        }
    }

    /// `isAuthenticated()` throws an error if there's no accounts.
    func test_isAuthenticated_noAccount() async throws {
        await assertAsyncThrows(error: StateServiceError.noAccounts) {
            _ = try await subject.isAuthenticated()
        }
    }

    /// `logoutAccount()` clears any account data.
    func test_logoutAccount_clearAccountData() async throws { // swiftlint:disable:this function_body_length
        let account = Account.fixture(profile: Account.AccountProfile.fixture(userId: "1"))
        await subject.addAccount(account)
        try await subject.setAccountEncryptionKeys(AccountEncryptionKeys(
            encryptedPrivateKey: "PRIVATE_KEY",
            encryptedUserKey: "USER_KEY"
        ))
        try await subject.setBiometricAuthenticationEnabled(true)
        try await subject.setDefaultUriMatchType(.never)
        try await subject.setDisableAutoTotpCopy(true)
        try await subject.setPasswordGenerationOptions(PasswordGenerationOptions(length: 30))
        try await dataStore.insertPasswordHistory(
            userId: "1",
            passwordHistory: PasswordHistory(password: "PASSWORD", lastUsedDate: Date())
        )
        try await dataStore.persistentContainer.viewContext.performAndSave {
            let context = self.dataStore.persistentContainer.viewContext
            _ = try CipherData(context: context, userId: "1", cipher: .fixture(id: UUID().uuidString))
            _ = try CollectionData(context: context, userId: "1", collection: .fixture())
            _ = try DomainData(
                context: context,
                userId: "1",
                domains: DomainsResponseModel(
                    equivalentDomains: nil,
                    globalEquivalentDomains: nil
                )
            )
            _ = FolderData(
                context: context,
                userId: "1",
                folder: Folder(id: "1", name: "FOLDER1", revisionDate: Date())
            )
            _ = OrganizationData(context: context, userId: "1", organization: .fixture())
            _ = PolicyData(context: context, userId: "1", policy: .fixture())
            _ = try SendData(context: context, userId: "1", send: .fixture())
        }

        var mergeChangesCount = 0
        let publisher = NotificationCenter.default
            .publisher(for: NSManagedObjectContext.didMergeChangesObjectIDsNotification)
            .sink { _ in mergeChangesCount += 1 }
        defer { publisher.cancel() }

        try await subject.logoutAccount(userInitiated: true)

        XCTAssertEqual(appSettingsStore.biometricAuthenticationEnabled, [:])
        XCTAssertEqual(appSettingsStore.encryptedPrivateKeys, [:])
        XCTAssertEqual(appSettingsStore.encryptedUserKeys, [:])
        XCTAssertEqual(appSettingsStore.defaultUriMatchTypeByUserId, [:])
        XCTAssertEqual(appSettingsStore.disableAutoTotpCopyByUserId, [:])
        XCTAssertEqual(appSettingsStore.passwordGenerationOptions, [:])

        let context = dataStore.persistentContainer.viewContext
        try XCTAssertEqual(context.count(for: CipherData.fetchByUserIdRequest(userId: "1")), 0)
        try XCTAssertEqual(context.count(for: CollectionData.fetchByUserIdRequest(userId: "1")), 0)
        try XCTAssertEqual(context.count(for: DomainData.fetchByUserIdRequest(userId: "1")), 0)
        try XCTAssertEqual(context.count(for: FolderData.fetchByUserIdRequest(userId: "1")), 0)
        try XCTAssertEqual(context.count(for: OrganizationData.fetchByUserIdRequest(userId: "1")), 0)
        try XCTAssertEqual(context.count(for: PasswordHistoryData.fetchByUserIdRequest(userId: "1")), 0)
        try XCTAssertEqual(context.count(for: PolicyData.fetchByUserIdRequest(userId: "1")), 0)
        try XCTAssertEqual(context.count(for: SendData.fetchByUserIdRequest(userId: "1")), 0)

        // All of the data should be deleted within a single merge.
        XCTAssertEqual(mergeChangesCount, 1)
    }

    /// `logoutAccount(_:)` removes the account from the account list and sets the active account to
    /// `nil` if there are no other accounts.
    func test_logoutAccount_singleAccount() async throws {
        let account = Account.fixture(profile: Account.AccountProfile.fixture(userId: "1"))
        await subject.addAccount(account)
        try await subject.setAccountEncryptionKeys(AccountEncryptionKeys(
            encryptedPrivateKey: "PRIVATE_KEY",
            encryptedUserKey: "USER_KEY"
        ))

        try await subject.logoutAccount(userId: "1", userInitiated: true)

        // User is removed from the state.
        let state = try XCTUnwrap(appSettingsStore.state)
        XCTAssertTrue(state.accounts.isEmpty)
        XCTAssertNil(state.activeUserId)

        // Additional user keys are removed.
        XCTAssertEqual(appSettingsStore.encryptedPrivateKeys, [:])
        XCTAssertEqual(appSettingsStore.encryptedUserKeys, [:])
    }

    /// `logoutAccount(_:)` removes the account from the account list and updates the active account
    /// to the first remaining account.
    func test_logoutAccount_multipleAccounts() async throws {
        let firstAccount = Account.fixture(profile: Account.AccountProfile.fixture(userId: "1"))
        await subject.addAccount(firstAccount)
        try await subject.setAccountEncryptionKeys(AccountEncryptionKeys(
            encryptedPrivateKey: "1:PRIVATE_KEY",
            encryptedUserKey: "1:USER_KEY"
        ))

        let secondAccount = Account.fixture(profile: Account.AccountProfile.fixture(userId: "2"))
        await subject.addAccount(secondAccount)
        try await subject.setAccountEncryptionKeys(AccountEncryptionKeys(
            encryptedPrivateKey: "2:PRIVATE_KEY",
            encryptedUserKey: "2:USER_KEY"
        ))

        try await subject.logoutAccount(userId: "2", userInitiated: true)

        // User is removed from the state.
        let state = try XCTUnwrap(appSettingsStore.state)
        XCTAssertEqual(state.accounts, ["1": firstAccount])
        XCTAssertEqual(state.activeUserId, "1")

        // Additional user keys are removed.
        XCTAssertEqual(appSettingsStore.encryptedPrivateKeys, ["1": "1:PRIVATE_KEY"])
        XCTAssertEqual(appSettingsStore.encryptedUserKeys, ["1": "1:USER_KEY"])
    }

    /// `logoutAccount(_:)` removes an inactive account from the account list and doesn't change
    /// the active account.
    func test_logoutAccount_inactiveAccount() async throws {
        let firstAccount = Account.fixture(profile: Account.AccountProfile.fixture(userId: "1"))
        await subject.addAccount(firstAccount)
        try await subject.setAccountEncryptionKeys(AccountEncryptionKeys(
            encryptedPrivateKey: "1:PRIVATE_KEY",
            encryptedUserKey: "1:USER_KEY"
        ))

        let secondAccount = Account.fixture(profile: Account.AccountProfile.fixture(userId: "2"))
        await subject.addAccount(secondAccount)
        try await subject.setAccountEncryptionKeys(AccountEncryptionKeys(
            encryptedPrivateKey: "2:PRIVATE_KEY",
            encryptedUserKey: "2:USER_KEY"
        ))

        try await subject.logoutAccount(userId: "1", userInitiated: true)

        // User is removed from the state.
        let state = try XCTUnwrap(appSettingsStore.state)
        XCTAssertEqual(state.accounts, ["2": secondAccount])
        XCTAssertEqual(state.activeUserId, "2")

        // Additional user keys are removed.
        XCTAssertEqual(appSettingsStore.encryptedPrivateKeys, ["2": "2:PRIVATE_KEY"])
        XCTAssertEqual(appSettingsStore.encryptedUserKeys, ["2": "2:USER_KEY"])
    }

    /// `logoutAccount(_:)` removes all account data, but leaves the account if the logout wasn't user initiated.
    func test_logoutAccount_timeout() async throws {
        let account = Account.fixture(profile: .fixture(userId: "1"))
        await subject.addAccount(account)
        try await subject.setAccountEncryptionKeys(AccountEncryptionKeys(
            encryptedPrivateKey: "1:PRIVATE_KEY",
            encryptedUserKey: "1:USER_KEY"
        ))

        try await subject.logoutAccount(userInitiated: false)

        XCTAssertNil(appSettingsStore.encryptedPrivateKeys["1"])
        XCTAssertNil(appSettingsStore.encryptedUserKeys["1"])
        XCTAssertEqual(appSettingsStore.state?.accounts, ["1": account])
        XCTAssertEqual(appSettingsStore.state?.activeUserId, "1")
    }

    /// `pinProtectedUserKey(userId:)` returns the pin protected user key.
    func test_pinProtectedUserKey() async throws {
        await subject.addAccount(.fixture(profile: .fixture(userId: "1")))
        appSettingsStore.pinProtectedUserKey["1"] = "123"
        let pin = try await subject.pinProtectedUserKey(userId: "1")
        XCTAssertEqual(pin, "123")
    }

    /// `rememberedOrgIdentifier` gets and sets the value as expected.
    func test_rememberedOrgIdentifier() {
        // Getting the value should get the value from the app settings store.
        appSettingsStore.rememberedOrgIdentifier = "ImALumberjack"
        XCTAssertEqual(subject.rememberedOrgIdentifier, "ImALumberjack")

        // Setting the value should update the value in the app settings store.
        subject.rememberedOrgIdentifier = "AndImOk"
        XCTAssertEqual(appSettingsStore.rememberedOrgIdentifier, "AndImOk")
    }

    /// `.getReviewPromptData()` gets the review prompt data from the app settings store.
    func test_getReviewPromptData() async throws {
        let expectedData = ReviewPromptData(
            reviewPromptShownForVersion: "1.2.0",
            userActions: [
                UserActionItem(
                    userAction: .addedNewItem,
                    count: 3
                ),
            ]
        )
        appSettingsStore.reviewPromptData = expectedData
        let data = await subject.getReviewPromptData()

        XCTAssertEqual(expectedData, data)
    }

    /// `getShouldTrustDevice` gets the value as expected.
    func test_getShouldTrustDevice() async {
        appSettingsStore.shouldTrustDevice["1"] = true
        let result = await subject.getShouldTrustDevice(userId: "1")
        XCTAssertTrue(result == true)
    }

    /// `setAccountEncryptionKeys(_:userId:)` sets the encryption keys for the user account.
    func test_setAccountEncryptionKeys() async throws {
        await subject.addAccount(.fixture(profile: .fixture(userId: "1")))
        await subject.addAccount(.fixture(profile: .fixture(userId: "2")))

        let encryptionKeys = AccountEncryptionKeys(
            encryptedPrivateKey: "1:PRIVATE_KEY",
            encryptedUserKey: "1:USER_KEY"
        )
        try await subject.setAccountEncryptionKeys(encryptionKeys, userId: "1")

        let otherEncryptionKeys = AccountEncryptionKeys(
            encryptedPrivateKey: "2:PRIVATE_KEY",
            encryptedUserKey: "2:USER_KEY"
        )
        try await subject.setAccountEncryptionKeys(otherEncryptionKeys)

        XCTAssertEqual(
            appSettingsStore.encryptedPrivateKeys,
            [
                "1": "1:PRIVATE_KEY",
                "2": "2:PRIVATE_KEY",
            ]
        )
        XCTAssertEqual(
            appSettingsStore.encryptedUserKeys,
            [
                "1": "1:USER_KEY",
                "2": "2:USER_KEY",
            ]
        )
    }

    /// `setActiveAccount(userId: )` returns without action if there are no accounts
    func test_setActiveAccount_noAccounts() async throws {
        let storeState = await subject.appSettingsStore.state
        XCTAssertNil(storeState)
    }

    /// `setActiveAccount(userId: )` fails if there are no matching accounts
    func test_setActiveAccount_noMatch() async throws {
        await subject.addAccount(.fixture(profile: .fixture(userId: "1")))

        await assertAsyncThrows(error: StateServiceError.noAccounts) {
            try await subject.setActiveAccount(userId: "2")
        }
    }

    /// `setActiveAccount(userId: )` succeeds if there is a matching account
    func test_setActiveAccount_match_single() async throws {
        let account1 = Account.fixture(profile: .fixture(userId: "1"))
        await subject.addAccount(account1)

        var active = try await subject.getActiveAccount()
        XCTAssertEqual(active, account1)
        try await subject.setActiveAccount(userId: "1")
        active = try await subject.getActiveAccount()
        XCTAssertEqual(active, account1)
    }

    /// `setAddSitePromptShown(_:)` sets whether the autofill info prompt has been shown.
    func test_setAddSitePromptShown() async {
        await subject.setAddSitePromptShown(true)
        XCTAssertTrue(appSettingsStore.addSitePromptShown)

        await subject.setAddSitePromptShown(false)
        XCTAssertFalse(appSettingsStore.addSitePromptShown)
    }

    /// `setAllowSyncOnRefresh(_:userId:)` sets the allow sync on refresh value for a user.
    func test_setAllowSyncOnRefresh() async throws {
        await subject.addAccount(.fixture())

        try await subject.setAllowSyncOnRefresh(true)
        XCTAssertEqual(appSettingsStore.allowSyncOnRefreshes["1"], true)
    }

    /// `setAppRehydrationState(_:userId:)` sets the app rehydration state for the given account.
    func test_setAppRehydrationState() async throws {
        await subject.addAccount(.fixture())
        try await subject.setAppRehydrationState(
            AppRehydrationState(
                target: .viewCipher(cipherId: "1"),
                expirationTime: .now
            ),
            userId: "1"
        )
        let value = appSettingsStore.appRehydrationState["1"]
        XCTAssertEqual(value?.target, .viewCipher(cipherId: "1"))
    }

    /// `setAppRehydrationState(_:userId:)` throws when there's no active account.
    func test_setAppRehydrationState_throws() async throws {
        await assertAsyncThrows(error: StateServiceError.noActiveAccount) {
            _ = try await subject.setAppRehydrationState(nil)
        }
    }

    /// `setBiometricAuthenticationEnabled(isEnabled:)` sets biometric unlock preference for the default user.
    func test_setBiometricAuthenticationEnabled_default() async throws {
        await subject.addAccount(.fixture())
        try await subject.setBiometricAuthenticationEnabled(true)
        XCTAssertTrue(appSettingsStore.isBiometricAuthenticationEnabled(userId: "1"))
        try await subject.setBiometricAuthenticationEnabled(false)
        XCTAssertFalse(appSettingsStore.isBiometricAuthenticationEnabled(userId: "1"))
    }

    /// `setBiometricAuthenticationEnabled(isEnabled:, userId:)` throws with no userID and no active user.
    func test_setBiometricAuthenticationEnabled_error() async throws {
        await assertAsyncThrows(error: StateServiceError.noActiveAccount) {
            try await subject.setBiometricAuthenticationEnabled(true)
        }
    }

    /// `setBiometricAuthenticationEnabled(:)` sets biometric unlock preference for a user id.
    func test_setBiometricAuthenticationEnabled_userID() async throws {
        await subject.addAccount(.fixture())
        try await subject.setBiometricAuthenticationEnabled(true)
        XCTAssertTrue(appSettingsStore.isBiometricAuthenticationEnabled(userId: "1"))
        try await subject.setBiometricAuthenticationEnabled(false)
        XCTAssertFalse(appSettingsStore.isBiometricAuthenticationEnabled(userId: "1"))
    }

    /// `setClearClipboardValue(_:userId:)` sets the clear clipboard value for a user.
    func test_setClearClipboardValue() async throws {
        await subject.addAccount(.fixture())

        try await subject.setClearClipboardValue(.thirtySeconds)
        XCTAssertEqual(appSettingsStore.clearClipboardValues["1"], .thirtySeconds)
    }

    /// `setConnectToWatch(_:userId:)` sets the connect to watch value for a user.
    func test_setConnectToWatch() async throws {
        await subject.addAccount(.fixture())

        try await subject.setConnectToWatch(true)
        XCTAssertTrue(appSettingsStore.connectToWatch(userId: "1"))
        XCTAssertTrue(appSettingsStore.lastUserShouldConnectToWatch)
    }

    /// `setEvents(_:userId:)` sets the events for a user.
    func test_setEvents() async throws {
        await subject.addAccount(.fixture())
        let events = [
            EventData(type: .cipherAttachmentCreated, cipherId: "1", date: .now),
            EventData(type: .userUpdated2fa, cipherId: nil, date: .now),
        ]

        try await subject.setEvents(events, userId: "1")
        XCTAssertEqual(appSettingsStore.eventsByUserId["1"], events)
    }

    /// `setIntroCarouselShown(_:)` sets whether the intro carousel screen has been shown.
    func test_setIntroCarouselShown() async {
        await subject.setIntroCarouselShown(true)
        XCTAssertTrue(appSettingsStore.introCarouselShown)

        await subject.setIntroCarouselShown(false)
        XCTAssertFalse(appSettingsStore.introCarouselShown)
    }

    /// `setLastSyncTime(_:userId:)` sets the last sync time for a user.
    func test_setLastSyncTime() async throws {
        await subject.addAccount(.fixture(profile: .fixture(userId: "1")))

        let date = Date(year: 2023, month: 12, day: 1)
        try await subject.setLastSyncTime(date)
        XCTAssertEqual(appSettingsStore.lastSyncTimeByUserId["1"], date)

        let date2 = Date(year: 2023, month: 12, day: 2)
        try await subject.setLastSyncTime(date2, userId: "1")
        XCTAssertEqual(appSettingsStore.lastSyncTimeByUserId["1"], date2)
    }

    /// `setDefaultUriMatchType(_:userId:)` sets the default URI match type value for a user.
    func test_setDefaultUriMatchType() async throws {
        await subject.addAccount(.fixture(profile: .fixture(userId: "1")))

        try await subject.setDefaultUriMatchType(.startsWith, userId: "1")
        XCTAssertEqual(appSettingsStore.defaultUriMatchTypeByUserId["1"], .startsWith)

        try await subject.setDefaultUriMatchType(.regularExpression, userId: "1")
        XCTAssertEqual(appSettingsStore.defaultUriMatchTypeByUserId["1"], .regularExpression)
    }

    /// `setDisableAutoTotpCopy(_:userId:)` sets the disable auto-copy TOTP value for a user.
    func test_setDisableAutoTotpCopy() async throws {
        await subject.addAccount(.fixture(profile: .fixture(userId: "1")))

        try await subject.setDisableAutoTotpCopy(true, userId: "1")
        XCTAssertEqual(appSettingsStore.disableAutoTotpCopyByUserId["1"], true)

        try await subject.setDisableAutoTotpCopy(false, userId: "1")
        XCTAssertEqual(appSettingsStore.disableAutoTotpCopyByUserId["1"], false)
    }

    /// `setAccountHasBeenUnlockedInteractively(userId:value:)` updates volatile data
    func test_setAccountHasBeenUnlockedInteractively() async throws {
        try await subject.setAccountHasBeenUnlockedInteractively(userId: "1", value: true)
        let result = await subject.accountVolatileData["1"]?.hasBeenUnlockedInteractively ?? false
        XCTAssertTrue(result)
    }

    /// `setAccountHasBeenUnlockedInteractively(userId:value:)` updates volatile data for existing user.
    func test_setAccountHasBeenUnlockedInteractively_updateExisting() async throws {
        try await subject.setAccountHasBeenUnlockedInteractively(userId: "1", value: true)
        try await subject.setAccountHasBeenUnlockedInteractively(userId: "1", value: false)
        let result = await subject.accountVolatileData["1"]?.hasBeenUnlockedInteractively ?? false
        XCTAssertFalse(result)
    }

    /// `setAccountHasBeenUnlockedInteractively(value:)` updates volatile data for current user.
    func test_setAccountHasBeenUnlockedInteractively_updateByCurrentUser() async throws {
        appSettingsStore.state = State.fixture(
            accounts: [
                "1": Account.fixture(),
            ],
            activeUserId: "1"
        )
        try await subject.setAccountHasBeenUnlockedInteractively(value: true)
        let result = await subject.accountVolatileData["1"]?.hasBeenUnlockedInteractively ?? false
        XCTAssertTrue(result)
    }

    /// `setAccountHasBeenUnlockedInteractively(value:)` throws if it throws when getting the user id.
    func test_setAccountHasBeenUnlockedInteractively_throwsWhenGettingUserId() async throws {
        appSettingsStore.state?.activeUserId = nil
        await assertAsyncThrows(error: StateServiceError.noActiveAccount) {
            _ = try await subject.setAccountHasBeenUnlockedInteractively(value: true)
        }
    }

    /// `setAccountSetupAutofill(_:)` sets the user's autofill setup progress.
    func test_setAccountSetupAutofill() async throws {
        await subject.addAccount(.fixture(profile: .fixture(userId: "1")))

        try await subject.setAccountSetupAutofill(.incomplete)
        XCTAssertEqual(appSettingsStore.accountSetupAutofill, ["1": .incomplete])

        try await subject.setAccountSetupAutofill(.complete, userId: "1")
        XCTAssertEqual(appSettingsStore.accountSetupAutofill, ["1": .complete])
    }

    /// `setAccountSetupImportLogins(_:)` sets the user's import logins setup progress.
    func test_setAccountSetupImportLogins() async throws {
        await subject.addAccount(.fixture(profile: .fixture(userId: "1")))

        try await subject.setAccountSetupImportLogins(.incomplete)
        XCTAssertEqual(appSettingsStore.accountSetupImportLogins, ["1": .incomplete])

        try await subject.setAccountSetupImportLogins(.complete, userId: "1")
        XCTAssertEqual(appSettingsStore.accountSetupImportLogins, ["1": .complete])
    }

    /// `setAccountSetupVaultUnlock(_:)` sets the user's vault unlock setup progress.
    func test_setAccountSetupVaultUnlock() async throws {
        await subject.addAccount(.fixture(profile: .fixture(userId: "1")))

        try await subject.setAccountSetupVaultUnlock(.incomplete)
        XCTAssertEqual(appSettingsStore.accountSetupVaultUnlock, ["1": .incomplete])

        try await subject.setAccountSetupVaultUnlock(.complete, userId: "1")
        XCTAssertEqual(appSettingsStore.accountSetupVaultUnlock, ["1": .complete])
    }

    /// `setActiveAccount(userId: )` succeeds if there is a matching account
    func test_setActiveAccount_match_multi() async throws {
        let account1 = Account.fixture(profile: .fixture(userId: "1"))
        let account2 = Account.fixture(profile: .fixture(userId: "2"))
        await subject.addAccount(account1)
        await subject.addAccount(account2)

        var active = try await subject.getActiveAccount()
        XCTAssertEqual(active, account2)
        try await subject.setActiveAccount(userId: "1")
        active = try await subject.getActiveAccount()
        XCTAssertEqual(active, account1)
    }

    /// `setForcePasswordResetReason(_:)` sets the force password reset reason.
    func test_setForcePasswordResetReason() async throws {
        await subject.addAccount(.fixture(profile: .fixture(userId: "1")))
        await subject.addAccount(.fixture(profile: .fixture(userId: "2")))

        try await subject.setForcePasswordResetReason(.adminForcePasswordReset)
        XCTAssertNil(appSettingsStore.state?.accounts["1"]?.profile.forcePasswordResetReason)
        XCTAssertEqual(
            appSettingsStore.state?.accounts["2"]?.profile.forcePasswordResetReason,
            .adminForcePasswordReset
        )

        try await subject.setForcePasswordResetReason(nil)
        XCTAssertNil(appSettingsStore.state?.accounts["1"]?.profile.forcePasswordResetReason)
        XCTAssertNil(appSettingsStore.state?.accounts["2"]?.profile.forcePasswordResetReason)
    }

    /// `setLastActiveTime(userId:)` sets the user's last active time.
    func test_setLastActiveTime() async throws {
        await subject.addAccount(.fixture(profile: .fixture(userId: "1")))

        try await subject.setLastActiveTime(Date())

        XCTAssertEqual(
            appSettingsStore.lastActiveTime["1"]!.timeIntervalSince1970,
            Date().timeIntervalSince1970,
            accuracy: 1.0
        )
    }

<<<<<<< HEAD
    /// `setLearnGeneratorActionCardStatus(_:)` sets the learn generator action card status.
    func test_setLearnNewLoginActionCardStatus() async {
        await subject.setLearnGeneratorActionCardStatus(.incomplete)
        XCTAssertEqual(appSettingsStore.learnGeneratorActionCardStatus, .incomplete)

        await subject.setLearnGeneratorActionCardStatus(.complete)
        XCTAssertEqual(appSettingsStore.learnGeneratorActionCardStatus, .complete)
=======
    /// `setLearnNewLoginActionCardStatus(_:)` sets the learn new login action card status.
    func test_setLearnNewLoginActionCardStatus() async {
        await subject.setLearnNewLoginActionCardStatus(.incomplete)
        XCTAssertEqual(appSettingsStore.learnNewLoginActionCardStatus, .incomplete)

        await subject.setLearnNewLoginActionCardStatus(.complete)
        XCTAssertEqual(appSettingsStore.learnNewLoginActionCardStatus, .complete)
>>>>>>> 06bc8930
    }

    /// `setLoginRequest()` sets the pending login requests.
    func test_setLoginRequest() async {
        let loginRequest = LoginRequestNotification(id: "1", userId: "10")
        await subject.setLoginRequest(loginRequest)
        XCTAssertEqual(appSettingsStore.loginRequest, loginRequest)
    }

    /// `setManuallyLockedAccount(_:userId:)` sets if the account has been manually locked for a user.
    func test_setManuallyLockedAccount() async throws {
        await subject.addAccount(.fixture(profile: .fixture(userId: "1")))

        try await subject.setManuallyLockedAccount(true, userId: nil)
        XCTAssertEqual(appSettingsStore.manuallyLockedAccounts, ["1": true])

        try await subject.setManuallyLockedAccount(false, userId: "1")
        XCTAssertEqual(appSettingsStore.manuallyLockedAccounts, ["1": false])

        try await subject.setManuallyLockedAccount(true, userId: "1")
        XCTAssertEqual(appSettingsStore.manuallyLockedAccounts, ["1": true])
    }

    /// `setManuallyLockedAccount(_:userId:)` throws when setting if the account has been manually locked for a user.
    func test_setManuallyLockedAccount_throws() async throws {
        await assertAsyncThrows(error: StateServiceError.noActiveAccount) {
            try await subject.setManuallyLockedAccount(true, userId: nil)
        }
    }

    /// `setMasterPasswordHash(_:)` sets the master password hash for a user.
    func test_setMasterPasswordHash() async throws {
        await subject.addAccount(.fixture(profile: .fixture(userId: "1")))

        try await subject.setMasterPasswordHash("abcd")
        XCTAssertEqual(appSettingsStore.masterPasswordHashes, ["1": "abcd"])

        try await subject.setMasterPasswordHash("1234", userId: "1")
        XCTAssertEqual(appSettingsStore.masterPasswordHashes, ["1": "1234"])
    }

    /// `setNotificationsLastRegistrationDate(_:)` sets the last notifications registration date for a user.
    func test_setNotificationsLastRegistrationDate() async throws {
        await subject.addAccount(.fixture(profile: .fixture(userId: "1")))

        try await subject.setNotificationsLastRegistrationDate(Date(year: 2024, month: 1, day: 1))
        XCTAssertEqual(appSettingsStore.notificationsLastRegistrationDates["1"], Date(year: 2024, month: 1, day: 1))
    }

    /// `setPasswordGenerationOptions` sets the password generation options for an account.
    func test_setPasswordGenerationOptions() async throws {
        let options1 = PasswordGenerationOptions(length: 30)
        let options2 = PasswordGenerationOptions(length: 50)

        await subject.addAccount(.fixture(profile: .fixture(userId: "1")))
        try await subject.setPasswordGenerationOptions(options1)
        try await subject.setPasswordGenerationOptions(options2, userId: "2")

        XCTAssertEqual(appSettingsStore.passwordGenerationOptions["1"], options1)
        XCTAssertEqual(appSettingsStore.passwordGenerationOptions["2"], options2)
    }

    /// `setPinKeys(encryptedPin:pinProtectedUserKey:requirePasswordAfterRestart:)` sets pin keys for an account.
    func test_setPinKeys() async throws {
        await subject.addAccount(.fixture(profile: .fixture(userId: "1")))

        try await subject.setPinKeys(
            encryptedPin: "encryptedPin",
            pinProtectedUserKey: "pinProtectedUserKey",
            requirePasswordAfterRestart: false
        )
        XCTAssertEqual(appSettingsStore.pinProtectedUserKey["1"], "pinProtectedUserKey")
        XCTAssertEqual(appSettingsStore.encryptedPinByUserId["1"], "encryptedPin")
    }

    /// `setPreAuthEnvironmentURLs` saves the pre-auth URLs.
    func test_setPreAuthEnvironmentURLs() async {
        let urls = EnvironmentURLData(base: .example)
        await subject.setPreAuthEnvironmentURLs(urls)
        XCTAssertEqual(appSettingsStore.preAuthEnvironmentURLs, urls)
    }

    /// `test_setAccountCreationEnvironmentURLs` saves the pre-auth URLs for email for a given email.
    func test_setAccountCreationEnvironmentURLs() async {
        let email = "example@email.com"
        let urls = EnvironmentURLData(base: .example)
        await subject.setAccountCreationEnvironmentURLs(urls: urls, email: email)
        XCTAssertEqual(appSettingsStore.accountCreationEnvironmentURLs(email: email), urls)
    }

    /// `setPreAuthServerConfig(config:)` saves the pre-auth server config.
    func test_setPreAuthServerConfig() async {
        let config = ServerConfig(
            date: Date(timeIntervalSince1970: 100),
            responseModel: ConfigResponseModel(
                environment: nil,
                featureStates: [:],
                gitHash: "1234",
                server: nil,
                version: "1.2.3.4"
            )
        )

        await subject.setPreAuthServerConfig(config: config)
        XCTAssertEqual(appSettingsStore.preAuthServerConfig, config)
    }

    /// `setReviewPromptData(_:)` sets the review prompt data.
    func test_setReviewPromptData() async {
        let data = ReviewPromptData(
            reviewPromptShownForVersion: "1.2.0",
            userActions: [
                UserActionItem(
                    userAction: .addedNewItem,
                    count: 2
                ),
            ]
        )

        await subject.setReviewPromptData(data)
        XCTAssertEqual(appSettingsStore.reviewPromptData, data)
    }

    /// `setServerConfig(_:)` sets the config values.
    func test_setServerConfig() async throws {
        await subject.addAccount(.fixture())
        let model = ServerConfig(
            date: Date(timeIntervalSince1970: 100),
            responseModel: ConfigResponseModel(
                environment: nil,
                featureStates: [:],
                gitHash: "1234",
                server: nil,
                version: "1.2.3.4"
            )
        )
        try await subject.setServerConfig(model)
        XCTAssertEqual(appSettingsStore.serverConfig["1"], model)
    }

    /// `setShouldTrustDevice` saves the should trust device value.
    func test_setShouldTrustDevice() async {
        await subject.setShouldTrustDevice(true, userId: "1")
        XCTAssertTrue(appSettingsStore.shouldTrustDevice["1"] == true)
    }

    /// `setShowWebIcons` saves the show web icons value..
    func test_setShowWebIcons() async {
        await subject.setShowWebIcons(false)
        XCTAssertTrue(appSettingsStore.disableWebIcons)
    }

    /// `setSyncToAuthenticator(_:userId:)` sets the sync to authenticator value for a user.
    func test_setSyncToAuthenticator() async throws {
        await subject.addAccount(.fixture())

        try await subject.setSyncToAuthenticator(true)
        XCTAssertTrue(appSettingsStore.syncToAuthenticator(userId: "1"))
    }

    /// `settingsBadgePublisher()` publishes the settings badge value for the active user.
    func test_settingsBadgePublisher() async throws { // swiftlint:disable:this function_body_length
        await subject.addAccount(.fixture())

        var publishedValues = [SettingsBadgeState]()
        let publisher = try await subject.settingsBadgePublisher()
            .sink { badgeState in
                publishedValues.append(badgeState)
            }
        defer { publisher.cancel() }

        try await subject.setAccountSetupAutofill(.setUpLater)
        try await subject.setAccountSetupImportLogins(.setUpLater)
        try await subject.setAccountSetupVaultUnlock(.setUpLater)

        try await subject.setAccountSetupAutofill(.complete)
        try await subject.setAccountSetupImportLogins(.complete)
        try await subject.setAccountSetupVaultUnlock(.complete)

        XCTAssertEqual(publishedValues.count, 7)
        XCTAssertEqual(publishedValues[0], .fixture())
        XCTAssertEqual(publishedValues[1], .fixture(autofillSetupProgress: .setUpLater, badgeValue: "1"))
        XCTAssertEqual(
            publishedValues[2],
            .fixture(
                autofillSetupProgress: .setUpLater,
                badgeValue: "2",
                importLoginsSetupProgress: .setUpLater
            )
        )
        XCTAssertEqual(
            publishedValues[3],
            .fixture(
                autofillSetupProgress: .setUpLater,
                badgeValue: "3",
                importLoginsSetupProgress: .setUpLater,
                vaultUnlockSetupProgress: .setUpLater
            )
        )
        XCTAssertEqual(
            publishedValues[4],
            .fixture(
                autofillSetupProgress: .complete,
                badgeValue: "2",
                importLoginsSetupProgress: .setUpLater,
                vaultUnlockSetupProgress: .setUpLater
            )
        )
        XCTAssertEqual(
            publishedValues[5],
            .fixture(
                autofillSetupProgress: .complete,
                badgeValue: "1",
                importLoginsSetupProgress: .complete,
                vaultUnlockSetupProgress: .setUpLater
            )
        )
        XCTAssertEqual(
            publishedValues[6],
            .fixture(
                autofillSetupProgress: .complete,
                importLoginsSetupProgress: .complete,
                vaultUnlockSetupProgress: .complete
            )
        )
    }

    /// `settingsBadgePublisher()` throws an error if there's no active account.
    func test_settingsBadgePublisher_error() async throws {
        await assertAsyncThrows(error: StateServiceError.noActiveAccount) {
            _ = try await subject.settingsBadgePublisher()
        }
    }

    /// `setTwoFactorNoticeDisplayState(_:userId:)` sets the display state of the two-factor notice for the user.
    func test_setTwoFactorNoticeDisplayState() async throws {
        try await subject.setTwoFactorNoticeDisplayState(.hasNotSeen, userId: "person1@example.com")
        XCTAssertEqual(appSettingsStore.twoFactorNoticeDisplayState(userId: "person1@example.com"), .hasNotSeen)
    }

    /// `setTwoFactorToken(_:email:)` sets the two-factor code for the email.
    func test_setTwoFactorToken() async {
        await subject.setTwoFactorToken("yay_you_win!", email: "winner@email.com")
        XCTAssertEqual(appSettingsStore.twoFactorToken(email: "winner@email.com"), "yay_you_win!")
    }

    /// `setUnsuccessfulUnlockAttempts(userId:)` sets the unsuccessful unlock attempts for the account.
    func test_setUnsuccessfulUnlockAttempts() async throws {
        await subject.addAccount(.fixture(profile: .fixture(userId: "1")))

        try await subject.setUnsuccessfulUnlockAttempts(3, userId: "1")

        XCTAssertEqual(appSettingsStore.unsuccessfulUnlockAttempts["1"], 3)
    }

    /// `setUsernameGenerationOptions` sets the username generation options for an account.
    func test_setUsernameGenerationOptions() async throws {
        let options1 = UsernameGenerationOptions(plusAddressedEmail: "user@bitwarden.com")
        let options2 = UsernameGenerationOptions(catchAllEmailDomain: "bitwarden.com")

        await subject.addAccount(.fixture(profile: .fixture(userId: "1")))

        try await subject.setUsernameGenerationOptions(options1)
        try await subject.setUsernameGenerationOptions(options2, userId: "2")

        XCTAssertEqual(appSettingsStore.usernameGenerationOptions["1"], options1)
        XCTAssertEqual(appSettingsStore.usernameGenerationOptions["2"], options2)
    }

    /// `.setUserHasMasterPassword()` sets the user's has master password flag to `false`.
    func test_setUserHasMasterPassword_false() async throws {
        let account = Account.fixture(
            profile: .fixture(
                userDecryptionOptions: UserDecryptionOptions(
                    hasMasterPassword: true,
                    keyConnectorOption: nil,
                    trustedDeviceOption: nil
                )
            )
        )
        await subject.addAccount(account)

        try await subject.setUserHasMasterPassword(false)

        XCTAssertNotEqual(appSettingsStore.state?.accounts["1"], account)
        XCTAssertEqual(appSettingsStore.state?.accounts["1"]?.profile.userDecryptionOptions?.hasMasterPassword, false)
    }

    /// `setUserHasMasterPassword()` sets the user's has master password flag to `true`.
    func test_setUserHasMasterPassword_true() async throws {
        let account1 = Account.fixtureWithTdeNoPassword()
        await subject.addAccount(account1)

        XCTAssertFalse(appSettingsStore.state?.accounts["1"]?.profile.userDecryptionOptions?.hasMasterPassword ?? false)

        try await subject.setUserHasMasterPassword(true)

        XCTAssertNotEqual(appSettingsStore.state?.accounts["1"], account1)
        XCTAssertTrue(appSettingsStore.state?.accounts["1"]?.profile.userDecryptionOptions?.hasMasterPassword ?? false)
    }

    func test_setUsesKeyConnector() async throws {
        await subject.addAccount(.fixture(profile: .fixture(userId: "1")))

        try await subject.setUsesKeyConnector(true)
        XCTAssertEqual(appSettingsStore.usesKeyConnector["1"], true)
    }

    /// `syncToAuthenticatorPublisher()` returns a publisher for the user's sync to authenticator settings.
    func test_syncToAuthenticatorPublisher() async throws {
        await subject.addAccount(.fixture(profile: .fixture(userId: "1")))

        var publishedValues = [(userId: String?, shouldSync: Bool)]()
        let publisher = await subject.syncToAuthenticatorPublisher()
            .sink(receiveValue: { userId, shouldSync in
                publishedValues.append((userId: userId, shouldSync: shouldSync))
            })
        defer { publisher.cancel() }

        try await subject.setSyncToAuthenticator(true)

        XCTAssertEqual(publishedValues[0].userId, "1")
        XCTAssertEqual(publishedValues[0].shouldSync, false)
        XCTAssertEqual(publishedValues[1].userId, "1")
        XCTAssertEqual(publishedValues[1].shouldSync, true)
    }

    /// `syncToAuthenticatorPublisher()` gets the initial stored value if a cached value doesn't exist.
    func test_syncToAuthenticatorPublisher_fetchesInitialValue() async throws {
        await subject.addAccount(.fixture(profile: .fixture(userId: "1")))

        appSettingsStore.syncToAuthenticatorByUserId["1"] = true

        var publishedValues = [(userId: String?, shouldSync: Bool)]()
        let publisher = await subject.syncToAuthenticatorPublisher()
            .sink(receiveValue: { userId, shouldSync in
                publishedValues.append((userId: userId, shouldSync: shouldSync))
            })
        defer { publisher.cancel() }

        try await subject.setSyncToAuthenticator(false)

        XCTAssertEqual(publishedValues[0].userId, "1")
        XCTAssertEqual(publishedValues[0].shouldSync, true)
        XCTAssertEqual(publishedValues[1].userId, "1")
        XCTAssertEqual(publishedValues[1].shouldSync, false)
    }

    /// `syncToAuthenticatorPublisher()` returns false if the user is not logged in.
    func test_syncToAuthenticatorPublisher_notLoggedIn() async throws {
        var publishedValues = [(userId: String?, shouldSync: Bool)]()
        let publisher = await subject.syncToAuthenticatorPublisher()
            .sink(receiveValue: { userId, shouldSync in
                publishedValues.append((userId: userId, shouldSync: shouldSync))
            })
        defer { publisher.cancel() }

        XCTAssertNil(publishedValues[0].userId)
        XCTAssertFalse(publishedValues[0].shouldSync)
    }

    /// `.setActiveAccount(userId:)` sets the action that occurs when there's a session timeout.
    func test_setTimeoutAction() async throws {
        let account = Account.fixture()
        let userId = account.profile.userId

        try await subject.setTimeoutAction(action: .logout, userId: userId)
        XCTAssertEqual(appSettingsStore.timeoutAction[userId], 1)
    }

    /// `.setTimeoutAction(userId:)` sets the timeout action when there is no user ID passed.
    func test_setTimeoutAction_noUserId() async throws {
        await subject.addAccount(.fixture(profile: .fixture(userId: "1")))

        try await subject.setTimeoutAction(action: .logout, userId: nil)
        XCTAssertEqual(appSettingsStore.timeoutAction["1"], 1)
    }

    /// `.setVaultTimeout(value:userId:)` sets the vault timeout value for the user.
    func test_setVaultTimeout() async throws {
        await subject.addAccount(.fixture(profile: .fixture(userId: "1")))

        try await subject.setVaultTimeout(value: .custom(20))

        XCTAssertEqual(appSettingsStore.vaultTimeout["1"], 20)
    }

    /// `showWebIconsPublisher()` returns a publisher for the show web icons value.
    func test_showWebIconsPublisher() async {
        var publishedValues = [Bool]()
        let publisher = await subject.showWebIconsPublisher()
            .sink(receiveValue: { date in
                publishedValues.append(date)
            })
        defer { publisher.cancel() }

        await subject.setShowWebIcons(false)

        XCTAssertEqual(publishedValues, [true, false])
    }

    /// `updateProfile(from:userId:)` updates the user's profile from the profile response.
    func test_updateProfile() async throws {
        await subject.addAccount(
            .fixture(
                profile: .fixture(
                    avatarColor: nil,
                    creationDate: nil,
                    email: "user@bitwarden.com",
                    emailVerified: false,
                    hasPremiumPersonally: false,
                    name: "User",
                    stamp: "stamp",
                    twoFactorEnabled: false,
                    userId: "1"
                )
            )
        )

        await subject.updateProfile(
            from: .fixture(
                avatarColor: "175DDC",
                creationDate: Date(year: 2024, month: 12, day: 25),
                email: "other@bitwarden.com",
                emailVerified: true,
                name: "Other",
                premium: true,
                securityStamp: "new stamp",
                twoFactorEnabled: true
            ),
            userId: "1"
        )

        let updatedAccount = try await subject.getActiveAccount()
        XCTAssertEqual(
            updatedAccount,
            .fixture(
                profile: .fixture(
                    avatarColor: "175DDC",
                    creationDate: Date(year: 2024, month: 12, day: 25),
                    email: "other@bitwarden.com",
                    emailVerified: true,
                    hasPremiumPersonally: true,
                    name: "Other",
                    stamp: "new stamp",
                    twoFactorEnabled: true,
                    userId: "1"
                )
            )
        )
    }
}

private struct ConnectToWatchValue: Equatable {
    let userId: String?
    let shouldConnect: Bool
} // swiftlint:disable:this file_length<|MERGE_RESOLUTION|>--- conflicted
+++ resolved
@@ -1782,7 +1782,6 @@
         )
     }
 
-<<<<<<< HEAD
     /// `setLearnGeneratorActionCardStatus(_:)` sets the learn generator action card status.
     func test_setLearnNewLoginActionCardStatus() async {
         await subject.setLearnGeneratorActionCardStatus(.incomplete)
@@ -1790,7 +1789,8 @@
 
         await subject.setLearnGeneratorActionCardStatus(.complete)
         XCTAssertEqual(appSettingsStore.learnGeneratorActionCardStatus, .complete)
-=======
+    }
+
     /// `setLearnNewLoginActionCardStatus(_:)` sets the learn new login action card status.
     func test_setLearnNewLoginActionCardStatus() async {
         await subject.setLearnNewLoginActionCardStatus(.incomplete)
@@ -1798,7 +1798,6 @@
 
         await subject.setLearnNewLoginActionCardStatus(.complete)
         XCTAssertEqual(appSettingsStore.learnNewLoginActionCardStatus, .complete)
->>>>>>> 06bc8930
     }
 
     /// `setLoginRequest()` sets the pending login requests.
