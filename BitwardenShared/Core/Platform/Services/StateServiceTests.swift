--- conflicted
+++ resolved
@@ -1713,7 +1713,14 @@
         XCTAssertTrue(appSettingsStore.disableWebIcons)
     }
 
-<<<<<<< HEAD
+    /// `setSyncToAuthenticator(_:userId:)` sets the sync to authenticator value for a user.
+    func test_setSyncToAuthenticator() async throws {
+        await subject.addAccount(.fixture())
+
+        try await subject.setSyncToAuthenticator(true)
+        XCTAssertTrue(appSettingsStore.syncToAuthenticator(userId: "1"))
+    }
+
     /// `settingsBadgePublisher()` publishes the settings badge value for the active user.
     func test_settingsBadgePublisher() async throws {
         await subject.addAccount(.fixture())
@@ -1739,14 +1746,6 @@
         await assertAsyncThrows(error: StateServiceError.noActiveAccount) {
             _ = try await subject.settingsBadgePublisher()
         }
-=======
-    /// `setSyncToAuthenticator(_:userId:)` sets the sync to authenticator value for a user.
-    func test_setSyncToAuthenticator() async throws {
-        await subject.addAccount(.fixture())
-
-        try await subject.setSyncToAuthenticator(true)
-        XCTAssertTrue(appSettingsStore.syncToAuthenticator(userId: "1"))
->>>>>>> c20c8b3d
     }
 
     /// `setTwoFactorToken(_:email:)` sets the two-factor code for the email.
