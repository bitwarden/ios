import BitwardenSdk
import XCTest

@testable import BitwardenShared

class StateServiceTests: BitwardenTestCase { // swiftlint:disable:this type_body_length
    // MARK: Properties

    var appSettingsStore: MockAppSettingsStore!
    var dataStore: DataStore!
    var subject: DefaultStateService!

    // MARK: Setup & Teardown

    override func setUp() {
        super.setUp()

        appSettingsStore = MockAppSettingsStore()
        dataStore = DataStore(errorReporter: MockErrorReporter(), storeType: .memory)

        subject = DefaultStateService(
            appSettingsStore: appSettingsStore,
            dataStore: dataStore
        )
    }

    override func tearDown() {
        super.tearDown()

        appSettingsStore = nil
        dataStore = nil
        subject = nil
    }

    // MARK: Tests

    /// `addAccount(_:)` adds an initial account and makes it the active account.
    func test_addAccount_initialAccount() async throws {
        let account = Account.fixture(profile: Account.AccountProfile.fixture(userId: "1"))
        await subject.addAccount(account)

        let state = try XCTUnwrap(appSettingsStore.state)
        XCTAssertEqual(state.accounts, ["1": account])
        XCTAssertEqual(state.activeUserId, "1")
    }

    /// `addAccount(_:)` adds new account to the account list with existing accounts and makes it
    /// the active account.
    func test_addAccount_multipleAccounts() async throws {
        let existingAccount = Account.fixture(profile: Account.AccountProfile.fixture(userId: "1"))
        await subject.addAccount(existingAccount)

        let newAccount = Account.fixture(profile: Account.AccountProfile.fixture(userId: "2"))
        await subject.addAccount(newAccount)

        let state = try XCTUnwrap(appSettingsStore.state)
        XCTAssertEqual(state.accounts, ["1": existingAccount, "2": newAccount])
        XCTAssertEqual(state.activeUserId, "2")
    }

    /// `appLocale` gets and sets the value as expected.
    func test_appLocale() {
        // Getting the value should get the value from the app settings store.
        appSettingsStore.appLocale = "de"
        XCTAssertEqual(subject.appLanguage, .custom(languageCode: "de"))

        // Setting the value should update the value in the app settings store.
        subject.appLanguage = .custom(languageCode: "th")
        XCTAssertEqual(appSettingsStore.appLocale, "th")
    }

    /// `appTheme` gets and sets the value as expected.
    func test_appTheme() async {
        // Getting the value should get the value from the app settings store.
        appSettingsStore.appTheme = "light"
        let theme = await subject.getAppTheme()
        XCTAssertEqual(theme, .light)

        // Setting the value should update the value in the app settings store.
        await subject.setAppTheme(.dark)
        XCTAssertEqual(appSettingsStore.appTheme, "dark")
    }

    /// `appThemePublisher()` returns a publisher for the app's theme.
    func test_appThemePublisher() async {
        var publishedValues = [AppTheme]()
        let publisher = await subject.appThemePublisher()
            .sink(receiveValue: { date in
                publishedValues.append(date)
            })
        defer { publisher.cancel() }

        await subject.setAppTheme(.dark)

        XCTAssertEqual(publishedValues, [.default, .dark])
    }

    /// `.deleteAccount()` deletes the active user's account, removing it from the state.
    func test_deleteAccount() async throws {
        let newAccount = Account.fixture(profile: Account.AccountProfile.fixture(userId: "1"))
        await subject.addAccount(newAccount)

        try await subject.deleteAccount()

        // User is removed from the state.
        let state = try XCTUnwrap(appSettingsStore.state)
        XCTAssertTrue(state.accounts.isEmpty)
        XCTAssertNil(state.activeUserId)
    }

    /// `getAccountEncryptionKeys(_:)` returns the encryption keys for the user account.
    func test_getAccountEncryptionKeys() async throws {
        appSettingsStore.encryptedPrivateKeys["1"] = "1:PRIVATE_KEY"
        appSettingsStore.encryptedPrivateKeys["2"] = "2:PRIVATE_KEY"
        appSettingsStore.encryptedUserKeys["1"] = "1:USER_KEY"
        appSettingsStore.encryptedUserKeys["2"] = "2:USER_KEY"

        appSettingsStore.state?.activeUserId = nil
        await assertAsyncThrows(error: StateServiceError.noActiveAccount) {
            _ = try await subject.getAccountEncryptionKeys()
        }

        await subject.addAccount(.fixture(profile: .fixture(userId: "1")))
        let accountKeys = try await subject.getAccountEncryptionKeys()
        XCTAssertEqual(
            accountKeys,
            AccountEncryptionKeys(
                encryptedPrivateKey: "1:PRIVATE_KEY",
                encryptedUserKey: "1:USER_KEY"
            )
        )

        await subject.addAccount(.fixture(profile: .fixture(userId: "2")))
        let otherAccountKeys = try await subject.getAccountEncryptionKeys()
        XCTAssertEqual(
            otherAccountKeys,
            AccountEncryptionKeys(
                encryptedPrivateKey: "2:PRIVATE_KEY",
                encryptedUserKey: "2:USER_KEY"
            )
        )

        let accountKeysForUserId = try await subject.getAccountEncryptionKeys(userId: "1")
        XCTAssertEqual(
            accountKeysForUserId,
            AccountEncryptionKeys(
                encryptedPrivateKey: "1:PRIVATE_KEY",
                encryptedUserKey: "1:USER_KEY"
            )
        )
    }

    /// `getAccountEncryptionKeys(_:)` throws an error if applicable.
    func test_getAccountEncryptionKeys_error() async throws {
        await subject.addAccount(.fixture(profile: .fixture(userId: "1")))

        await assertAsyncThrows(error: StateServiceError.noActiveAccount) {
            _ = try await subject.getAccountEncryptionKeys()
        }
    }

    /// `getActiveAccount()` returns the active account.
    func test_getActiveAccount() async throws {
        let account = Account.fixture(profile: .fixture(userId: "2"))
        appSettingsStore.state = State.fixture(
            accounts: [
                "1": Account.fixture(),
                "2": account,
            ],
            activeUserId: "2"
        )

        let activeAccount = try await subject.getActiveAccount()
        XCTAssertEqual(activeAccount, account)
    }

    /// `getActiveAccount()` throws an error if there aren't any accounts.
    func test_getActiveAccount_noAccounts() async throws {
        await assertAsyncThrows(error: StateServiceError.noActiveAccount) {
            _ = try await subject.getActiveAccount()
        }
    }

    /// `getActiveAccount()` returns the active account when there's a single account.
    func test_getActiveAccount_singleAccount() async throws {
        let account = Account.fixture(profile: Account.AccountProfile.fixture(userId: "1"))
        await subject.addAccount(account)

        let activeAccount = try await subject.getActiveAccount()
        XCTAssertEqual(activeAccount, account)
    }

    /// `getAccounts()` returns the accounts when there's a single account.
    func test_getAccounts_singleAccount() async throws {
        let account = Account.fixture(profile: Account.AccountProfile.fixture(userId: "1"))
        appSettingsStore.state = State(accounts: [account.profile.userId: account], activeUserId: nil)

        let accounts = try await subject.getAccounts()
        XCTAssertEqual(accounts, [account])
    }

    /// `getAccounts()` throws an error when there are no accounts.
    func test_getAccounts_noAccounts() async throws {
        appSettingsStore.state = nil

        await assertAsyncThrows(error: StateServiceError.noAccounts) {
            _ = try await subject.getAccounts()
        }
    }

    /// `getAccountIdOrActiveId(userId:)` throws an error when there is no active account.
    func test_getAccountIdOrActiveId_nil_noActiveAccount() async throws {
        appSettingsStore.state = State(accounts: [:], activeUserId: nil)

        await assertAsyncThrows(error: StateServiceError.noActiveAccount) {
            _ = try await subject.getAccountIdOrActiveId(userId: nil)
        }
    }

    /// `getAccountIdOrActiveId(userId:)` throws an error when there are no accounts.
    func test_getAccountIdOrActiveId_nil_noAccounts() async throws {
        appSettingsStore.state = nil

        await assertAsyncThrows(error: StateServiceError.noAccounts) {
            _ = try await subject.getAccountIdOrActiveId(userId: nil)
        }
    }

    /// `getAccountIdOrActiveId(userId:)` throws an error when there is no matching account.
    func test_getAccountIdOrActiveId_userId_noMatchingAccount() async throws {
        let account = Account.fixtureAccountLogin()
        appSettingsStore.state = State(accounts: [account.profile.userId: account], activeUserId: nil)

        await assertAsyncThrows(error: StateServiceError.noAccounts) {
            _ = try await subject.getAccountIdOrActiveId(userId: "123")
        }
    }

    /// `getAccountIdOrActiveId(userId:)` throws an error when there are no accounts.
    func test_getAccountIdOrActiveId_userId_noAccounts() async throws {
        appSettingsStore.state = nil

        await assertAsyncThrows(error: StateServiceError.noAccounts) {
            _ = try await subject.getAccountIdOrActiveId(userId: "123")
        }
    }

    /// `getAccountIdOrActiveId(userId:)` returns the id for a match
    func test_getAccountIdOrActiveId_userId_matchingAccount() async throws {
        let account = Account.fixtureAccountLogin()
        appSettingsStore.state = State(accounts: [account.profile.userId: account], activeUserId: nil)

        let accountId = try await subject.getAccountIdOrActiveId(userId: account.profile.userId)
        XCTAssertEqual(accountId, account.profile.userId)
    }

    /// `allowSyncOnRefreshes()` returns the allow sync on refresh value for the active account.
    func test_getAllowSyncOnRefresh() async throws {
        await subject.addAccount(.fixture())
        appSettingsStore.allowSyncOnRefreshes["1"] = true
        let value = try await subject.getAllowSyncOnRefresh()
        XCTAssertTrue(value)
    }

    /// `allowSyncOnRefreshes()` defaults to `false` if the active account doesn't have a value set.
    func test_getAllowSyncOnRefresh_notSet() async throws {
        await subject.addAccount(.fixture())
        let value = try await subject.getAllowSyncOnRefresh()
        XCTAssertFalse(value)
    }

    /// `getClearClipboardValue()` returns the clear clipboard value for the active account.
    func test_getClearClipboardValue() async throws {
        await subject.addAccount(.fixture())
        appSettingsStore.clearClipboardValues["1"] = .twoMinutes
        let value = try await subject.getClearClipboardValue()
        XCTAssertEqual(value, .twoMinutes)
    }

<<<<<<< HEAD
    /// `getBiometricAuthenticationEnabled(:)` returns biometric unlock preference of the default user.
    func test_getBiometricAuthenticationEnabled_default() async throws {
        await subject.addAccount(.fixture())
        appSettingsStore.biometricAuthenticationEnabled = [
            "1": true,
        ]
        let value = try await subject.getBiometricAuthenticationEnabled(userId: nil)
        XCTAssertTrue(value)
    }

    /// `getBiometricAuthenticationEnabled(:)` throws errors if no user exists.
    func test_getBiometricAuthenticationEnabled_error() async throws {
        await assertAsyncThrows(error: StateServiceError.noActiveAccount) {
            _ = try await subject.getBiometricAuthenticationEnabled(userId: nil)
        }
    }

    /// `getBiometricAuthenticationEnabled(:)` returns biometric unlock preference of a user id.
    func test_getBiometricAuthenticationEnabled_userID() async throws {
        await subject.addAccount(.fixture())
        appSettingsStore.biometricAuthenticationEnabled = [
            "1": true,
        ]
        let value = try await subject.getBiometricAuthenticationEnabled(userId: subject.getActiveAccountId())
=======
    /// `getConnectToWatch()` returns the connect to watch value for the active account.
    func test_getConnectToWatch() async throws {
        await subject.addAccount(.fixture())
        appSettingsStore.connectToWatchByUserId["1"] = true
        let value = try await subject.getConnectToWatch()
>>>>>>> cb8b2445
        XCTAssertTrue(value)
    }

    /// `getClearClipboardValue()` returns `.never` if the active account doesn't have a value set.
    func test_getClearClipboardValue_notSet() async throws {
        await subject.addAccount(.fixture())
        let value = try await subject.getClearClipboardValue()
        XCTAssertEqual(value, .never)
    }

    /// `getDefaultUriMatchType()` returns the default URI match type value for the active account.
    func test_getDefaultUriMatchType() async throws {
        await subject.addAccount(.fixture())

        let initialValue = try await subject.getDefaultUriMatchType()
        XCTAssertEqual(initialValue, .domain)

        appSettingsStore.defaultUriMatchTypeByUserId["1"] = .exact
        let value = try await subject.getDefaultUriMatchType()
        XCTAssertEqual(value, .exact)
    }

    /// `getDisableAutoTotpCopy()` returns the disable auto-copy TOTP value for the active account.
    func test_getDisableAutoTotpCopy() async throws {
        await subject.addAccount(.fixture())
        appSettingsStore.disableAutoTotpCopyByUserId["1"] = true

        let value = try await subject.getDisableAutoTotpCopy()
        XCTAssertTrue(value)
    }

    /// `getEnvironmentUrls()` returns the environment URLs for the active account.
    func test_getEnvironmentUrls() async throws {
        let urls = EnvironmentUrlData(base: .example)
        let account = Account.fixture(settings: .fixture(environmentUrls: urls))
        appSettingsStore.state = State(
            accounts: [account.profile.userId: account],
            activeUserId: account.profile.userId
        )
        let accountUrls = try await subject.getEnvironmentUrls()
        XCTAssertEqual(accountUrls, urls)
    }

    /// `getEnvironmentUrls()` returns `nil` if the active account doesn't have URLs set.
    func test_getEnvironmentUrls_notSet() async throws {
        let account = Account.fixture(settings: .fixture(environmentUrls: nil))
        appSettingsStore.state = State(
            accounts: [account.profile.userId: account],
            activeUserId: account.profile.userId
        )
        let urls = try await subject.getEnvironmentUrls()
        XCTAssertNil(urls)
    }

    /// `getEnvironmentUrls()` returns `nil` if the user doesn't exist.
    func test_getEnvironmentUrls_noUser() async throws {
        let urls = try await subject.getEnvironmentUrls(userId: "-1")
        XCTAssertNil(urls)
    }

    /// `getMasterPasswordHash()` returns the user's master password hash.
    func test_getMasterPasswordHash() async throws {
        await subject.addAccount(.fixture(profile: .fixture(userId: "1")))

        let noPasswordHash = try await subject.getMasterPasswordHash()
        XCTAssertNil(noPasswordHash)

        appSettingsStore.masterPasswordHashes["1"] = "abcd"
        let passwordHash = try await subject.getMasterPasswordHash()
        XCTAssertEqual(passwordHash, "abcd")
    }

    /// `getMasterPasswordHash()` throws an error if there isn't an active account.
    func test_getMasterPasswordHash_noAccount() async {
        await assertAsyncThrows(error: StateServiceError.noActiveAccount) {
            _ = try await subject.getMasterPasswordHash()
        }
    }

    /// `getPasswordGenerationOptions()` gets the saved password generation options for the account.
    func test_getPasswordGenerationOptions() async throws {
        let options1 = PasswordGenerationOptions(length: 30)
        let options2 = PasswordGenerationOptions(length: 50)

        await subject.addAccount(.fixture(profile: .fixture(userId: "1")))

        appSettingsStore.passwordGenerationOptions = [
            "1": options1,
            "2": options2,
        ]

        let fetchedOptions1 = try await subject.getPasswordGenerationOptions(userId: "1")
        XCTAssertEqual(fetchedOptions1, options1)

        let fetchedOptions2 = try await subject.getPasswordGenerationOptions(userId: "2")
        XCTAssertEqual(fetchedOptions2, options2)

        let fetchedOptionsActiveAccount = try await subject.getPasswordGenerationOptions()
        XCTAssertEqual(fetchedOptionsActiveAccount, options1)

        let fetchedOptionsNoAccount = try await subject.getPasswordGenerationOptions(userId: "-1")
        XCTAssertNil(fetchedOptionsNoAccount)
    }

    /// `getPreAuthEnvironmentUrls` returns the saved pre-auth URLs.
    func test_getPreAuthEnvironmentUrls() async {
        let urls = EnvironmentUrlData(base: .example)
        appSettingsStore.preAuthEnvironmentUrls = urls
        let preAuthUrls = await subject.getPreAuthEnvironmentUrls()
        XCTAssertEqual(preAuthUrls, urls)
    }

    /// `getPreAuthEnvironmentUrls` returns `nil` if the URLs haven't been set.
    func test_getPreAuthEnvironmentUrls_notSet() async {
        let urls = await subject.getPreAuthEnvironmentUrls()
        XCTAssertNil(urls)
    }

    /// `getShowWebIcons` gets the show web icons value.
    func test_getShowWebIcons() async {
        appSettingsStore.disableWebIcons = true

        let value = await subject.getShowWebIcons()
        XCTAssertFalse(value)
    }

    /// `getUnsuccessfulUnlockAttempts(userId:)` gets the unsuccessful unlock attempts for the account.
    func test_getUnsuccessfulUnlockAttempts() async throws {
        await subject.addAccount(.fixture(profile: .fixture(userId: "1")))

        appSettingsStore.unsuccessfulUnlockAttempts["1"] = 4

        let unsuccessfulUnlockAttempts = try await subject.getUnsuccessfulUnlockAttempts(userId: "1")
        XCTAssertEqual(unsuccessfulUnlockAttempts, 4)
    }

    /// `getUsernameGenerationOptions()` gets the saved username generation options for the account.
    func test_getUsernameGenerationOptions() async throws {
        let options1 = UsernameGenerationOptions(plusAddressedEmail: "user@bitwarden.com")
        let options2 = UsernameGenerationOptions(catchAllEmailDomain: "bitwarden.com")

        await subject.addAccount(.fixture(profile: .fixture(userId: "1")))

        appSettingsStore.usernameGenerationOptions = [
            "1": options1,
            "2": options2,
        ]

        let fetchedOptions1 = try await subject.getUsernameGenerationOptions(userId: "1")
        XCTAssertEqual(fetchedOptions1, options1)

        let fetchedOptions2 = try await subject.getUsernameGenerationOptions(userId: "2")
        XCTAssertEqual(fetchedOptions2, options2)

        let fetchedOptionsActiveAccount = try await subject.getUsernameGenerationOptions()
        XCTAssertEqual(fetchedOptionsActiveAccount, options1)

        let fetchedOptionsNoAccount = try await subject.getUsernameGenerationOptions(userId: "-1")
        XCTAssertNil(fetchedOptionsNoAccount)
    }

    /// `lastSyncTimePublisher()` returns a publisher for the user's last sync time.
    func test_lastSyncTimePublisher() async throws {
        await subject.addAccount(.fixture(profile: .fixture(userId: "1")))

        var publishedValues = [Date?]()
        let publisher = try await subject.lastSyncTimePublisher()
            .sink(receiveValue: { date in
                publishedValues.append(date)
            })
        defer { publisher.cancel() }

        let date = Date(year: 2023, month: 12, day: 1)
        try await subject.setLastSyncTime(date)

        XCTAssertEqual(publishedValues, [nil, date])
    }

    /// `lastSyncTimePublisher()` gets the initial stored value if a cached sync time doesn't exist.
    func test_lastSyncTimePublisher_fetchesInitialValue() async throws {
        await subject.addAccount(.fixture(profile: .fixture(userId: "1")))
        let initialSync = Date(year: 2023, month: 12, day: 1)
        appSettingsStore.lastSyncTimeByUserId["1"] = initialSync

        var publishedValues = [Date?]()
        let publisher = try await subject.lastSyncTimePublisher()
            .sink(receiveValue: { date in
                publishedValues.append(date)
            })
        defer { publisher.cancel() }

        let updatedSync = Date(year: 2023, month: 12, day: 4)
        try await subject.setLastSyncTime(updatedSync)

        XCTAssertEqual(publishedValues, [initialSync, updatedSync])
    }

    /// `connectToWatchPublisher()` returns a publisher for the user's connect to watch settings.
    func test_connectToWatchPublisher() async throws {
        await subject.addAccount(.fixture(profile: .fixture(userId: "1")))

        var publishedValues = [Bool]()
        let publisher = await subject.connectToWatchPublisher()
            .sink(receiveValue: { date in
                publishedValues.append(date)
            })
        defer { publisher.cancel() }

        try await subject.setConnectToWatch(true)

        XCTAssertEqual(publishedValues, [false, true])
    }

    /// `connectToWatchPublisher()` gets the initial stored value if a cached value doesn't exist.
    func test_connectToWatchPublisher_fetchesInitialValue() async throws {
        await subject.addAccount(.fixture(profile: .fixture(userId: "1")))

        appSettingsStore.connectToWatchByUserId["1"] = true

        var publishedValues = [Bool]()
        let publisher = await subject.connectToWatchPublisher()
            .sink(receiveValue: { date in
                publishedValues.append(date)
            })
        defer { publisher.cancel() }

        try await subject.setConnectToWatch(false)

        XCTAssertEqual(publishedValues, [true, false])
    }

    /// `connectToWatchPublisher()` uses the last connect to watch value if the user is not logged in.
    func test_connectToWatchPublisher_notLoggedIn() async throws {
        appSettingsStore.lastUserShouldConnectToWatch = true

        var publishedValues = [Bool]()
        let publisher = await subject.connectToWatchPublisher()
            .sink(receiveValue: { date in
                publishedValues.append(date)
            })
        defer { publisher.cancel() }

        XCTAssertEqual(publishedValues, [true])
    }

    /// `getLastUserShouldConnectToWatch()` returns the value in the app settings store.
    func test_getLastUserShouldConnectToWatch() async {
        var value = await subject.getLastUserShouldConnectToWatch()
        XCTAssertFalse(value)

        appSettingsStore.lastUserShouldConnectToWatch = true

        value = await subject.getLastUserShouldConnectToWatch()
        XCTAssertTrue(value)
    }

    /// `logoutAccount()` clears any account data.
    func test_logoutAccount_clearAccountData() async throws {
        let account = Account.fixture(profile: Account.AccountProfile.fixture(userId: "1"))
        await subject.addAccount(account)
        try await subject.setAccountEncryptionKeys(AccountEncryptionKeys(
            encryptedPrivateKey: "PRIVATE_KEY",
            encryptedUserKey: "USER_KEY"
        ))
        try await subject.setDefaultUriMatchType(.never)
        try await subject.setDisableAutoTotpCopy(true)
        try await subject.setPasswordGenerationOptions(PasswordGenerationOptions(length: 30))
        try await dataStore.insertPasswordHistory(
            userId: "1",
            passwordHistory: PasswordHistory(password: "PASSWORD", lastUsedDate: Date())
        )
        try await dataStore.persistentContainer.viewContext.performAndSave {
            let context = self.dataStore.persistentContainer.viewContext
            _ = try CipherData(context: context, userId: "1", cipher: .fixture(id: UUID().uuidString))
            _ = try CollectionData(context: context, userId: "1", collection: .fixture())
            _ = try DomainData(
                context: context,
                userId: "1",
                domains: DomainsResponseModel(
                    equivalentDomains: nil,
                    globalEquivalentDomains: nil
                )
            )
            _ = FolderData(
                context: context,
                userId: "1",
                folder: Folder(id: "1", name: "FOLDER1", revisionDate: Date())
            )
            _ = OrganizationData(context: context, userId: "1", organization: .fixture())
            _ = try SendData(context: context, userId: "1", send: .fixture())
        }

        try await subject.logoutAccount()

        XCTAssertEqual(appSettingsStore.encryptedPrivateKeys, [:])
        XCTAssertEqual(appSettingsStore.encryptedUserKeys, [:])
        XCTAssertEqual(appSettingsStore.defaultUriMatchTypeByUserId, [:])
        XCTAssertEqual(appSettingsStore.disableAutoTotpCopyByUserId, [:])
        XCTAssertEqual(appSettingsStore.passwordGenerationOptions, [:])

        let context = dataStore.persistentContainer.viewContext
        try XCTAssertEqual(context.count(for: CipherData.fetchByUserIdRequest(userId: "1")), 0)
        try XCTAssertEqual(context.count(for: CollectionData.fetchByUserIdRequest(userId: "1")), 0)
        try XCTAssertEqual(context.count(for: DomainData.fetchByUserIdRequest(userId: "1")), 0)
        try XCTAssertEqual(context.count(for: FolderData.fetchByUserIdRequest(userId: "1")), 0)
        try XCTAssertEqual(context.count(for: OrganizationData.fetchByUserIdRequest(userId: "1")), 0)
        try XCTAssertEqual(context.count(for: PasswordHistoryData.fetchByUserIdRequest(userId: "1")), 0)
        try XCTAssertEqual(context.count(for: SendData.fetchByUserIdRequest(userId: "1")), 0)
    }

    /// `logoutAccount(_:)` removes the account from the account list and sets the active account to
    /// `nil` if there are no other accounts.
    func test_logoutAccount_singleAccount() async throws {
        let account = Account.fixture(profile: Account.AccountProfile.fixture(userId: "1"))
        await subject.addAccount(account)
        try await subject.setAccountEncryptionKeys(AccountEncryptionKeys(
            encryptedPrivateKey: "PRIVATE_KEY",
            encryptedUserKey: "USER_KEY"
        ))

        try await subject.logoutAccount(userId: "1")

        // User is removed from the state.
        let state = try XCTUnwrap(appSettingsStore.state)
        XCTAssertTrue(state.accounts.isEmpty)
        XCTAssertNil(state.activeUserId)

        // Additional user keys are removed.
        XCTAssertEqual(appSettingsStore.encryptedPrivateKeys, [:])
        XCTAssertEqual(appSettingsStore.encryptedUserKeys, [:])
    }

    /// `logoutAccount(_:)` removes the account from the account list and updates the active account
    /// to the first remaining account.
    func test_logoutAccount_multipleAccounts() async throws {
        let firstAccount = Account.fixture(profile: Account.AccountProfile.fixture(userId: "1"))
        await subject.addAccount(firstAccount)
        try await subject.setAccountEncryptionKeys(AccountEncryptionKeys(
            encryptedPrivateKey: "1:PRIVATE_KEY",
            encryptedUserKey: "1:USER_KEY"
        ))

        let secondAccount = Account.fixture(profile: Account.AccountProfile.fixture(userId: "2"))
        await subject.addAccount(secondAccount)
        try await subject.setAccountEncryptionKeys(AccountEncryptionKeys(
            encryptedPrivateKey: "2:PRIVATE_KEY",
            encryptedUserKey: "2:USER_KEY"
        ))

        try await subject.logoutAccount(userId: "2")

        // User is removed from the state.
        let state = try XCTUnwrap(appSettingsStore.state)
        XCTAssertEqual(state.accounts, ["1": firstAccount])
        XCTAssertEqual(state.activeUserId, "1")

        // Additional user keys are removed.
        XCTAssertEqual(appSettingsStore.encryptedPrivateKeys, ["1": "1:PRIVATE_KEY"])
        XCTAssertEqual(appSettingsStore.encryptedUserKeys, ["1": "1:USER_KEY"])
    }

    /// `logoutAccount(_:)` removes an inactive account from the account list and doesn't change
    /// the active account.
    func test_logoutAccount_inactiveAccount() async throws {
        let firstAccount = Account.fixture(profile: Account.AccountProfile.fixture(userId: "1"))
        await subject.addAccount(firstAccount)
        try await subject.setAccountEncryptionKeys(AccountEncryptionKeys(
            encryptedPrivateKey: "1:PRIVATE_KEY",
            encryptedUserKey: "1:USER_KEY"
        ))

        let secondAccount = Account.fixture(profile: Account.AccountProfile.fixture(userId: "2"))
        await subject.addAccount(secondAccount)
        try await subject.setAccountEncryptionKeys(AccountEncryptionKeys(
            encryptedPrivateKey: "2:PRIVATE_KEY",
            encryptedUserKey: "2:USER_KEY"
        ))

        try await subject.logoutAccount(userId: "1")

        // User is removed from the state.
        let state = try XCTUnwrap(appSettingsStore.state)
        XCTAssertEqual(state.accounts, ["2": secondAccount])
        XCTAssertEqual(state.activeUserId, "2")

        // Additional user keys are removed.
        XCTAssertEqual(appSettingsStore.encryptedPrivateKeys, ["2": "2:PRIVATE_KEY"])
        XCTAssertEqual(appSettingsStore.encryptedUserKeys, ["2": "2:USER_KEY"])
    }

    /// `rememberedOrgIdentifier` gets and sets the value as expected.
    func test_rememberedOrgIdentifier() {
        // Getting the value should get the value from the app settings store.
        appSettingsStore.rememberedOrgIdentifier = "ImALumberjack"
        XCTAssertEqual(subject.rememberedOrgIdentifier, "ImALumberjack")

        // Setting the value should update the value in the app settings store.
        subject.rememberedOrgIdentifier = "AndImOk"
        XCTAssertEqual(appSettingsStore.rememberedOrgIdentifier, "AndImOk")
    }

    /// `setAccountEncryptionKeys(_:userId:)` sets the encryption keys for the user account.
    func test_setAccountEncryptionKeys() async throws {
        await subject.addAccount(.fixture(profile: .fixture(userId: "1")))
        await subject.addAccount(.fixture(profile: .fixture(userId: "2")))

        let encryptionKeys = AccountEncryptionKeys(
            encryptedPrivateKey: "1:PRIVATE_KEY",
            encryptedUserKey: "1:USER_KEY"
        )
        try await subject.setAccountEncryptionKeys(encryptionKeys, userId: "1")

        let otherEncryptionKeys = AccountEncryptionKeys(
            encryptedPrivateKey: "2:PRIVATE_KEY",
            encryptedUserKey: "2:USER_KEY"
        )
        try await subject.setAccountEncryptionKeys(otherEncryptionKeys)

        XCTAssertEqual(
            appSettingsStore.encryptedPrivateKeys,
            [
                "1": "1:PRIVATE_KEY",
                "2": "2:PRIVATE_KEY",
            ]
        )
        XCTAssertEqual(
            appSettingsStore.encryptedUserKeys,
            [
                "1": "1:USER_KEY",
                "2": "2:USER_KEY",
            ]
        )
    }

    /// `setTokens(accessToken:refreshToken)` throws an error if there isn't an active account.
    func test_setAccountTokens_noAccount() async {
        await assertAsyncThrows(error: StateServiceError.noActiveAccount) {
            try await subject.setTokens(accessToken: "🔑", refreshToken: "🔒")
        }
    }

    /// `setTokens(accessToken:refreshToken)` sets the tokens for a single account.
    func test_setAccountTokens_singleAccount() async throws {
        await subject.addAccount(.fixture())

        try await subject.setTokens(accessToken: "🔑", refreshToken: "🔒")

        let account = try XCTUnwrap(appSettingsStore.state?.accounts["1"])
        XCTAssertEqual(
            account,
            Account.fixture(tokens: Account.AccountTokens(accessToken: "🔑", refreshToken: "🔒"))
        )
    }

    /// `setTokens(accessToken:refreshToken)` sets the tokens for an account where there are multiple accounts.
    func test_setAccountTokens_multipleAccount() async throws {
        await subject.addAccount(.fixture(profile: .fixture(userId: "1")))
        await subject.addAccount(.fixture(profile: .fixture(userId: "2")))

        try await subject.setTokens(accessToken: "🔑", refreshToken: "🔒")

        let account = try XCTUnwrap(appSettingsStore.state?.accounts["2"])
        XCTAssertEqual(
            account,
            Account.fixture(
                profile: .fixture(userId: "2"),
                tokens: Account.AccountTokens(accessToken: "🔑", refreshToken: "🔒")
            )
        )
    }

    /// `setActiveAccount(userId: )` returns without action if there are no accounts
    func test_setActiveAccount_noAccounts() async throws {
        let storeState = await subject.appSettingsStore.state
        XCTAssertNil(storeState)
    }

    /// `setActiveAccount(userId: )` fails if there are no matching accounts
    func test_setActiveAccount_noMatch() async throws {
        await subject.addAccount(.fixture(profile: .fixture(userId: "1")))

        await assertAsyncThrows(error: StateServiceError.noAccounts) {
            try await subject.setActiveAccount(userId: "2")
        }
    }

    /// `setActiveAccount(userId: )` succeeds if there is a matching account
    func test_setActiveAccount_match_single() async throws {
        let account1 = Account.fixture(profile: .fixture(userId: "1"))
        await subject.addAccount(account1)

        var active = try await subject.getActiveAccount()
        XCTAssertEqual(active, account1)
        try await subject.setActiveAccount(userId: "1")
        active = try await subject.getActiveAccount()
        XCTAssertEqual(active, account1)
    }

    /// `setAllowSyncOnRefresh(_:userId:)` sets the allow sync on refresh value for a user.
    func test_setAllowSyncOnRefresh() async throws {
        await subject.addAccount(.fixture())

        try await subject.setAllowSyncOnRefresh(true)
        XCTAssertEqual(appSettingsStore.allowSyncOnRefreshes["1"], true)
    }

    /// `setBiometricAuthenticationEnabled(isEnabled:, userId:)` sets biometric unlock preference for the default user.
    func test_setBiometricAuthenticationEnabled_default() async throws {
        await subject.addAccount(.fixture())
        try await subject.setBiometricAuthenticationEnabled(true, userId: nil)
        XCTAssertTrue(appSettingsStore.isBiometricAuthenticationEnabled(userId: "1"))
        try await subject.setBiometricAuthenticationEnabled(false, userId: nil)
        XCTAssertFalse(appSettingsStore.isBiometricAuthenticationEnabled(userId: "1"))
    }

    /// `setBiometricAuthenticationEnabled(isEnabled:, userId:)` throws with no userID and no active user.
    func test_setBiometricAuthenticationEnabled_error() async throws {
        await assertAsyncThrows(error: StateServiceError.noActiveAccount) {
            try await subject.setBiometricAuthenticationEnabled(true, userId: nil)
        }
    }

    /// `setBiometricAuthenticationEnabled(isEnabled:, userId:)` sets biometric unlock preference for a user id.
    func test_setBiometricAuthenticationEnabled_userID() async throws {
        await subject.addAccount(.fixture())
        try await subject.setBiometricAuthenticationEnabled(true, userId: subject.getActiveAccountId())
        XCTAssertTrue(appSettingsStore.isBiometricAuthenticationEnabled(userId: "1"))
        try await subject.setBiometricAuthenticationEnabled(false, userId: subject.getActiveAccountId())
        XCTAssertFalse(appSettingsStore.isBiometricAuthenticationEnabled(userId: "1"))
    }

    /// `setClearClipboardValue(_:userId:)` sets the clear clipboard value for a user.
    func test_setClearClipboardValue() async throws {
        await subject.addAccount(.fixture())

        try await subject.setClearClipboardValue(.thirtySeconds)
        XCTAssertEqual(appSettingsStore.clearClipboardValues["1"], .thirtySeconds)
    }

    /// `setConnectToWatch(_:userId:)` sets the connect to watch value for a user.
    func test_setConnectToWatch() async throws {
        await subject.addAccount(.fixture())

        try await subject.setConnectToWatch(true)
        XCTAssertTrue(appSettingsStore.connectToWatch(userId: "1"))
        XCTAssertTrue(appSettingsStore.lastUserShouldConnectToWatch)
    }

    /// `setLastSyncTime(_:userId:)` sets the last sync time for a user.
    func test_setLastSyncTime() async throws {
        await subject.addAccount(.fixture(profile: .fixture(userId: "1")))

        let date = Date(year: 2023, month: 12, day: 1)
        try await subject.setLastSyncTime(date)
        XCTAssertEqual(appSettingsStore.lastSyncTimeByUserId["1"], date)

        let date2 = Date(year: 2023, month: 12, day: 2)
        try await subject.setLastSyncTime(date2, userId: "1")
        XCTAssertEqual(appSettingsStore.lastSyncTimeByUserId["1"], date2)
    }

    /// `setDefaultUriMatchType(_:userId:)` sets the default URI match type value for a user.
    func test_setDefaultUriMatchType() async throws {
        await subject.addAccount(.fixture(profile: .fixture(userId: "1")))

        try await subject.setDefaultUriMatchType(.startsWith, userId: "1")
        XCTAssertEqual(appSettingsStore.defaultUriMatchTypeByUserId["1"], .startsWith)

        try await subject.setDefaultUriMatchType(.regularExpression, userId: "1")
        XCTAssertEqual(appSettingsStore.defaultUriMatchTypeByUserId["1"], .regularExpression)
    }

    /// `setDisableAutoTotpCopy(_:userId:)` sets the disable auto-copy TOTP value for a user.
    func test_setDisableAutoTotpCopy() async throws {
        await subject.addAccount(.fixture(profile: .fixture(userId: "1")))

        try await subject.setDisableAutoTotpCopy(true, userId: "1")
        XCTAssertEqual(appSettingsStore.disableAutoTotpCopyByUserId["1"], true)

        try await subject.setDisableAutoTotpCopy(false, userId: "1")
        XCTAssertEqual(appSettingsStore.disableAutoTotpCopyByUserId["1"], false)
    }

    /// `setActiveAccount(userId: )` succeeds if there is a matching account
    func test_setActiveAccount_match_multi() async throws {
        let account1 = Account.fixture(profile: .fixture(userId: "1"))
        let account2 = Account.fixture(profile: .fixture(userId: "2"))
        await subject.addAccount(account1)
        await subject.addAccount(account2)

        var active = try await subject.getActiveAccount()
        XCTAssertEqual(active, account2)
        try await subject.setActiveAccount(userId: "1")
        active = try await subject.getActiveAccount()
        XCTAssertEqual(active, account1)
    }

    /// `setMasterPasswordHash(_:)` sets the master password hash for a user.
    func test_setMasterPasswordHash() async throws {
        await subject.addAccount(.fixture(profile: .fixture(userId: "1")))

        try await subject.setMasterPasswordHash("abcd")
        XCTAssertEqual(appSettingsStore.masterPasswordHashes, ["1": "abcd"])

        try await subject.setMasterPasswordHash("1234", userId: "1")
        XCTAssertEqual(appSettingsStore.masterPasswordHashes, ["1": "1234"])
    }

    /// `setPasswordGenerationOptions` sets the password generation options for an account.
    func test_setPasswordGenerationOptions() async throws {
        let options1 = PasswordGenerationOptions(length: 30)
        let options2 = PasswordGenerationOptions(length: 50)

        await subject.addAccount(.fixture(profile: .fixture(userId: "1")))

        try await subject.setPasswordGenerationOptions(options1)
        try await subject.setPasswordGenerationOptions(options2, userId: "2")

        XCTAssertEqual(appSettingsStore.passwordGenerationOptions["1"], options1)
        XCTAssertEqual(appSettingsStore.passwordGenerationOptions["2"], options2)
    }

    /// `setPreAuthEnvironmentUrls` saves the pre-auth URLs.
    func test_setPreAuthEnvironmentUrls() async {
        let urls = EnvironmentUrlData(base: .example)
        await subject.setPreAuthEnvironmentUrls(urls)
        XCTAssertEqual(appSettingsStore.preAuthEnvironmentUrls, urls)
    }

    /// `setShowWebIcons` saves the show web icons value..
    func test_setShowWebIcons() async {
        await subject.setShowWebIcons(false)
        XCTAssertTrue(appSettingsStore.disableWebIcons)
    }

    /// `setUnsuccessfulUnlockAttempts(userId:)` sets the unsuccessful unlock attempts for the account.
    func test_setUnsuccessfulUnlockAttempts() async throws {
        await subject.addAccount(.fixture(profile: .fixture(userId: "1")))

        try await subject.setUnsuccessfulUnlockAttempts(3, userId: "1")

        XCTAssertEqual(appSettingsStore.unsuccessfulUnlockAttempts["1"], 3)
    }

    /// `setUsernameGenerationOptions` sets the username generation options for an account.
    func test_setUsernameGenerationOptions() async throws {
        let options1 = UsernameGenerationOptions(plusAddressedEmail: "user@bitwarden.com")
        let options2 = UsernameGenerationOptions(catchAllEmailDomain: "bitwarden.com")

        await subject.addAccount(.fixture(profile: .fixture(userId: "1")))

        try await subject.setUsernameGenerationOptions(options1)
        try await subject.setUsernameGenerationOptions(options2, userId: "2")

        XCTAssertEqual(appSettingsStore.usernameGenerationOptions["1"], options1)
        XCTAssertEqual(appSettingsStore.usernameGenerationOptions["2"], options2)
    }

    /// `showWebIconsPublisher()` returns a publisher for the show web icons value.
    func test_showWebIconsPublisher() async {
        var publishedValues = [Bool]()
        let publisher = await subject.showWebIconsPublisher()
            .sink(receiveValue: { date in
                publishedValues.append(date)
            })
        defer { publisher.cancel() }

        await subject.setShowWebIcons(false)

        XCTAssertEqual(publishedValues, [true, false])
    }
} // swiftlint:disable:this file_length<|MERGE_RESOLUTION|>--- conflicted
+++ resolved
@@ -277,7 +277,6 @@
         XCTAssertEqual(value, .twoMinutes)
     }
 
-<<<<<<< HEAD
     /// `getBiometricAuthenticationEnabled(:)` returns biometric unlock preference of the default user.
     func test_getBiometricAuthenticationEnabled_default() async throws {
         await subject.addAccount(.fixture())
@@ -302,13 +301,13 @@
             "1": true,
         ]
         let value = try await subject.getBiometricAuthenticationEnabled(userId: subject.getActiveAccountId())
-=======
+    }
+
     /// `getConnectToWatch()` returns the connect to watch value for the active account.
     func test_getConnectToWatch() async throws {
         await subject.addAccount(.fixture())
         appSettingsStore.connectToWatchByUserId["1"] = true
         let value = try await subject.getConnectToWatch()
->>>>>>> cb8b2445
         XCTAssertTrue(value)
     }
 
