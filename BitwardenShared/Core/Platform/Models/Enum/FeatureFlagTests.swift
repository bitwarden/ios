import BitwardenKit
import XCTest

@testable import BitwardenShared

final class FeatureFlagTests: BitwardenTestCase {
    // MARK: Tests

    /// `initialValues` returns the correct value for each flag.
    func test_initialValues() {
        XCTAssertNil(FeatureFlag.cipherKeyEncryption.initialValue?.boolValue)
    }

    /// `getter:isRemotelyConfigured` returns the correct value for each flag.
    func test_isRemotelyConfigured() {
        XCTAssertTrue(FeatureFlag.anonAddySelfHostAlias.isRemotelyConfigured)
        XCTAssertTrue(FeatureFlag.cipherKeyEncryption.isRemotelyConfigured)
        XCTAssertTrue(FeatureFlag.cxpExportMobile.isRemotelyConfigured)
        XCTAssertTrue(FeatureFlag.cxpImportMobile.isRemotelyConfigured)
        XCTAssertTrue(FeatureFlag.emailVerification.isRemotelyConfigured)
        XCTAssertTrue(FeatureFlag.enableAuthenticatorSync.isRemotelyConfigured)
        XCTAssertTrue(FeatureFlag.flightRecorder.isRemotelyConfigured)
        XCTAssertTrue(FeatureFlag.importLoginsFlow.isRemotelyConfigured)
<<<<<<< HEAD
=======
        XCTAssertTrue(FeatureFlag.preLoginSettings.isRemotelyConfigured)
        XCTAssertTrue(FeatureFlag.refactorSsoDetailsEndpoint.isRemotelyConfigured)
>>>>>>> 112a463d
        XCTAssertTrue(FeatureFlag.restrictCipherItemDeletion.isRemotelyConfigured)
        XCTAssertTrue(FeatureFlag.simpleLoginSelfHostAlias.isRemotelyConfigured)
        XCTAssertTrue(FeatureFlag.mobileErrorReporting.isRemotelyConfigured)

        XCTAssertFalse(FeatureFlag.enableCipherKeyEncryption.isRemotelyConfigured)
        XCTAssertFalse(FeatureFlag.ignore2FANoticeEnvironmentCheck.isRemotelyConfigured)
    }
}<|MERGE_RESOLUTION|>--- conflicted
+++ resolved
@@ -21,11 +21,7 @@
         XCTAssertTrue(FeatureFlag.enableAuthenticatorSync.isRemotelyConfigured)
         XCTAssertTrue(FeatureFlag.flightRecorder.isRemotelyConfigured)
         XCTAssertTrue(FeatureFlag.importLoginsFlow.isRemotelyConfigured)
-<<<<<<< HEAD
-=======
         XCTAssertTrue(FeatureFlag.preLoginSettings.isRemotelyConfigured)
-        XCTAssertTrue(FeatureFlag.refactorSsoDetailsEndpoint.isRemotelyConfigured)
->>>>>>> 112a463d
         XCTAssertTrue(FeatureFlag.restrictCipherItemDeletion.isRemotelyConfigured)
         XCTAssertTrue(FeatureFlag.simpleLoginSelfHostAlias.isRemotelyConfigured)
         XCTAssertTrue(FeatureFlag.mobileErrorReporting.isRemotelyConfigured)
