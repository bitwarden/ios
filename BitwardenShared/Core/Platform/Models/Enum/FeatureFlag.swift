import BitwardenKit
import Foundation

// MARK: - FeatureFlag

/// An enum to represent a feature flag sent by the server
extension FeatureFlag: @retroactive CaseIterable {
    /// A feature flag to enable/disable account deprovisioning.
    static let accountDeprovisioning = FeatureFlag(rawValue: "pm-10308-account-deprovisioning")

    /// A feature flag to enable/disable the ability to add a custom domain for anonAddy users.
<<<<<<< HEAD
    case anonAddySelfHostAlias = "anon-addy-self-host-alias"

    /// A feature flag to enable/disable `AppIntent` execution.
    case appIntents = "app-intents"

    /// A feature flag to enable/disable the app review prompt.
    case appReviewPrompt = "app-review-prompt"
=======
    static let anonAddySelfHostAlias = FeatureFlag(rawValue: "anon-addy-self-host-alias")
>>>>>>> 4af08d0b

    /// Flag to enable/disable Credential Exchange export flow.
    static let cxpExportMobile = FeatureFlag(rawValue: "cxp-export-mobile")

    /// Flag to enable/disable Credential Exchange import flow.
    static let cxpImportMobile = FeatureFlag(rawValue: "cxp-import-mobile")

    /// Flag to enable/disable individual cipher encryption configured remotely.
    static let cipherKeyEncryption = FeatureFlag(rawValue: "cipher-key-encryption")

    /// Flag to enable/disable email verification during registration
    /// This flag introduces a new flow for account creation
    static let emailVerification = FeatureFlag(rawValue: "email-verification")

    /// Flag to enable/disable the ability to sync TOTP codes with the Authenticator app.
    static let enableAuthenticatorSync = FeatureFlag(rawValue: "enable-pm-bwa-sync")

    /// An SDK flag that enables individual cipher encryption.
    static let enableCipherKeyEncryption = FeatureFlag(
        rawValue: "enableCipherKeyEncryption",
        isRemotelyConfigured: false
    )

    /// A feature flag for the flight recorder, which can be enabled to collect app logs.
    static let flightRecorder = FeatureFlag(
        rawValue: "enable-pm-flight-recorder",
        isRemotelyConfigured: false
    )

    /// A flag to ignore the environment check for the two-factor authentication
    /// notice. If this is on, then it will display even on self-hosted servers,
    /// which means it's easier to dev/QA the feature.
    static let ignore2FANoticeEnvironmentCheck = FeatureFlag(
        rawValue: "ignore-2fa-notice-environment-check",
        isRemotelyConfigured: false
    )

    /// A feature flag for the import logins flow for new accounts.
    static let importLoginsFlow = FeatureFlag(rawValue: "import-logins-flow")

    /// A feature flag to enable additional error reporting.
    static let mobileErrorReporting = FeatureFlag(rawValue: "mobile-error-reporting")

    /// A feature flag for the create account flow.
    static let nativeCreateAccountFlow = FeatureFlag(rawValue: "native-create-account-flow")

    /// A feature flag for the pre-login settings.
    static let preLoginSettings = FeatureFlag(
        rawValue: "enable-pm-prelogin-settings",
        isRemotelyConfigured: false
    )

    /// A feature flag for the refactor on the SSO details endpoint.
    static let refactorSsoDetailsEndpoint = FeatureFlag(rawValue: "pm-12337-refactor-sso-details-endpoint")

    /// A feature flag for the use of new cipher permission properties.
    static let restrictCipherItemDeletion = FeatureFlag(
        rawValue: "pm-15493-restrict-item-deletion-to-can-manage-permission"
    )

    /// A feature flag to enable SimpleLogin self-host alias generation
<<<<<<< HEAD
    case simpleLoginSelfHostAlias = "simple-login-self-host-alias"

    // MARK: Test Flags

    /// A test feature flag that isn't remotely configured and has no initial value.
    case testLocalFeatureFlag = "test-local-feature-flag"

    /// A test feature flag that has an initial boolean value and is not remotely configured.
    case testLocalInitialBoolFlag = "test-local-initial-bool-flag"

    /// A test feature flag that has an initial integer value and is not remotely configured.
    case testLocalInitialIntFlag = "test-local-initial-int-flag"

    /// A test feature flag that has an initial string value and is not remotely configured.
    case testLocalInitialStringFlag = "test-local-initial-string-flag"

    /// A test feature flag that can be remotely configured.
    case testRemoteFeatureFlag = "test-remote-feature-flag"

    /// A test feature flag that has an initial boolean value and is not remotely configured.
    case testRemoteInitialBoolFlag = "test-remote-initial-bool-flag"

    /// A test feature flag that has an initial integer value and is not remotely configured.
    case testRemoteInitialIntFlag = "test-remote-initial-int-flag"

    /// A test feature flag that has an initial string value and is not remotely configured.
    case testRemoteInitialStringFlag = "test-remote-initial-string-flag"

    // MARK: Type Properties

    /// An array of feature flags available in the debug menu.
    static var debugMenuFeatureFlags: [FeatureFlag] {
        allCases.filter { !$0.rawValue.hasPrefix("test-") }
            .filter { $0 != .enableCipherKeyEncryption }
    }

    /// The initial values for feature flags.
    /// If `isRemotelyConfigured` is true for the flag, then this will get overridden by the server;
    /// but if `isRemotelyConfigured` is false for the flag, then the value here will be used.
    /// This is a helpful way to manage local feature flags.
    static let initialValues: [FeatureFlag: AnyCodable] = [
        .testLocalInitialBoolFlag: .bool(true),
        .testLocalInitialIntFlag: .int(42),
        .testLocalInitialStringFlag: .string("Test String"),
        .testRemoteInitialBoolFlag: .bool(true),
        .testRemoteInitialIntFlag: .int(42),
        .testRemoteInitialStringFlag: .string("Test String"),
    ]

    // MARK: Instance Properties

    /// Whether this feature can be enabled remotely.
    var isRemotelyConfigured: Bool {
        switch self {
        case .enableCipherKeyEncryption,
             .enableDebugAppReviewPrompt,
             .flightRecorder,
             .ignore2FANoticeEnvironmentCheck,
             .mobileErrorReporting,
             .newDeviceVerificationPermanentDismiss,
             .newDeviceVerificationTemporaryDismiss,
             .testLocalFeatureFlag,
             .testLocalInitialBoolFlag,
             .testLocalInitialIntFlag,
             .testLocalInitialStringFlag:
            false
        case .accountDeprovisioning,
             .anonAddySelfHostAlias,
             .appIntents,
             .appReviewPrompt,
             .cipherKeyEncryption,
             .cxpExportMobile,
             .cxpImportMobile,
             .emailVerification,
             .enableAuthenticatorSync,
             .importLoginsFlow,
             .nativeCarouselFlow,
             .nativeCreateAccountFlow,
             .refactorSsoDetailsEndpoint,
             .restrictCipherItemDeletion,
             .simpleLoginSelfHostAlias,
             .testRemoteFeatureFlag,
             .testRemoteInitialBoolFlag,
             .testRemoteInitialIntFlag,
             .testRemoteInitialStringFlag:
            true
        }
    }

    /// The display name of the feature flag.
    var name: String {
        rawValue.split(separator: "-").map(\.localizedCapitalized).joined(separator: " ")
=======
    static let simpleLoginSelfHostAlias = FeatureFlag(rawValue: "simple-login-self-host-alias")

    public static var allCases: [FeatureFlag] {
        [
            .accountDeprovisioning,
            .anonAddySelfHostAlias,
            .cxpExportMobile,
            .cxpImportMobile,
            .cipherKeyEncryption,
            .emailVerification,
            .enableAuthenticatorSync,
            .enableCipherKeyEncryption,
            .flightRecorder,
            .ignore2FANoticeEnvironmentCheck,
            .importLoginsFlow,
            .mobileErrorReporting,
            .nativeCreateAccountFlow,
            .preLoginSettings,
            .refactorSsoDetailsEndpoint,
            .restrictCipherItemDeletion,
            .simpleLoginSelfHostAlias,
        ]
>>>>>>> 4af08d0b
    }
}<|MERGE_RESOLUTION|>--- conflicted
+++ resolved
@@ -9,17 +9,13 @@
     static let accountDeprovisioning = FeatureFlag(rawValue: "pm-10308-account-deprovisioning")
 
     /// A feature flag to enable/disable the ability to add a custom domain for anonAddy users.
-<<<<<<< HEAD
-    case anonAddySelfHostAlias = "anon-addy-self-host-alias"
+    static let anonAddySelfHostAlias = FeatureFlag(rawValue: "anon-addy-self-host-alias")
 
     /// A feature flag to enable/disable `AppIntent` execution.
-    case appIntents = "app-intents"
+    static let appIntents = FeatureFlag(rawValue: "app-intents")
 
     /// A feature flag to enable/disable the app review prompt.
-    case appReviewPrompt = "app-review-prompt"
-=======
-    static let anonAddySelfHostAlias = FeatureFlag(rawValue: "anon-addy-self-host-alias")
->>>>>>> 4af08d0b
+    static let appReviewPrompt = FeatureFlag(rawValue: "app-review-prompt")
 
     /// Flag to enable/disable Credential Exchange export flow.
     static let cxpExportMobile = FeatureFlag(rawValue: "cxp-export-mobile")
@@ -81,106 +77,14 @@
     )
 
     /// A feature flag to enable SimpleLogin self-host alias generation
-<<<<<<< HEAD
-    case simpleLoginSelfHostAlias = "simple-login-self-host-alias"
-
-    // MARK: Test Flags
-
-    /// A test feature flag that isn't remotely configured and has no initial value.
-    case testLocalFeatureFlag = "test-local-feature-flag"
-
-    /// A test feature flag that has an initial boolean value and is not remotely configured.
-    case testLocalInitialBoolFlag = "test-local-initial-bool-flag"
-
-    /// A test feature flag that has an initial integer value and is not remotely configured.
-    case testLocalInitialIntFlag = "test-local-initial-int-flag"
-
-    /// A test feature flag that has an initial string value and is not remotely configured.
-    case testLocalInitialStringFlag = "test-local-initial-string-flag"
-
-    /// A test feature flag that can be remotely configured.
-    case testRemoteFeatureFlag = "test-remote-feature-flag"
-
-    /// A test feature flag that has an initial boolean value and is not remotely configured.
-    case testRemoteInitialBoolFlag = "test-remote-initial-bool-flag"
-
-    /// A test feature flag that has an initial integer value and is not remotely configured.
-    case testRemoteInitialIntFlag = "test-remote-initial-int-flag"
-
-    /// A test feature flag that has an initial string value and is not remotely configured.
-    case testRemoteInitialStringFlag = "test-remote-initial-string-flag"
-
-    // MARK: Type Properties
-
-    /// An array of feature flags available in the debug menu.
-    static var debugMenuFeatureFlags: [FeatureFlag] {
-        allCases.filter { !$0.rawValue.hasPrefix("test-") }
-            .filter { $0 != .enableCipherKeyEncryption }
-    }
-
-    /// The initial values for feature flags.
-    /// If `isRemotelyConfigured` is true for the flag, then this will get overridden by the server;
-    /// but if `isRemotelyConfigured` is false for the flag, then the value here will be used.
-    /// This is a helpful way to manage local feature flags.
-    static let initialValues: [FeatureFlag: AnyCodable] = [
-        .testLocalInitialBoolFlag: .bool(true),
-        .testLocalInitialIntFlag: .int(42),
-        .testLocalInitialStringFlag: .string("Test String"),
-        .testRemoteInitialBoolFlag: .bool(true),
-        .testRemoteInitialIntFlag: .int(42),
-        .testRemoteInitialStringFlag: .string("Test String"),
-    ]
-
-    // MARK: Instance Properties
-
-    /// Whether this feature can be enabled remotely.
-    var isRemotelyConfigured: Bool {
-        switch self {
-        case .enableCipherKeyEncryption,
-             .enableDebugAppReviewPrompt,
-             .flightRecorder,
-             .ignore2FANoticeEnvironmentCheck,
-             .mobileErrorReporting,
-             .newDeviceVerificationPermanentDismiss,
-             .newDeviceVerificationTemporaryDismiss,
-             .testLocalFeatureFlag,
-             .testLocalInitialBoolFlag,
-             .testLocalInitialIntFlag,
-             .testLocalInitialStringFlag:
-            false
-        case .accountDeprovisioning,
-             .anonAddySelfHostAlias,
-             .appIntents,
-             .appReviewPrompt,
-             .cipherKeyEncryption,
-             .cxpExportMobile,
-             .cxpImportMobile,
-             .emailVerification,
-             .enableAuthenticatorSync,
-             .importLoginsFlow,
-             .nativeCarouselFlow,
-             .nativeCreateAccountFlow,
-             .refactorSsoDetailsEndpoint,
-             .restrictCipherItemDeletion,
-             .simpleLoginSelfHostAlias,
-             .testRemoteFeatureFlag,
-             .testRemoteInitialBoolFlag,
-             .testRemoteInitialIntFlag,
-             .testRemoteInitialStringFlag:
-            true
-        }
-    }
-
-    /// The display name of the feature flag.
-    var name: String {
-        rawValue.split(separator: "-").map(\.localizedCapitalized).joined(separator: " ")
-=======
     static let simpleLoginSelfHostAlias = FeatureFlag(rawValue: "simple-login-self-host-alias")
 
     public static var allCases: [FeatureFlag] {
         [
             .accountDeprovisioning,
             .anonAddySelfHostAlias,
+            .appIntents,
+            .appReviewPrompt,
             .cxpExportMobile,
             .cxpImportMobile,
             .cipherKeyEncryption,
@@ -197,6 +101,5 @@
             .restrictCipherItemDeletion,
             .simpleLoginSelfHostAlias,
         ]
->>>>>>> 4af08d0b
     }
 }