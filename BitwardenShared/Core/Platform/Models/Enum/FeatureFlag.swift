import Foundation

// MARK: - FeatureFlag

/// An enum to represent a feature flag sent by the server
enum FeatureFlag: String, CaseIterable, Codable {
    /// Flag to enable/disable Credential Exchange export flow.
    case cxpExportMobile = "cxp-export-mobile"

    /// Flag to enable/disable Credential Exchange import flow.
    case cxpImportMobile = "cxp-import-mobile"

    /// Flag to enable/disable email verification during registration
    /// This flag introduces a new flow for account creation
    case emailVerification = "email-verification"

    /// Flag to enable/disable the ability to sync TOTP codes with the Authenticator app.
    case enableAuthenticatorSync = "enable-authenticator-sync-ios"

    /// A flag that enables individual cipher encryption.
    case enableCipherKeyEncryption

    /// A feature flag for the import logins flow for new accounts.
    case importLoginsFlow = "import-logins-flow"

    /// A feature flag for the intro carousel flow.
    case nativeCarouselFlow = "native-carousel-flow"

    /// A feature flag for the create account flow.
    case nativeCreateAccountFlow = "native-create-account-flow"

    case sshKeyVaultItem = "ssh-key-vault-item"

    /// A feature flag for the refactor on the SSO details endpoint.
    case refactorSsoDetailsEndpoint = "pm-12337-refactor-sso-details-endpoint"

    // MARK: Test Flags

    /// A test feature flag that isn't remotely configured and has no initial value.
    case testLocalFeatureFlag = "test-local-feature-flag"

    /// A test feature flag that has an initial boolean value and is not remotely configured.
    case testLocalInitialBoolFlag = "test-local-initial-bool-flag"

    /// A test feature flag that has an initial integer value and is not remotely configured.
    case testLocalInitialIntFlag = "test-local-initial-int-flag"

    /// A test feature flag that has an initial string value and is not remotely configured.
    case testLocalInitialStringFlag = "test-local-initial-string-flag"

    /// A test feature flag that can be remotely configured.
    case testRemoteFeatureFlag = "test-remote-feature-flag"

    /// A test feature flag that has an initial boolean value and is not remotely configured.
    case testRemoteInitialBoolFlag = "test-remote-initial-bool-flag"

    /// A test feature flag that has an initial integer value and is not remotely configured.
    case testRemoteInitialIntFlag = "test-remote-initial-int-flag"

    /// A test feature flag that has an initial string value and is not remotely configured.
    case testRemoteInitialStringFlag = "test-remote-initial-string-flag"

    // MARK: Type Properties

    /// An array of feature flags available in the debug menu.
    static var debugMenuFeatureFlags: [FeatureFlag] {
        allCases.filter { !$0.rawValue.hasPrefix("test-") }
            .filter { $0 != .enableCipherKeyEncryption }
    }

    /// The initial values for feature flags.
    /// If `isRemotelyConfigured` is true for the flag, then this will get overridden by the server;
    /// but if `isRemotelyConfigured` is false for the flag, then the value here will be used.
    /// This is a helpful way to manage local feature flags.
    static let initialValues: [FeatureFlag: AnyCodable] = [
        .testLocalInitialBoolFlag: .bool(true),
        .testLocalInitialIntFlag: .int(42),
        .testLocalInitialStringFlag: .string("Test String"),
        .testRemoteInitialBoolFlag: .bool(true),
        .testRemoteInitialIntFlag: .int(42),
        .testRemoteInitialStringFlag: .string("Test String"),
    ]

    // MARK: Instance Properties

    /// Whether this feature can be enabled remotely.
    var isRemotelyConfigured: Bool {
        switch self {
        case .enableCipherKeyEncryption,
             .importLoginsFlow,
             .nativeCarouselFlow,
             .nativeCreateAccountFlow,
             .testLocalFeatureFlag,
             .testLocalInitialBoolFlag,
             .testLocalInitialIntFlag,
             .testLocalInitialStringFlag:
            false
<<<<<<< HEAD
        case .cxpExportMobile,
             .cxpImportMobile,
             .emailVerification,
=======
        case .emailVerification,
             .enableAuthenticatorSync,
>>>>>>> 79fe7831
             .refactorSsoDetailsEndpoint,
             .sshKeyVaultItem,
             .testRemoteFeatureFlag,
             .testRemoteInitialBoolFlag,
             .testRemoteInitialIntFlag,
             .testRemoteInitialStringFlag:
            true
        }
    }

    /// The display name of the feature flag.
    var name: String {
        rawValue.split(separator: "-").map(\.localizedCapitalized).joined(separator: " ")
    }
}<|MERGE_RESOLUTION|>--- conflicted
+++ resolved
@@ -95,14 +95,10 @@
              .testLocalInitialIntFlag,
              .testLocalInitialStringFlag:
             false
-<<<<<<< HEAD
         case .cxpExportMobile,
              .cxpImportMobile,
              .emailVerification,
-=======
-        case .emailVerification,
              .enableAuthenticatorSync,
->>>>>>> 79fe7831
              .refactorSsoDetailsEndpoint,
              .sshKeyVaultItem,
              .testRemoteFeatureFlag,
