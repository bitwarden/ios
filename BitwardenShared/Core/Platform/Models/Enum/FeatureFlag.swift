import Foundation

// MARK: - FeatureFlag

/// An enum to represent a feature flag sent by the server
enum FeatureFlag: String, CaseIterable, Codable {
    /// A feature flag to enable/disable the app review prompt.
    case appReviewPrompt = "app-review-prompt"

    /// Flag to enable/disable email verification during registration
    /// This flag introduces a new flow for account creation
    case emailVerification = "email-verification"

    /// Flag to enable/disable the debug app review prompt.
    case enableDebugAppReviewPrompt = "enable-debug-app-review-prompt"

    /// Flag to enable/disable the ability to sync TOTP codes with the Authenticator app.
    case enableAuthenticatorSync = "enable-authenticator-sync-ios"

    /// A flag that enables individual cipher encryption.
    case enableCipherKeyEncryption

    /// A feature flag for the import logins flow for new accounts.
    case importLoginsFlow = "import-logins-flow"

    /// A feature flag for the intro carousel flow.
    case nativeCarouselFlow = "native-carousel-flow"

    /// A feature flag for the create account flow.
    case nativeCreateAccountFlow = "native-create-account-flow"

    case sshKeyVaultItem = "ssh-key-vault-item"

    /// A feature flag for the refactor on the SSO details endpoint.
    case refactorSsoDetailsEndpoint = "pm-12337-refactor-sso-details-endpoint"

    // MARK: Test Flags

    /// A test feature flag that isn't remotely configured and has no initial value.
    case testLocalFeatureFlag = "test-local-feature-flag"

    /// A test feature flag that has an initial boolean value and is not remotely configured.
    case testLocalInitialBoolFlag = "test-local-initial-bool-flag"

    /// A test feature flag that has an initial integer value and is not remotely configured.
    case testLocalInitialIntFlag = "test-local-initial-int-flag"

    /// A test feature flag that has an initial string value and is not remotely configured.
    case testLocalInitialStringFlag = "test-local-initial-string-flag"

    /// A test feature flag that can be remotely configured.
    case testRemoteFeatureFlag = "test-remote-feature-flag"

    /// A test feature flag that has an initial boolean value and is not remotely configured.
    case testRemoteInitialBoolFlag = "test-remote-initial-bool-flag"

    /// A test feature flag that has an initial integer value and is not remotely configured.
    case testRemoteInitialIntFlag = "test-remote-initial-int-flag"

    /// A test feature flag that has an initial string value and is not remotely configured.
    case testRemoteInitialStringFlag = "test-remote-initial-string-flag"

    // MARK: Type Properties

    /// An array of feature flags available in the debug menu.
    static var debugMenuFeatureFlags: [FeatureFlag] {
        allCases.filter { !$0.rawValue.hasPrefix("test-") }
            .filter { $0 != .enableCipherKeyEncryption }
    }

    /// The initial values for feature flags.
    /// If `isRemotelyConfigured` is true for the flag, then this will get overridden by the server;
    /// but if `isRemotelyConfigured` is false for the flag, then the value here will be used.
    /// This is a helpful way to manage local feature flags.
    static let initialValues: [FeatureFlag: AnyCodable] = [
        .testLocalInitialBoolFlag: .bool(true),
        .testLocalInitialIntFlag: .int(42),
        .testLocalInitialStringFlag: .string("Test String"),
        .testRemoteInitialBoolFlag: .bool(true),
        .testRemoteInitialIntFlag: .int(42),
        .testRemoteInitialStringFlag: .string("Test String"),
    ]

    // MARK: Instance Properties

    /// Whether this feature can be enabled remotely.
    var isRemotelyConfigured: Bool {
        switch self {
<<<<<<< HEAD
        case .enableAuthenticatorSync,
             .enableCipherKeyEncryption,
             .enableDebugAppReviewPrompt,
=======
        case .enableCipherKeyEncryption,
>>>>>>> 970f698e
             .importLoginsFlow,
             .nativeCarouselFlow,
             .nativeCreateAccountFlow,
             .testLocalFeatureFlag,
             .testLocalInitialBoolFlag,
             .testLocalInitialIntFlag,
             .testLocalInitialStringFlag:
            false
<<<<<<< HEAD
        case .appReviewPrompt,
             .emailVerification,
=======
        case .emailVerification,
             .enableAuthenticatorSync,
>>>>>>> 970f698e
             .refactorSsoDetailsEndpoint,
             .sshKeyVaultItem,
             .testRemoteFeatureFlag,
             .testRemoteInitialBoolFlag,
             .testRemoteInitialIntFlag,
             .testRemoteInitialStringFlag:
            true
        }
    }

    /// The display name of the feature flag.
    var name: String {
        rawValue.split(separator: "-").map(\.localizedCapitalized).joined(separator: " ")
    }
}<|MERGE_RESOLUTION|>--- conflicted
+++ resolved
@@ -86,13 +86,8 @@
     /// Whether this feature can be enabled remotely.
     var isRemotelyConfigured: Bool {
         switch self {
-<<<<<<< HEAD
-        case .enableAuthenticatorSync,
-             .enableCipherKeyEncryption,
+        case .enableCipherKeyEncryption,
              .enableDebugAppReviewPrompt,
-=======
-        case .enableCipherKeyEncryption,
->>>>>>> 970f698e
              .importLoginsFlow,
              .nativeCarouselFlow,
              .nativeCreateAccountFlow,
@@ -101,13 +96,9 @@
              .testLocalInitialIntFlag,
              .testLocalInitialStringFlag:
             false
-<<<<<<< HEAD
         case .appReviewPrompt,
              .emailVerification,
-=======
-        case .emailVerification,
              .enableAuthenticatorSync,
->>>>>>> 970f698e
              .refactorSsoDetailsEndpoint,
              .sshKeyVaultItem,
              .testRemoteFeatureFlag,
