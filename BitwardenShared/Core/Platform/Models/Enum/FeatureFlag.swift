import Foundation

// MARK: - FeatureFlag

/// An enum to represent a feature flag sent by the server
enum FeatureFlag: String, CaseIterable, Codable {
<<<<<<< HEAD
    /// A feature flag to enable/disable the app review prompt.
    case appReviewPrompt = "app-review-prompt"
=======
    /// Flag to enable/disable Credential Exchange export flow.
    case cxpExportMobile = "cxp-export-mobile"

    /// Flag to enable/disable Credential Exchange import flow.
    case cxpImportMobile = "cxp-import-mobile"
>>>>>>> 361cc87a

    /// Flag to enable/disable email verification during registration
    /// This flag introduces a new flow for account creation
    case emailVerification = "email-verification"

    /// Flag to enable/disable the debug app review prompt.
    case enableDebugAppReviewPrompt = "enable-debug-app-review-prompt"

    /// Flag to enable/disable the ability to sync TOTP codes with the Authenticator app.
    case enableAuthenticatorSync = "enable-authenticator-sync-ios"

    /// A flag that enables individual cipher encryption.
    case enableCipherKeyEncryption

    /// A feature flag for the import logins flow for new accounts.
    case importLoginsFlow = "import-logins-flow"

    /// A feature flag for the intro carousel flow.
    case nativeCarouselFlow = "native-carousel-flow"

    /// A feature flag for the create account flow.
    case nativeCreateAccountFlow = "native-create-account-flow"

    case sshKeyVaultItem = "ssh-key-vault-item"

    /// A feature flag for the refactor on the SSO details endpoint.
    case refactorSsoDetailsEndpoint = "pm-12337-refactor-sso-details-endpoint"

    // MARK: Test Flags

    /// A test feature flag that isn't remotely configured and has no initial value.
    case testLocalFeatureFlag = "test-local-feature-flag"

    /// A test feature flag that has an initial boolean value and is not remotely configured.
    case testLocalInitialBoolFlag = "test-local-initial-bool-flag"

    /// A test feature flag that has an initial integer value and is not remotely configured.
    case testLocalInitialIntFlag = "test-local-initial-int-flag"

    /// A test feature flag that has an initial string value and is not remotely configured.
    case testLocalInitialStringFlag = "test-local-initial-string-flag"

    /// A test feature flag that can be remotely configured.
    case testRemoteFeatureFlag = "test-remote-feature-flag"

    /// A test feature flag that has an initial boolean value and is not remotely configured.
    case testRemoteInitialBoolFlag = "test-remote-initial-bool-flag"

    /// A test feature flag that has an initial integer value and is not remotely configured.
    case testRemoteInitialIntFlag = "test-remote-initial-int-flag"

    /// A test feature flag that has an initial string value and is not remotely configured.
    case testRemoteInitialStringFlag = "test-remote-initial-string-flag"

    // MARK: Type Properties

    /// An array of feature flags available in the debug menu.
    static var debugMenuFeatureFlags: [FeatureFlag] {
        allCases.filter { !$0.rawValue.hasPrefix("test-") }
            .filter { $0 != .enableCipherKeyEncryption }
    }

    /// The initial values for feature flags.
    /// If `isRemotelyConfigured` is true for the flag, then this will get overridden by the server;
    /// but if `isRemotelyConfigured` is false for the flag, then the value here will be used.
    /// This is a helpful way to manage local feature flags.
    static let initialValues: [FeatureFlag: AnyCodable] = [
        .testLocalInitialBoolFlag: .bool(true),
        .testLocalInitialIntFlag: .int(42),
        .testLocalInitialStringFlag: .string("Test String"),
        .testRemoteInitialBoolFlag: .bool(true),
        .testRemoteInitialIntFlag: .int(42),
        .testRemoteInitialStringFlag: .string("Test String"),
    ]

    // MARK: Instance Properties

    /// Whether this feature can be enabled remotely.
    var isRemotelyConfigured: Bool {
        switch self {
        case .enableCipherKeyEncryption,
             .enableDebugAppReviewPrompt,
             .importLoginsFlow,
             .nativeCarouselFlow,
             .nativeCreateAccountFlow,
             .testLocalFeatureFlag,
             .testLocalInitialBoolFlag,
             .testLocalInitialIntFlag,
             .testLocalInitialStringFlag:
            false
<<<<<<< HEAD
        case .appReviewPrompt,
=======
        case .cxpExportMobile,
             .cxpImportMobile,
>>>>>>> 361cc87a
             .emailVerification,
             .enableAuthenticatorSync,
             .refactorSsoDetailsEndpoint,
             .sshKeyVaultItem,
             .testRemoteFeatureFlag,
             .testRemoteInitialBoolFlag,
             .testRemoteInitialIntFlag,
             .testRemoteInitialStringFlag:
            true
        }
    }

    /// The display name of the feature flag.
    var name: String {
        rawValue.split(separator: "-").map(\.localizedCapitalized).joined(separator: " ")
    }
}<|MERGE_RESOLUTION|>--- conflicted
+++ resolved
@@ -4,16 +4,14 @@
 
 /// An enum to represent a feature flag sent by the server
 enum FeatureFlag: String, CaseIterable, Codable {
-<<<<<<< HEAD
     /// A feature flag to enable/disable the app review prompt.
     case appReviewPrompt = "app-review-prompt"
-=======
+
     /// Flag to enable/disable Credential Exchange export flow.
     case cxpExportMobile = "cxp-export-mobile"
 
     /// Flag to enable/disable Credential Exchange import flow.
     case cxpImportMobile = "cxp-import-mobile"
->>>>>>> 361cc87a
 
     /// Flag to enable/disable email verification during registration
     /// This flag introduces a new flow for account creation
@@ -104,12 +102,9 @@
              .testLocalInitialIntFlag,
              .testLocalInitialStringFlag:
             false
-<<<<<<< HEAD
         case .appReviewPrompt,
-=======
-        case .cxpExportMobile,
+             .cxpExportMobile,
              .cxpImportMobile,
->>>>>>> 361cc87a
              .emailVerification,
              .enableAuthenticatorSync,
              .refactorSsoDetailsEndpoint,
