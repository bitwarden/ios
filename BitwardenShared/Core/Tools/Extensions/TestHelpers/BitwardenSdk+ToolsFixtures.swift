--- conflicted
+++ resolved
@@ -8,22 +8,13 @@
 extension Send {
     static func fixture(
         accessCount: UInt32 = 0,
-<<<<<<< HEAD
-        accessId: String? = "ACCESS_ID",
-        deletionDate: Date = Date(),
-=======
         accessId: String = "ACCESS_ID",
         deletionDate: Date = Date(year: 2024, month: 01, day: 01),
->>>>>>> 5af1e1dd
         disabled: Bool = false,
         expirationDate: Date? = nil,
         file: SendFileModel? = nil,
         hideEmail: Bool = false,
-<<<<<<< HEAD
-        id: String? = UUID().uuidString,
-=======
         id: String = "1",
->>>>>>> 5af1e1dd
         key: String = "KEY",
         maxAccessCount: UInt32? = nil,
         name: String = "Test Send",
