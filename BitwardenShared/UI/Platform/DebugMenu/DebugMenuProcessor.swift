import BitwardenKit
import BitwardenSdk
import Foundation

// MARK: - DebugMenuProcessor

/// The processor used to manage state and handle actions for the `DebugMenuView`.
///
final class DebugMenuProcessor: StateProcessor<DebugMenuState, DebugMenuAction, DebugMenuEffect> {
    // MARK: Types

    typealias Services = HasConfigService
        & HasErrorReporter

    // MARK: Properties

    /// The `Coordinator` that handles navigation.
    private let coordinator: AnyCoordinator<DebugMenuRoute, Void>

    /// The services used by the processor.
    private let services: Services

    // MARK: Initialization

    /// Initializes a `DebugMenuProcessor`.
    ///
    /// - Parameters:
    ///   - coordinator: The coordinator used for navigation.
    ///   - services: The services used by the processor.
    ///   - state: The state of the debug menu.
    ///
    init(
        coordinator: AnyCoordinator<DebugMenuRoute, Void>,
        services: Services,
        state: DebugMenuState,
    ) {
        self.coordinator = coordinator
        self.services = services
        super.init(state: state)
    }

    // MARK: Methods

    override func receive(_ action: DebugMenuAction) {
        switch action {
        case .dismissTapped:
            coordinator.navigate(to: .dismiss)
        case .generateCrash:
            preconditionFailure("Generated crash from debug view.")
        case .generateErrorReport:
<<<<<<< HEAD
            services.errorReporter.log(error: BitwardenSdk.BitwardenError.E(
                message: "Generated error report from debug view."))
=======
            services.errorReporter.log(error: BitwardenSdk.BitwardenError.Api(ApiError.ResponseContent(
                message: "Generated error report from debug view.")
            ))
>>>>>>> fbbb2a28
            services.errorReporter.log(error: KeychainServiceError.osStatusError(1))
        }
    }

    override func perform(_ effect: DebugMenuEffect) async {
        switch effect {
        case .viewAppeared:
            await fetchFlags()
        case .refreshFeatureFlags:
            await refreshFlags()
        case let .toggleFeatureFlag(flag, newValue):
            await services.configService.toggleDebugFeatureFlag(
                name: flag,
                newValue: newValue,
            )
            state.featureFlags = await services.configService.getDebugFeatureFlags(FeatureFlag.allCases)
        }
    }

    // MARK: Private Functions

    /// Fetch the current debug feature flags.
    private func fetchFlags() async {
        state.featureFlags = await services.configService.getDebugFeatureFlags(FeatureFlag.allCases)
    }

    /// Refreshes the feature flags by resetting their local values and fetching the latest configurations.
    private func refreshFlags() async {
        state.featureFlags = await services.configService.refreshDebugFeatureFlags(FeatureFlag.allCases)
    }
}<|MERGE_RESOLUTION|>--- conflicted
+++ resolved
@@ -48,14 +48,9 @@
         case .generateCrash:
             preconditionFailure("Generated crash from debug view.")
         case .generateErrorReport:
-<<<<<<< HEAD
-            services.errorReporter.log(error: BitwardenSdk.BitwardenError.E(
-                message: "Generated error report from debug view."))
-=======
             services.errorReporter.log(error: BitwardenSdk.BitwardenError.Api(ApiError.ResponseContent(
                 message: "Generated error report from debug view.")
             ))
->>>>>>> fbbb2a28
             services.errorReporter.log(error: KeychainServiceError.osStatusError(1))
         }
     }
