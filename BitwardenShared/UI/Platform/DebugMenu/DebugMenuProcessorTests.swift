--- conflicted
+++ resolved
@@ -97,15 +97,9 @@
         subject.receive(.generateErrorReport)
         XCTAssertEqual(
             errorReporter.errors[0] as? BitwardenSdk.BitwardenError,
-<<<<<<< HEAD
-            BitwardenSdk.BitwardenError.E(
-                message: "Generated error report from debug view.",
-            ),
-=======
             BitwardenSdk.BitwardenError.Api(ApiError.ResponseContent(
                 message: "Generated error report from debug view."
             ))
->>>>>>> fbbb2a28
         )
         XCTAssertEqual(
             errorReporter.errors[1] as? KeychainServiceError,
