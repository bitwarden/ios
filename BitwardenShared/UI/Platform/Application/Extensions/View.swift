import BitwardenKit
import BitwardenResources
import SwiftUI

/// Helper functions extended off the `View` protocol.
///
extension View {
    /// Focuses next field in sequence, from the given `FocusState`.
    /// Requires a currently active focus state and a next field available in the sequence.
    /// (https://stackoverflow.com/a/71531523)
    ///
    /// Example usage:
    /// ```
    /// .onSubmit { self.focusNextField($focusedField) }
    /// ```
    /// Given that `focusField` is an enum that represents the focusable fields. For example:
    /// ```
    /// @FocusState private var focusedField: Field?
    /// enum Field: Int, Hashable {
    ///    case name
    ///    case country
    ///    case city
    /// }
    /// ```
    ///
    /// - Parameter field: next field to be focused.
    ///
    func focusNextField<F: RawRepresentable>(_ field: FocusState<F?>.Binding) where F.RawValue == Int {
        guard let currentValue = field.wrappedValue else { return }
        let nextValue = currentValue.rawValue + 1
        if let newValue = F(rawValue: nextValue) {
            field.wrappedValue = newValue
        }
    }

    /// Applies a custom navigation bar title and title display mode to a view.
    ///
    /// - Parameters:
    ///   - title: The navigation bar title.
    ///   - titleDisplayMode: The navigation bar title display mode.
    ///
    /// - Returns: A view with a custom navigation bar.
    ///
    func navigationBar(
        title: String,
        titleDisplayMode: NavigationBarItem.TitleDisplayMode,
    ) -> some View {
        modifier(NavigationBarViewModifier(
            title: title,
            navigationBarTitleDisplayMode: titleDisplayMode,
        ))
    }

    /// Returns a floating action button positioned at the bottom-right corner of the screen.
    ///
    /// - Parameters:
    ///   - hidden: Whether the button should be hidden.
    ///   - action: The action to perform when the button is tapped.
    /// - Returns: A `FloatingActionButton` configured for adding an item.
    ///
    func addItemFloatingActionButton(
        hidden: Bool = false,
        action: @escaping () async -> Void,
    ) -> some View {
        floatingActionButton(
            hidden: hidden,
<<<<<<< HEAD
            image: Asset.Images.plus32.swiftUIImage,
            action: action,
=======
            image: SharedAsset.Icons.plus32.swiftUIImage,
            action: action
>>>>>>> fbbb2a28
        )
        .accessibilityLabel(Localizations.add)
        .accessibilityIdentifier("AddItemFloatingActionButton")
    }

    /// Returns a floating action menu positioned at the bottom-right corner of the screen for
    /// adding a send item.
    ///
    /// - Parameters:
    ///   - hidden: Whether the menu button should be hidden.
    ///   - action: The action to perform when a send type is tapped in the menu.
    /// - Returns: A `FloatingActionMenu` configured for adding a send item.
    ///
    func addSendItemFloatingActionMenu(
        hidden: Bool = false,
        action: @escaping (SendType) async -> Void,
    ) -> some View {
        FloatingActionMenu(image: SharedAsset.Icons.plus32.swiftUIImage) {
            ForEach(SendType.allCases) { type in
                AsyncButton(type.localizedName) {
                    await action(type)
                }
            }
        }
        .accessibilityLabel(Localizations.add)
        .accessibilityIdentifier("AddItemFloatingActionButton")
        .padding([.trailing, .bottom], 16)
    }

    /// Returns a floating action menu positioned at the bottom-right corner of the screen.
    ///
    /// - Parameters:
    ///   - hidden: Whether the menu button should be hidden.
    ///   - availableItemTypes: The list of cipher item types available for creation.
    ///   - addItem: The action to perform when a new cipher item type is tapped in the menu.
    ///   - addFolder: The action to perform when the new folder button is tapped in the menu.
    /// - Returns: A `FloatingActionMenu` configured for adding a vault item for folder.
    ///
    func addVaultItemFloatingActionMenu(
        hidden: Bool = false,
        availableItemTypes: [CipherType] = CipherType.canCreateCases,
        addItem: @escaping (CipherType) -> Void,
        addFolder: (() -> Void)? = nil,
    ) -> some View {
        FloatingActionMenu(image: SharedAsset.Icons.plus32.swiftUIImage) {
            // The items in the menu are added in reverse order so that when the context menu
            // displays above the button, which is the common case, the types are at the top with
            // folder at the bottom.

            if let addFolder {
                Button(Localizations.folder, action: addFolder)
                Divider()
            }

            ForEach(availableItemTypes, id: \.hashValue) { type in
                Button(type.localizedName) {
                    addItem(type)
                }
            }
        }
        .accessibilityLabel(Localizations.add)
        .accessibilityIdentifier("AddItemFloatingActionButton")
        .padding([.trailing, .bottom], 16)
        .hidden(hidden)
    }

    /// Returns a floating action button positioned at the bottom-right corner of the screen.
    ///
    /// - Parameters:
    ///   - hidden: Whether the button should be hidden.
    ///   - action: The action to perform when the button is tapped.
    /// - Returns: A `FloatingActionButton` configured for adding an item.
    ///
    func editItemFloatingActionButton(
        hidden: Bool = false,
        action: @escaping () -> Void,
    ) -> some View {
        floatingActionButton(
            hidden: hidden,
<<<<<<< HEAD
            image: Asset.Images.pencil32.swiftUIImage,
            action: action,
=======
            image: SharedAsset.Icons.pencil32.swiftUIImage,
            action: action
>>>>>>> fbbb2a28
        )
        .accessibilityLabel(Localizations.edit)
        .accessibilityIdentifier("EditItemFloatingActionButton")
    }

    /// Returns a floating action button positioned at the bottom-right corner of the screen.
    ///
    /// - Parameters:
    ///   - hidden: Whether the button should be hidden.
    ///   - image: The image to display within the button.
    ///   - action: The action to perform when the button is tapped.
    /// - Returns: A `FloatingActionButton` configured with the specified image and action.
    ///
    func floatingActionButton(
        hidden: Bool = false,
        image: Image,
        action: @escaping () async -> Void,
    ) -> some View {
        FloatingActionButton(
            image: image,
            action: action,
        )
        .padding([.trailing, .bottom], 16)
        .hidden(hidden)
    }
}<|MERGE_RESOLUTION|>--- conflicted
+++ resolved
@@ -64,13 +64,8 @@
     ) -> some View {
         floatingActionButton(
             hidden: hidden,
-<<<<<<< HEAD
-            image: Asset.Images.plus32.swiftUIImage,
-            action: action,
-=======
             image: SharedAsset.Icons.plus32.swiftUIImage,
             action: action
->>>>>>> fbbb2a28
         )
         .accessibilityLabel(Localizations.add)
         .accessibilityIdentifier("AddItemFloatingActionButton")
@@ -150,13 +145,8 @@
     ) -> some View {
         floatingActionButton(
             hidden: hidden,
-<<<<<<< HEAD
-            image: Asset.Images.pencil32.swiftUIImage,
-            action: action,
-=======
             image: SharedAsset.Icons.pencil32.swiftUIImage,
             action: action
->>>>>>> fbbb2a28
         )
         .accessibilityLabel(Localizations.edit)
         .accessibilityIdentifier("EditItemFloatingActionButton")
