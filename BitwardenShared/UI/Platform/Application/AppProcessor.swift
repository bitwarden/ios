--- conflicted
+++ resolved
@@ -85,8 +85,9 @@
             await services.environmentService.loadURLsForActiveAccount()
         }
 
-<<<<<<< HEAD
-        if let activeAccount = services.appSettingsStore.state?.activeAccount {
+        if let initialRoute {
+            coordinator.navigate(to: initialRoute)
+        } else if let activeAccount = services.appSettingsStore.state?.activeAccount {
             let vaultTimeout = services.appSettingsStore.vaultTimeout(userId: activeAccount.profile.userId)
             if vaultTimeout == -1 {
                 navigatePostTimeout()
@@ -98,17 +99,6 @@
                             attemptAutomaticBiometricUnlock: true,
                             didSwitchAccountAutomatically: false
                         )
-=======
-        if let initialRoute {
-            coordinator.navigate(to: initialRoute)
-        } else if let activeAccount = services.appSettingsStore.state?.activeAccount {
-            coordinator.navigate(
-                to: .auth(
-                    .vaultUnlock(
-                        activeAccount,
-                        attemptAutomaticBiometricUnlock: true,
-                        didSwitchAccountAutomatically: false
->>>>>>> 6c837d3b
                     )
                 )
             }
@@ -117,7 +107,6 @@
         }
     }
 
-<<<<<<< HEAD
     // MARK: Private methods
 
     /// Navigates when a session timeout occurs.
@@ -137,7 +126,7 @@
             break
         }
     }
-=======
+
     // MARK: Notification Methods
 
     /// Called when the app has registered for push notifications.
@@ -176,5 +165,4 @@
             notificationTapped: notificationTapped
         )
     }
->>>>>>> 6c837d3b
 }