import Combine
import Foundation
import UIKit

/// The `AppProcessor` processes actions received at the application level and contains the logic
/// to control the top-level flow through the app.
///
@MainActor
public class AppProcessor {
    // MARK: Properties

    /// The root module to use to create sub-coordinators.
    let appModule: AppModule

    /// The root coordinator of the app.
    var coordinator: AnyCoordinator<AppRoute, AppEvent>?

    /// The services used by the app.
    let services: ServiceContainer

    // MARK: Initialization

    /// Initializes an `AppProcessor`.
    ///
    /// - Parameters:
    ///   - appModule: The root module to use to create sub-coordinators.
    ///   - services: The services used by the app.
    ///
    public init(
        appModule: AppModule,
        services: ServiceContainer
    ) {
        self.appModule = appModule
        self.services = services

        self.services.notificationService.setDelegate(self)
        self.services.syncService.delegate = self

        UI.initialLanguageCode = services.appSettingsStore.appLocale ?? Locale.current.languageCode
        UI.applyDefaultAppearances()

        Task {
            for await _ in services.notificationCenterService.willEnterForegroundPublisher() {
                let accounts = try await self.services.stateService.getAccounts()
                let activeUserId = try await self.services.stateService.getActiveAccountId()
                for account in accounts {
                    let userId = account.profile.userId
                    let shouldTimeout = try await services.vaultTimeoutService.hasPassedSessionTimeout(userId: userId)
                    if shouldTimeout {
                        await self.services.vaultTimeoutService.lockVault(userId: userId)

                        if userId == activeUserId {
                            // Allow the AuthCoordinator to handle the timeout.
                            await coordinator?.handleEvent(.didTimeout(userId: activeUserId))
                        }
                    }
                }
            }
        }

        Task {
            for await _ in services.notificationCenterService.didEnterBackgroundPublisher() {
                let userId = try await self.services.stateService.getActiveAccountId()
                try await services.vaultTimeoutService.setLastActiveTime(userId: userId)
            }
        }
    }

    // MARK: Methods

    /// Starts the application flow by navigating the user to the first flow.
    ///
    /// - Parameters:
    ///   - appContext: The context that the app is running within.
    ///   - initialRoute: The initial route to navigate to. If `nil` this, will navigate to the
    ///     unlock or landing auth route based on if there's an active account. Defaults to `nil`.
    ///   - navigator: The object that will be used to navigate between routes.
    ///   - window: The window to use to set the app's theme.
    ///
    public func start(
        appContext: AppContext,
        initialRoute: AppRoute? = nil,
        navigator: RootNavigator,
        window: UIWindow?
    ) async {
        let coordinator = appModule.makeAppCoordinator(appContext: appContext, navigator: navigator)
        coordinator.start()
        self.coordinator = coordinator

        Task {
            for await appTheme in await services.stateService.appThemePublisher().values {
                navigator.appTheme = appTheme
                window?.overrideUserInterfaceStyle = appTheme.userInterfaceStyle
            }
        }

        await services.migrationService.performMigrations()
        await services.environmentService.loadURLsForActiveAccount()

        services.application?.registerForRemoteNotifications()

        if let initialRoute {
            coordinator.navigate(to: initialRoute)
        } else {
            await coordinator.handleEvent(.didStart)
        }
    }

    // MARK: Notification Methods

    /// Called when the app has registered for push notifications.
    ///
    /// - Parameter tokenData: The device token for push notifications.
    ///
    public func didRegister(withToken tokenData: Data) {
        Task {
            await services.notificationService.didRegister(withToken: tokenData)
        }
    }

    /// Called when the app failed to register for push notifications.
    ///
    /// - Parameter error: The error received.
    ///
    public func failedToRegister(_ error: Error) {
        services.errorReporter.log(error: error)
    }

    /// Called when the app has received data from a push notification.
    ///
    /// - Parameters:
    ///   - message: The content of the push notification.
    ///   - notificationDismissed: `true` if a notification banner has been dismissed.
    ///   - notificationTapped: `true` if a notification banner has been tapped.
    ///
    public func messageReceived(
        _ message: [AnyHashable: Any],
        notificationDismissed: Bool? = nil,
        notificationTapped: Bool? = nil
    ) async {
        await services.notificationService.messageReceived(
            message,
            notificationDismissed: notificationDismissed,
            notificationTapped: notificationTapped
        )
    }
}

// MARK: - NotificationServiceDelegate

extension AppProcessor: NotificationServiceDelegate {
    /// Users are logged out, route to landing page.
    ///
    func routeToLanding() async {
        coordinator?.navigate(to: .auth(.landing))
    }

    /// Show the login request.
    ///
    /// - Parameter loginRequest: The login request.
    ///
    func showLoginRequest(_ loginRequest: LoginRequest) {
        coordinator?.navigate(to: .loginRequest(loginRequest))
    }

    /// Switch the active account in order to show the login request, prompting the user if necessary.
    ///
    /// - Parameters:
    ///   - account: The account associated with the login request.
    ///   - loginRequest: The login request to show.
    ///   - showAlert: Whether to show the alert or simply switch the account.
    ///
    func switchAccounts(to account: Account, for loginRequest: LoginRequest, showAlert: Bool) {
        DispatchQueue.main.async {
            if showAlert {
                self.coordinator?.showAlert(.confirmation(
                    title: Localizations.logInRequested,
                    message: Localizations.loginAttemptFromXDoYouWantToSwitchToThisAccount(account.profile.email)
                ) {
                    self.switchAccounts(to: account.profile.userId, for: loginRequest)
                })
            } else {
                self.switchAccounts(to: account.profile.userId, for: loginRequest)
            }
        }
    }

    /// Switch to the specified account and show the login request.
    ///
    /// - Parameters:
    ///   - userId: The userId of the account to switch to.
    ///   - loginRequest: The login request to show.
    ///
    private func switchAccounts(to userId: String, for loginRequest: LoginRequest) {
        (coordinator as? VaultCoordinatorDelegate)?.didTapAccount(userId: userId)
        coordinator?.navigate(to: .loginRequest(loginRequest))
    }
}

// MARK: - SyncServiceDelegate

extension AppProcessor: SyncServiceDelegate {
    func securityStampChanged(userId: String) async {
        // Log the user out if their security stamp changes.
        coordinator?.hideLoadingOverlay()
        try? await services.authRepository.logout(userId: userId)
        await coordinator?.handleEvent(.didLogout(userId: userId, userInitiated: false))
    }
<<<<<<< HEAD

    func setMasterPassword(orgIdentifier: String) async {
        DispatchQueue.main.async { [self] in
            coordinator?.navigate(to: .auth(.setMasterPassword(organizationIdentifier: orgIdentifier)))
        }
    }
}

// MARK: - Feature flags

extension AppProcessor {
    /// Loads feature flags.
    ///
    func loadFlags() async {
        do {
            try await services.clientPlatform.loadFlags(flags: [FeatureFlagsConstants.enableCipherKeyEncryption: true])
        } catch {
            services.errorReporter.log(error: error)
        }
    }
=======
>>>>>>> 0ec89d4a
}<|MERGE_RESOLUTION|>--- conflicted
+++ resolved
@@ -206,27 +206,10 @@
         try? await services.authRepository.logout(userId: userId)
         await coordinator?.handleEvent(.didLogout(userId: userId, userInitiated: false))
     }
-<<<<<<< HEAD
 
     func setMasterPassword(orgIdentifier: String) async {
         DispatchQueue.main.async { [self] in
             coordinator?.navigate(to: .auth(.setMasterPassword(organizationIdentifier: orgIdentifier)))
         }
     }
-}
-
-// MARK: - Feature flags
-
-extension AppProcessor {
-    /// Loads feature flags.
-    ///
-    func loadFlags() async {
-        do {
-            try await services.clientPlatform.loadFlags(flags: [FeatureFlagsConstants.enableCipherKeyEncryption: true])
-        } catch {
-            services.errorReporter.log(error: error)
-        }
-    }
-=======
->>>>>>> 0ec89d4a
 }