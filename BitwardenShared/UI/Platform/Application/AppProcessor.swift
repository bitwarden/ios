import AuthenticationServices
import BitwardenSdk
import Combine
import Foundation
import UIKit

// MARK: - AppLinksError

/// The errors thrown from a `AppProcessor`.
///
enum AppProcessorError: Error {
    /// The received URL from AppLinks is malformed.
    case appLinksInvalidURL

    /// The received URL from AppLinks does not have the correct parameters.
    case appLinksInvalidParametersForPath

    /// The received URL from AppLinks does not have a valid path.
    case appLinksInvalidPath

    /// The operation to execute is invalid.
    case invalidOperation
}

/// The `AppProcessor` processes actions received at the application level and contains the logic
/// to control the top-level flow through the app.
///
@MainActor
public class AppProcessor {
    // MARK: Properties

    /// A delegate used to communicate with the app extension.
    private(set) weak var appExtensionDelegate: AppExtensionDelegate?

    /// The root module to use to create sub-coordinators.
    let appModule: AppModule

    /// The background task ID for the background process to send events on backgrounding.
    var backgroundTaskId: UIBackgroundTaskIdentifier?

    /// The root coordinator of the app.
    var coordinator: AnyCoordinator<AppRoute, AppEvent>?

    /// A timer to send any accumulated events every five minutes.
    private(set) var sendEventTimer: Timer?

    /// The services used by the app.
    let services: ServiceContainer

    // MARK: Initialization

    /// Initializes an `AppProcessor`.
    ///
    /// - Parameters:
    ///   - appExtensionDelegate: A delegate used to communicate with the app extension.
    ///   - appModule: The root module to use to create sub-coordinators.
    ///   - debugDidEnterBackground: A closure that is called in debug builds for testing after the
    ///     processor finishes its work when the app enters the background.
    ///   - debugWillEnterForeground: A closure that is called in debug builds for testing after the
    ///     processor finishes its work when the app enters the foreground.
    ///   - services: The services used by the app.
    ///
    public init(
        appExtensionDelegate: AppExtensionDelegate? = nil,
        appModule: AppModule,
        debugDidEnterBackground: (() -> Void)? = nil,
        debugWillEnterForeground: (() -> Void)? = nil,
        services: ServiceContainer
    ) {
        self.appExtensionDelegate = appExtensionDelegate
        self.appModule = appModule
        self.services = services

        self.services.notificationService.setDelegate(self)
        self.services.syncService.delegate = self

        startEventTimer()

        UI.initialLanguageCode = services.appSettingsStore.appLocale ?? Bundle.main.preferredLocalizations.first
        UI.applyDefaultAppearances()

        Task {
            for await _ in services.notificationCenterService.willEnterForegroundPublisher() {
                startEventTimer()
                await checkAccountsForTimeout()
                await completeAutofillAccountSetupIfEnabled()
                #if DEBUG
                debugWillEnterForeground?()
                #endif
            }
        }

        Task {
            for await _ in services.notificationCenterService.didEnterBackgroundPublisher() {
                stopEventTimer()
                do {
                    let userId = try await self.services.stateService.getActiveAccountId()
                    try await services.vaultTimeoutService.setLastActiveTime(userId: userId)
                } catch StateServiceError.noActiveAccount {
                    // No-op: nothing to do if there's no active account.
                } catch {
                    services.errorReporter.log(error: error)
                }
                #if DEBUG
                debugDidEnterBackground?()
                #endif
            }
        }
    }

    // MARK: Methods

    /// Handles receiving a deep link URL and routing to the appropriate place in the app.
    ///
    /// - Parameter url: The deep link URL to handle.
    ///
    public func openUrl(_ url: URL) async {
        var route = await getBitwardenUrlRoute(url: url)
        if route == nil {
            route = await getOtpAuthUrlRoute(url: url)
        }
        guard let route else { return }

        if let userId = try? await services.stateService.getActiveAccountId(),
           !services.vaultTimeoutService.isLocked(userId: userId),
           await (try? services.vaultTimeoutService.hasPassedSessionTimeout(userId: userId)) == false {
            coordinator?.navigate(to: route)
        } else {
            await coordinator?.handleEvent(.setAuthCompletionRoute(route))
        }
    }

    /// Starts the application flow by navigating the user to the first flow.
    ///
    /// - Parameters:
    ///   - appContext: The context that the app is running within.
    ///   - initialRoute: The initial route to navigate to. If `nil` this, will navigate to the
    ///     unlock or landing auth route based on if there's an active account. Defaults to `nil`.
    ///   - navigator: The object that will be used to navigate between routes.
    ///   - splashWindow: The splash window to use to set the app's theme.
    ///   - window: The window to use to set the app's theme.
    ///
    public func start(
        appContext: AppContext,
        initialRoute: AppRoute? = nil,
        navigator: RootNavigator,
        splashWindow: UIWindow? = nil,
        window: UIWindow?
    ) async {
        let coordinator = appModule.makeAppCoordinator(appContext: appContext, navigator: navigator)
        coordinator.start()
        self.coordinator = coordinator

        Task {
            for await appTheme in await services.stateService.appThemePublisher().values {
                navigator.appTheme = appTheme
                splashWindow?.overrideUserInterfaceStyle = appTheme.userInterfaceStyle
                window?.overrideUserInterfaceStyle = appTheme.userInterfaceStyle
            }
        }

        await services.migrationService.performMigrations()
        await services.environmentService.loadURLsForActiveAccount()
        _ = await services.configService.getConfig()
        await completeAutofillAccountSetupIfEnabled()

        if let initialRoute {
            coordinator.navigate(to: initialRoute)
        } else {
            await restoreAuthCompletionRouteIfNeeded()
            await coordinator.handleEvent(.didStart)
        }
    }

    /// Handle incoming URL from iOS AppLinks and redirect it to the correct navigation within the App
    ///
    /// - Parameter incomingURL: The URL handled from AppLinks.
    ///
    public func handleAppLinks(incomingURL: URL) {
        guard let sanitizedUrl = URL(
            string: incomingURL.absoluteString.replacingOccurrences(of: "/redirect-connector.html#", with: "/")
        ),
            let components = URLComponents(url: sanitizedUrl, resolvingAgainstBaseURL: true) else {
            return
        }

        // Check for specific URL components that you need.
        guard let params = components.queryItems,
              components.host != nil else {
            services.errorReporter.log(error: AppProcessorError.appLinksInvalidURL)
            return
        }

        guard components.path == "/finish-signup" else {
            services.errorReporter.log(error: AppProcessorError.appLinksInvalidPath)
            return
        }
        guard let email = params.first(where: { $0.name == "email" })?.value,
              let verificationToken = params.first(where: { $0.name == "token" })?.value,
              let fromEmail = params.first(where: { $0.name == "fromEmail" })?.value
        else {
            services.errorReporter.log(error: AppProcessorError.appLinksInvalidParametersForPath)
            return
        }

        coordinator?.navigate(to: AppRoute.auth(
            AuthRoute.completeRegistrationFromAppLink(
                emailVerificationToken: verificationToken,
                userEmail: email,
                fromEmail: Bool(fromEmail) ?? true
            )))
    }

    // MARK: Autofill Methods

    /// Returns a `ASPasswordCredential` that matches the user-requested credential which can be
    /// used for autofill.
    ///
    /// - Parameters:
    ///   - id: The identifier of the user-requested credential to return.
    ///   - repromptPasswordValidated: `true` if master password reprompt was required for the
    ///     cipher and the user's master password was validated.
    /// - Returns: A `ASPasswordCredential` that matches the user-requested credential which can be
    ///     used for autofill.
    ///
    public func provideCredential(
        for id: String,
        repromptPasswordValidated: Bool = false
    ) async throws -> ASPasswordCredential {
        try await services.autofillCredentialService.provideCredential(
            for: id,
            autofillCredentialServiceDelegate: self,
            repromptPasswordValidated: repromptPasswordValidated
        )
    }

    /// Reprompts the user for their master password if the cipher for the user-requested credential
    /// requires reprompt. Once reprompt has been completed (or when it's not required), the
    /// `completion` closure is called notifying the caller if the master password was validated
    /// successfully for reprompt.
    ///
    /// - Parameters:
    ///   - id: The identifier of the user-requested credential to return.
    ///   - completion: A closure that is called containing a bool that identifies if the user's
    ///     master password was validated successfully. This will be `false` if reprompt wasn't
    ///     required or if it is required and the master password was incorrect.
    ///
    public func repromptForCredentialIfNecessary(
        for id: String,
        completion: @escaping (Bool) async -> Void
    ) async throws {
        guard try await services.vaultRepository.repromptRequiredForCipher(id: id) else {
            await completion(false)
            return
        }

        let alert = Alert.masterPasswordPrompt { password in
            do {
                let isValid = try await self.services.authRepository.validatePassword(password)
                guard isValid else {
                    self.coordinator?.showAlert(.defaultAlert(title: Localizations.invalidMasterPassword)) {
                        Task {
                            await completion(false)
                        }
                    }
                    return
                }
                await completion(true)
            } catch {
                self.services.errorReporter.log(error: error)
                await completion(false)
            }
        }
        coordinator?.showAlert(alert)
    }

    /// Show the debug menu.
    public func showDebugMenu() {
        coordinator?.navigate(to: .debugMenu)
    }

    // MARK: Notification Methods

    /// Called when the app has registered for push notifications.
    ///
    /// - Parameter tokenData: The device token for push notifications.
    ///
    public func didRegister(withToken tokenData: Data) {
        Task {
            await services.notificationService.didRegister(withToken: tokenData)
        }
    }

    /// Called when the app failed to register for push notifications.
    ///
    /// - Parameter error: The error received.
    ///
    public func failedToRegister(_ error: Error) {
        services.errorReporter.log(error: error)
    }

    /// Called when the app has received data from a push notification.
    ///
    /// - Parameters:
    ///   - message: The content of the push notification.
    ///   - notificationDismissed: `true` if a notification banner has been dismissed.
    ///   - notificationTapped: `true` if a notification banner has been tapped.
    ///
    public func messageReceived(
        _ message: [AnyHashable: Any],
        notificationDismissed: Bool? = nil,
        notificationTapped: Bool? = nil
    ) async {
        await services.notificationService.messageReceived(
            message,
            notificationDismissed: notificationDismissed,
            notificationTapped: notificationTapped
        )
    }
}

extension AppProcessor {
    // MARK: Private Methods

    /// Checks if any accounts have timed out.
    ///
    private func checkAccountsForTimeout() async {
        do {
            let accounts = try await services.stateService.getAccounts()
            let activeUserId = try await services.stateService.getActiveAccountId()
            for account in accounts {
                let userId = account.profile.userId
                let shouldTimeout = try await services.vaultTimeoutService.hasPassedSessionTimeout(userId: userId)
                if shouldTimeout {
                    if userId == activeUserId {
                        // Allow the AuthCoordinator to handle the timeout for the active user
                        // so any necessary routing can occur.
                        await coordinator?.handleEvent(.didTimeout(userId: activeUserId))
                    } else {
                        let timeoutAction = try? await services.authRepository.sessionTimeoutAction(userId: userId)
                        switch timeoutAction {
                        case .lock:
                            await services.vaultTimeoutService.lockVault(userId: userId)
                        case .logout, .none:
                            try await services.authRepository.logout(userId: userId, userInitiated: false)
                        }
                    }
                }
            }
        } catch StateServiceError.noAccounts, StateServiceError.noActiveAccount {
            // No-op: nothing to do if there's no accounts or an active account.
        } catch {
            services.errorReporter.log(error: error)
        }
    }

    /// If the native create account feature flag and the autofill extension are enabled, this marks
    /// any user's autofill account setup completed. This should be called on app startup.
    ///
    private func completeAutofillAccountSetupIfEnabled() async {
        // Don't mark the user's progress as complete in the extension, otherwise the app may not
        // see that the user's progress needs to be updated to publish new values to subscribers.
        guard appExtensionDelegate?.isInAppExtension != true,
              await services.configService.getFeatureFlag(.nativeCreateAccountFlow),
              await services.autofillCredentialService.isAutofillCredentialsEnabled()
        else { return }
        do {
            let accounts = try await services.stateService.getAccounts()
            for account in accounts {
                let userId = account.profile.userId
                guard let progress = await services.stateService.getAccountSetupAutofill(userId: userId),
                      progress != .complete
                else { continue }
                try await services.stateService.setAccountSetupAutofill(.complete, userId: userId)
            }
        } catch {
            services.errorReporter.log(error: error)
        }
    }

<<<<<<< HEAD
    /// Sets the auth completion route if needed based on the rehydration state.
    /// This is useful for when the timeout lock happens so after the user unlocks again,
    /// it navigates to the previous view they were into (if it's one of the views we save).
    private func restoreAuthCompletionRouteIfNeeded() async {
        guard appExtensionDelegate?.isInAppExtension != true else {
            return
        }
        do {
            guard let target = try await services.rehydrationHelper.getSavedRehydratableTarget() else {
                return
            }

            await coordinator?.handleEvent(.setAuthCompletionRoute(target.appRoute))
            try await services.rehydrationHelper.clearAppRehydrationState()
        } catch {
            services.errorReporter.log(error: error)
        }
=======
    /// Attempt to create an `AppRoute` from an "bitwarden://" url.
    ///
    /// - Parameter url: The Bitwarden URL received by the app.
    /// - Returns: an `AppRoute` if one was successfully built from the URL passed in, `nil` if not.
    ///
    private func getBitwardenUrlRoute(url: URL) async -> AppRoute? {
        guard let components = URLComponents(url: url, resolvingAgainstBaseURL: true),
              let scheme = components.scheme,
              scheme.isBitwardenAppScheme,
              components.host == "settings",
              components.path == "/account_security"
        else { return nil }

        return AppRoute.tab(.settings(.accountSecurity))
    }

    /// Attempt to create an `AppRoute` from an "otpauth://" url.
    ///
    /// - Parameter url: The OTPAuth URL received by the app.
    /// - Returns: an `AppRoute` if one was successfully built from the URL passed in, `nil` if not.
    ///
    private func getOtpAuthUrlRoute(url: URL) async -> AppRoute? {
        guard let scheme = url.scheme, scheme.isOtpAuthScheme else { return nil }

        guard let otpAuthModel = OTPAuthModel(otpAuthKey: url.absoluteString) else {
            coordinator?.showAlert(.defaultAlert(title: Localizations.anErrorHasOccurred))
            return nil
        }

        return AppRoute.tab(.vault(.vaultItemSelection(otpAuthModel)))
>>>>>>> 9c39cb8d
    }

    /// Starts timer to send organization events regularly
    private func startEventTimer() {
        sendEventTimer = Timer.scheduledTimer(withTimeInterval: 5 * 60, repeats: true) { _ in
            Task { [weak self] in
                await self?.uploadEvents()
            }
        }
        sendEventTimer?.tolerance = 10
    }

    /// Stops the timer for organization events
    private func stopEventTimer() {
        sendEventTimer?.fire()
        sendEventTimer?.invalidate()
    }

    /// Sends organization events to the server. Also sets up that regular upload
    /// as a Background Task so that it won't be canceled when the app is going
    /// to the background. Per https://forums.developer.apple.com/forums/thread/85066
    /// calling this for every upload (not just ones where we're backgrounding)
    /// is fine.
    private func uploadEvents() async {
        if let taskId = backgroundTaskId {
            services.application?.endBackgroundTask(taskId)
            backgroundTaskId = nil
        }
        backgroundTaskId = services.application?.startBackgroundTask(
            withName: "SendEventBackgroundTask",
            expirationHandler: { [weak self] in
                if let backgroundTaskId = self?.backgroundTaskId {
                    self?.services.application?.endBackgroundTask(backgroundTaskId)
                    self?.backgroundTaskId = nil
                }
            }
        )
        await services.eventService.upload()
        if let taskId = backgroundTaskId {
            services.application?.endBackgroundTask(taskId)
            backgroundTaskId = nil
        }
    }
}

// MARK: - NotificationServiceDelegate

extension AppProcessor: NotificationServiceDelegate {
    /// Users are logged out, route to landing page.
    ///
    func routeToLanding() async {
        coordinator?.navigate(to: .auth(.landing))
    }

    /// Show the login request.
    ///
    /// - Parameter loginRequest: The login request.
    ///
    func showLoginRequest(_ loginRequest: LoginRequest) {
        coordinator?.navigate(to: .loginRequest(loginRequest))
    }

    /// Switch the active account in order to show the login request, prompting the user if necessary.
    ///
    /// - Parameters:
    ///   - account: The account associated with the login request.
    ///   - loginRequest: The login request to show.
    ///   - showAlert: Whether to show the alert or simply switch the account.
    ///
    func switchAccounts(to account: Account, for loginRequest: LoginRequest, showAlert: Bool) {
        DispatchQueue.main.async {
            if showAlert {
                self.coordinator?.showAlert(.confirmation(
                    title: Localizations.logInRequested,
                    message: Localizations.loginAttemptFromXDoYouWantToSwitchToThisAccount(account.profile.email)
                ) {
                    self.switchAccounts(to: account.profile.userId, for: loginRequest)
                })
            } else {
                self.switchAccounts(to: account.profile.userId, for: loginRequest)
            }
        }
    }

    /// Switch to the specified account and show the login request.
    ///
    /// - Parameters:
    ///   - userId: The userId of the account to switch to.
    ///   - loginRequest: The login request to show.
    ///
    private func switchAccounts(to userId: String, for loginRequest: LoginRequest) {
        (coordinator as? VaultCoordinatorDelegate)?.didTapAccount(userId: userId)
        coordinator?.navigate(to: .loginRequest(loginRequest))
    }
}

// MARK: - SyncServiceDelegate

extension AppProcessor: SyncServiceDelegate {
    func removeMasterPassword(organizationName: String) {
        // Don't show the remove master password screen if running in an app extension.
        guard appExtensionDelegate?.isInAppExtension != true else { return }

        coordinator?.hideLoadingOverlay()
        coordinator?.navigate(to: .auth(.removeMasterPassword(organizationName: organizationName)))
    }

    func securityStampChanged(userId: String) async {
        // Log the user out if their security stamp changes.
        coordinator?.hideLoadingOverlay()
        try? await services.authRepository.logout(userId: userId, userInitiated: false)
        await coordinator?.handleEvent(.didLogout(userId: userId, userInitiated: false))
    }

    func setMasterPassword(orgIdentifier: String) async {
        DispatchQueue.main.async { [self] in
            coordinator?.navigate(to: .auth(.setMasterPassword(organizationIdentifier: orgIdentifier)))
        }
    }
}

// MARK: - Fido2 credentials

public extension AppProcessor {
    /// Provides a Fido2 credential for a passkey request
    /// - Parameters:
    ///   - passkeyRequest: Request to get the credential.
    /// - Returns: The passkey credential for assertion.
    @available(iOS 17.0, *)
    func provideFido2Credential(
        for passkeyRequest: ASPasskeyCredentialRequest
    ) async throws -> ASPasskeyAssertionCredential {
        try await services.autofillCredentialService.provideFido2Credential(
            for: passkeyRequest,
            autofillCredentialServiceDelegate: self,
            fido2UserInterfaceHelperDelegate: self
        )
    }
}

// MARK: - AutofillCredentialServiceDelegate

extension AppProcessor: AutofillCredentialServiceDelegate {
    func unlockVaultWithNeverlockKey() async throws {
        try await services.authRepository.unlockVaultWithNeverlockKey()
    }
}

// MARK: - Fido2UserVerificationMediatorDelegate

extension AppProcessor: Fido2UserInterfaceHelperDelegate {
    var isAutofillingFromList: Bool {
        guard let fido2AppExtensionDelegate = appExtensionDelegate as? Fido2AppExtensionDelegate,
              fido2AppExtensionDelegate.isAutofillingFido2CredentialFromList else {
            return false
        }
        return true
    }

    func onNeedsUserInteraction() async throws {
        guard let fido2AppExtensionDelegate = appExtensionDelegate as? Fido2AppExtensionDelegate else {
            return
        }

        if !fido2AppExtensionDelegate.flowWithUserInteraction {
            fido2AppExtensionDelegate.setUserInteractionRequired()
            throw Fido2Error.userInteractionRequired
        }

        // WORKAROUND: We need to wait until the view controller appears in order to perform any
        // action that needs user interaction or it might not show the prompt to the user.
        // E.g. without this there are certain devices that don't show the FaceID prompt
        // and the user only sees the screen dimming a bit and failing the flow.
        for await didAppear in fido2AppExtensionDelegate.getDidAppearPublisher() {
            guard didAppear else { continue }
            return
        }
    }

    func showAlert(_ alert: Alert) {
        coordinator?.showAlert(alert)
    }

    func showAlert(_ alert: Alert, onDismissed: (() -> Void)?) {
        coordinator?.showAlert(alert, onDismissed: onDismissed)
    }
}

// swiftlint:disable:this file_length<|MERGE_RESOLUTION|>--- conflicted
+++ resolved
@@ -378,7 +378,6 @@
         }
     }
 
-<<<<<<< HEAD
     /// Sets the auth completion route if needed based on the rehydration state.
     /// This is useful for when the timeout lock happens so after the user unlocks again,
     /// it navigates to the previous view they were into (if it's one of the views we save).
@@ -396,7 +395,8 @@
         } catch {
             services.errorReporter.log(error: error)
         }
-=======
+    }
+
     /// Attempt to create an `AppRoute` from an "bitwarden://" url.
     ///
     /// - Parameter url: The Bitwarden URL received by the app.
@@ -427,7 +427,6 @@
         }
 
         return AppRoute.tab(.vault(.vaultItemSelection(otpAuthModel)))
->>>>>>> 9c39cb8d
     }
 
     /// Starts timer to send organization events regularly
