--- conflicted
+++ resolved
@@ -36,10 +36,9 @@
     // MARK: View
 
     var body: some View {
-<<<<<<< HEAD
         let isTrailingContentShown = isPasswordVisible != nil || trailingContent != nil
         if isTrailingContentShown {
-            BitwardenField(title: title, footer: footer, verticalPadding: 8) {
+            BitwardenField(title: title, footer: footer) {
                 textField
             } accessoryContent: {
                 if let isPasswordVisible {
@@ -63,22 +62,8 @@
                 }
             }
         } else {
-            BitwardenField(title: title, footer: footer, verticalPadding: 8) {
+            BitwardenField(title: title, footer: footer) {
                 textField
-=======
-        VStack(alignment: .leading, spacing: 8) {
-            textFieldTitle
-
-            HStack(spacing: 8) {
-                textField
-                textFieldButtons
-            }
-            if let footer {
-                Text(footer)
-                    .styleGuide(.footnote)
-                    .foregroundColor(Asset.Colors.textSecondary.swiftUIColor)
-                    .padding(.top, 0)
->>>>>>> 430ba99f
             }
         }
     }
@@ -116,50 +101,6 @@
             .hidden(text.isEmpty)
         }
         .tint(Asset.Colors.primaryBitwarden.swiftUIColor)
-<<<<<<< HEAD
-=======
-        .padding(.horizontal, 16)
-        .padding(.vertical, 8)
-        .background(Asset.Colors.backgroundPrimary.swiftUIColor)
-        .clipShape(RoundedRectangle(cornerRadius: 10))
-    }
-
-    /// The buttons displayed on the trailing edge of the text field.
-    @ViewBuilder private var textFieldButtons: some View {
-        if isPasswordVisible != nil || !buttons.isEmpty {
-            HStack(spacing: 8) {
-                if let isPasswordVisible {
-                    accessoryButton(
-                        AccessoryButton(
-                            accessibilityIdentifier: passwordVisibilityAccessibilityId ?? "PasswordVisibilityToggle",
-                            accessibilityLabel: isPasswordVisible.wrappedValue
-                                ? Localizations.passwordIsVisibleTapToHide
-                                : Localizations.passwordIsNotVisibleTapToShow,
-                            action: {
-                                isPasswordVisible.wrappedValue.toggle()
-                            },
-                            icon: isPasswordVisible.wrappedValue
-                                ? Asset.Images.hidden
-                                : Asset.Images.visible
-                        )
-                    )
-                }
-
-                ForEach(buttons, id: \.icon.name) { button in
-                    accessoryButton(button)
-                }
-            }
-        }
-    }
-
-    /// The title of the text field.
-    @ViewBuilder private var textFieldTitle: some View {
-        if let title {
-            Text(title)
-                .styleGuide(.subheadline, weight: .semibold)
-                .foregroundColor(Asset.Colors.textSecondary.swiftUIColor)
-        }
->>>>>>> 430ba99f
     }
 
     // MARK: Initialization
