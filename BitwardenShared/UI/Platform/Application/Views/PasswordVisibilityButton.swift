--- conflicted
+++ resolved
@@ -26,13 +26,8 @@
         Button(action: action) {
             (
                 isPasswordVisible
-<<<<<<< HEAD
-                    ? Asset.Images.eyeSlash24.swiftUIImage
-                    : Asset.Images.eye24.swiftUIImage,
-=======
                     ? SharedAsset.Icons.eyeSlash24.swiftUIImage
                     : SharedAsset.Icons.eye24.swiftUIImage
->>>>>>> fbbb2a28
             )
             .resizable()
             .frame(width: size, height: size)
