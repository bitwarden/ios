import SwiftUI

// MARK: - SettingsMenuField

/// A standard input field that allows the user to select between a predefined set of
/// options.
///
struct SettingsMenuField<T>: View where T: Menuable {
    // MARK: Properties

    /// The accessibility ID for the menu field.
    let accessibilityIdentifier: String?

    /// Whether the menu field should have a bottom divider.
    let hasDivider: Bool

    /// The selection chosen from the menu.
    @Binding var selection: T

    /// The accessibility ID for the picker selection.
    let selectionAccessibilityID: String?

    /// The options displayed in the menu.
    let options: [T]

    /// The accessibility identifier for the currently selected option label.
    let selectedOptionAccessibilityIdentifier: String

    /// The title of the menu field.
    let title: String

    // MARK: View

    var body: some View {
        VStack(spacing: 0) {
            Menu {
                Picker(selection: $selection) {
                    ForEach(options, id: \.hashValue) { option in
                        Text(option.localizedName).tag(option)
                    }
                } label: {
                    Text("")
                }
            } label: {
                HStack {
                    Text(title)
                        .multilineTextAlignment(.leading)
                        .foregroundColor(Asset.Colors.textPrimary.swiftUIColor)
                        .padding(.vertical, 19)
                        .fixedSize(horizontal: false, vertical: true)

                    Spacer()

                    Text(selection.localizedName)
                        .accessibilityIdentifier(selectionAccessibilityID ?? "")
                        .multilineTextAlignment(.trailing)
                        .foregroundColor(Asset.Colors.textSecondary.swiftUIColor)
                        .accessibilityIdentifier(selectedOptionAccessibilityIdentifier)
                }
            }
            .styleGuide(.body)
            .accessibilityIdentifier(accessibilityIdentifier ?? "")
            .id(title)
            .padding(.horizontal, 16)

            if hasDivider {
                Divider()
                    .padding(.leading, 16)
            }
        }
        .background(Asset.Colors.backgroundPrimary.swiftUIColor)
    }

    /// Initializes a new `SettingsMenuField`.
    ///
    /// - Parameters:
    ///   - title: The title of the menu field.
    ///   - options: The options that the user can choose between.
    ///   - hasDivider: Whether the menu field should have a bottom divider.
    ///   - accessibilityIdentifier: The accessibility ID for the menu field.
    ///   - selectionAccessibilityID: The accessibility ID for the picker selection.
    ///   - selection: A `Binding` for the currently selected option.
    ///   - selectedOptionAccessibilityIdentifier: An accessibility identifier for the currently selected option label.
    ///
    init(
        title: String,
        options: [T],
        hasDivider: Bool = true,
<<<<<<< HEAD
        accessibilityIdentifier: String? = nil,
        selectionAccessibilityID: String? = nil,
        selection: Binding<T>
=======
        selection: Binding<T>,
        selectedOptionAccessibilityIdentifier: String? = nil
>>>>>>> f66db699
    ) {
        self.accessibilityIdentifier = accessibilityIdentifier
        self.hasDivider = hasDivider
        self.options = options
        self.selectedOptionAccessibilityIdentifier = selectedOptionAccessibilityIdentifier ?? ""
        _selection = selection
        self.selectionAccessibilityID = selectionAccessibilityID
        self.title = title
    }
}

// MARK: Previews

#if DEBUG
private enum MenuPreviewOptions: CaseIterable, Menuable {
    case bear, bird, dog

    var localizedName: String {
        switch self {
        case .bear: return "🧸"
        case .bird: return "🪿"
        case .dog: return "🐕"
        }
    }
}

#Preview {
    Group {
        VStack(spacing: 0) {
            SettingsMenuField(
                title: "Bear",
                options: MenuPreviewOptions.allCases,
                selection: .constant(.bear)
            )

            SettingsMenuField(
                title: "Dog",
                options: MenuPreviewOptions.allCases,
                hasDivider: false,
                selection: .constant(.dog)
            )
        }
        .padding(8)
    }
    .background(Color(.systemGroupedBackground))
}
#endif<|MERGE_RESOLUTION|>--- conflicted
+++ resolved
@@ -22,9 +22,6 @@
 
     /// The options displayed in the menu.
     let options: [T]
-
-    /// The accessibility identifier for the currently selected option label.
-    let selectedOptionAccessibilityIdentifier: String
 
     /// The title of the menu field.
     let title: String
@@ -55,7 +52,7 @@
                         .accessibilityIdentifier(selectionAccessibilityID ?? "")
                         .multilineTextAlignment(.trailing)
                         .foregroundColor(Asset.Colors.textSecondary.swiftUIColor)
-                        .accessibilityIdentifier(selectedOptionAccessibilityIdentifier)
+                        .accessibilityIdentifier(selectionAccessibilityID ?? "")
                 }
             }
             .styleGuide(.body)
@@ -80,25 +77,18 @@
     ///   - accessibilityIdentifier: The accessibility ID for the menu field.
     ///   - selectionAccessibilityID: The accessibility ID for the picker selection.
     ///   - selection: A `Binding` for the currently selected option.
-    ///   - selectedOptionAccessibilityIdentifier: An accessibility identifier for the currently selected option label.
     ///
     init(
         title: String,
         options: [T],
         hasDivider: Bool = true,
-<<<<<<< HEAD
         accessibilityIdentifier: String? = nil,
         selectionAccessibilityID: String? = nil,
         selection: Binding<T>
-=======
-        selection: Binding<T>,
-        selectedOptionAccessibilityIdentifier: String? = nil
->>>>>>> f66db699
     ) {
         self.accessibilityIdentifier = accessibilityIdentifier
         self.hasDivider = hasDivider
         self.options = options
-        self.selectedOptionAccessibilityIdentifier = selectedOptionAccessibilityIdentifier ?? ""
         _selection = selection
         self.selectionAccessibilityID = selectionAccessibilityID
         self.title = title
