--- conflicted
+++ resolved
@@ -8,13 +8,10 @@
 
     var appModule: MockAppModule!
     var appSettingStore: MockAppSettingsStore!
-<<<<<<< HEAD
+    var errorReporter: MockErrorReporter!
     var notificationCenterService: MockNotificationCenterService!
+    var notificationService: MockNotificationService!
     var stateService: MockStateService!
-=======
-    var errorReporter: MockErrorReporter!
-    var notificationService: MockNotificationService!
->>>>>>> 6c837d3b
     var subject: AppProcessor!
     var syncService: MockSyncService!
     var timeProvider: MockTimeProvider!
@@ -27,13 +24,10 @@
 
         appModule = MockAppModule()
         appSettingStore = MockAppSettingsStore()
-<<<<<<< HEAD
+        errorReporter = MockErrorReporter()
         notificationCenterService = MockNotificationCenterService()
+        notificationService = MockNotificationService()
         stateService = MockStateService()
-=======
-        errorReporter = MockErrorReporter()
-        notificationService = MockNotificationService()
->>>>>>> 6c837d3b
         syncService = MockSyncService()
         timeProvider = MockTimeProvider(.currentTime)
         vaultTimeoutService = MockVaultTimeoutService()
@@ -42,12 +36,9 @@
             appModule: appModule,
             services: ServiceContainer.withMocks(
                 appSettingsStore: appSettingStore,
-<<<<<<< HEAD
-                stateService: stateService,
-=======
                 errorReporter: errorReporter,
                 notificationService: notificationService,
->>>>>>> 6c837d3b
+                stateService: stateService,
                 syncService: syncService,
                 vaultTimeoutService: vaultTimeoutService
             )
@@ -58,14 +49,11 @@
         super.tearDown()
 
         appModule = nil
-<<<<<<< HEAD
         appSettingStore = nil
+        errorReporter = nil
         notificationCenterService = nil
+        notificationService = nil
         stateService = nil
-=======
-        errorReporter = nil
-        notificationService = nil
->>>>>>> 6c837d3b
         subject = nil
         syncService = nil
         timeProvider = nil
@@ -74,7 +62,6 @@
 
     // MARK: Tests
 
-<<<<<<< HEAD
     /// The user's last active time is updated when the app is backgrounded.
     func test_appBackgrounded_setLastActiveTime() {
         let account: Account = .fixture()
@@ -88,6 +75,33 @@
         let updated = vaultTimeoutService.lastActiveTime[account.profile.userId]
 
         XCTAssertEqual(timeProvider.presentTime.timeIntervalSince1970, updated!.timeIntervalSince1970, accuracy: 1.0)
+    }
+
+    /// `didRegister(withToken:)` passes the token to the notification service.
+    func test_didRegister() throws {
+        let tokenData = try XCTUnwrap("tokensForFree".data(using: .utf8))
+
+        let task = Task {
+            subject.didRegister(withToken: tokenData)
+        }
+
+        waitFor(notificationService.registrationTokenData == tokenData)
+        task.cancel()
+    }
+
+    /// `failedToRegister(_:)` records the error.
+    func test_failedToRegister() {
+        subject.failedToRegister(BitwardenTestError.example)
+        XCTAssertEqual(errorReporter.errors.last as? BitwardenTestError, .example)
+    }
+
+    /// `messageReceived(_:notificationDismissed:notificationTapped)` passes the data to the notification service.
+    func test_messageReceived() async {
+        let message: [AnyHashable: Any] = ["knock knock": "who's there?"]
+
+        await subject.messageReceived(message)
+
+        XCTAssertEqual(notificationService.messageReceivedMessage?.keys.first, "knock knock")
     }
 
     /// Upon a session timeout on app foreground, the user should be navigated to the landing screen.
@@ -140,33 +154,6 @@
                 didSwitchAccountAutomatically: false
             ))
         )
-=======
-    /// `didRegister(withToken:)` passes the token to the notification service.
-    func test_didRegister() throws {
-        let tokenData = try XCTUnwrap("tokensForFree".data(using: .utf8))
-
-        let task = Task {
-            subject.didRegister(withToken: tokenData)
-        }
-
-        waitFor(notificationService.registrationTokenData == tokenData)
-        task.cancel()
-    }
-
-    /// `failedToRegister(_:)` records the error.
-    func test_failedToRegister() {
-        subject.failedToRegister(BitwardenTestError.example)
-        XCTAssertEqual(errorReporter.errors.last as? BitwardenTestError, .example)
-    }
-
-    /// `messageReceived(_:notificationDismissed:notificationTapped)` passes the data to the notification service.
-    func test_messageReceived() async {
-        let message: [AnyHashable: Any] = ["knock knock": "who's there?"]
-
-        await subject.messageReceived(message)
-
-        XCTAssertEqual(notificationService.messageReceivedMessage?.keys.first, "knock knock")
->>>>>>> 6c837d3b
     }
 
     /// `start(navigator:)` builds the AppCoordinator and navigates to vault unlock if there's an
