--- conflicted
+++ resolved
@@ -8,11 +8,11 @@
 
     var appModule: MockAppModule!
     var appSettingStore: MockAppSettingsStore!
-    var dateProvider: MockDateProvider!
     var notificationCenterService: MockNotificationCenterService!
     var stateService: MockStateService!
     var subject: AppProcessor!
     var syncService: MockSyncService!
+    var timeProvider: MockTimeProvider!
     var vaultTimeoutService: MockVaultTimeoutService!
 
     // MARK: Setup & Teardown
@@ -22,10 +22,10 @@
 
         appModule = MockAppModule()
         appSettingStore = MockAppSettingsStore()
-        dateProvider = MockDateProvider()
         notificationCenterService = MockNotificationCenterService()
         stateService = MockStateService()
         syncService = MockSyncService()
+        timeProvider = MockTimeProvider(.currentTime)
         vaultTimeoutService = MockVaultTimeoutService()
 
         subject = AppProcessor(
@@ -44,11 +44,11 @@
 
         appModule = nil
         appSettingStore = nil
-        dateProvider = nil
         notificationCenterService = nil
         stateService = nil
         subject = nil
         syncService = nil
+        timeProvider = nil
         vaultTimeoutService = nil
     }
 
@@ -66,7 +66,7 @@
 
         let updated = vaultTimeoutService.lastActiveTime[account.profile.userId]
 
-        XCTAssertEqual(dateProvider.now, updated)
+        XCTAssertEqual(timeProvider.presentTime.timeIntervalSince1970, updated!.timeIntervalSince1970, accuracy: 1.0)
     }
 
     /// Upon a session timeout on app foreground, the user should be navigated to the landing screen.
@@ -111,7 +111,14 @@
         notificationCenterService.willEnterForegroundSubject.send()
         waitFor(vaultTimeoutService.shouldSessionTimeout[account.profile.userId] == true)
 
-        XCTAssertEqual(appModule.appCoordinator.routes.last, .auth(.vaultUnlock(account)))
+        XCTAssertEqual(
+            appModule.appCoordinator.routes.last,
+            .auth(.vaultUnlock(
+                .fixture(),
+                attemptAutomaticBiometricUnlock: true,
+                didSwitchAccountAutomatically: false
+            ))
+        )
     }
 
     /// `start(navigator:)` builds the AppCoordinator and navigates to vault unlock if there's an
@@ -124,22 +131,14 @@
         subject.start(appContext: .mainApp, navigator: rootNavigator, window: nil)
 
         XCTAssertTrue(appModule.appCoordinator.isStarted)
-<<<<<<< HEAD
-        XCTAssertEqual(appModule.appCoordinator.routes.last, .auth(.vaultUnlock(.fixture())))
-=======
         XCTAssertEqual(
-            appModule.appCoordinator.routes,
-            [
-                .auth(
-                    .vaultUnlock(
-                        .fixture(),
-                        attemptAutomaticBiometricUnlock: true,
-                        didSwitchAccountAutomatically: false
-                    )
-                ),
-            ]
+            appModule.appCoordinator.routes.last,
+            .auth(.vaultUnlock(
+                .fixture(),
+                attemptAutomaticBiometricUnlock: true,
+                didSwitchAccountAutomatically: false
+            ))
         )
->>>>>>> 9ea6eed3
     }
 
     /// `start(navigator:)` builds the AppCoordinator and navigates to the landing view if there
