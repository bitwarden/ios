import SwiftUI

// MARK: - SettingsView

/// A view containing the top-level list of settings.
///
struct SettingsView: View {
    // MARK: Properties

    /// The `Store` for this view.
    @ObservedObject var store: Store<SettingsState, SettingsAction, Void>

    // MARK: View

    var body: some View {
        ScrollView {
            VStack {
                settingsItems
            }
            .padding(16)
        }
        .background(Asset.Colors.backgroundSecondary.swiftUIColor.ignoresSafeArea())
        .navigationTitle(Localizations.settings)
        .navigationBarTitleDisplayMode(.large)
    }

    // MARK: Private views

<<<<<<< HEAD
    /// The chevron shown in the settings list item.
    private var chevron: some View {
        Image(asset: Asset.Images.chevron)
            .frame(width: 12, height: 12)
=======
    /// The logout button.
    private var logoutButton: some View {
        VStack {
            Button {
                store.send(.logout)
            } label: {
                Text(Localizations.logOut)
                    .font(.styleGuide(.body))
                    .foregroundColor(Asset.Colors.textPrimary.swiftUIColor)
                    .frame(maxWidth: .infinity, alignment: .leading)
                    .padding()
            }
        }
        .background(Asset.Colors.backgroundPrimary.swiftUIColor)
        .cornerRadius(10)
>>>>>>> c2d32fbc
    }

    /// The settings items.
    private var settingsItems: some View {
        VStack(spacing: 0) {
<<<<<<< HEAD
            SettingsListItem(Localizations.accountSecurity) {
                store.send(.accountSecurityPressed)
            } trailingContent: {
                chevron
            }
=======
            listItem(Localizations.accountSecurity) {}
            listItem(Localizations.autofill) {}
            listItem(Localizations.vault) {}
            listItem(Localizations.appearance) {}
            listItem(Localizations.other) {}
            listItem(Localizations.about, hasDivider: false) {}
        }
        .background(Asset.Colors.backgroundPrimary.swiftUIColor)
        .cornerRadius(10)
    }
>>>>>>> c2d32fbc

            SettingsListItem(Localizations.autofill) {} trailingContent: {
                chevron
            }

            SettingsListItem(Localizations.vault) {} trailingContent: {
                chevron
            }

<<<<<<< HEAD
            SettingsListItem(Localizations.appearance) {} trailingContent: {
                chevron
            }
=======
                    Image(asset: Asset.Images.rightAngle)
                        .resizable()
                        .frame(width: 12, height: 12)
                        .foregroundColor(Color(asset: Asset.Colors.textSecondary))
                }
                .padding()
>>>>>>> c2d32fbc

            SettingsListItem(Localizations.other) {} trailingContent: {
                chevron
            }

            SettingsListItem(Localizations.about, hasDivider: false) {} trailingContent: {
                chevron
            }
        }
        .cornerRadius(10)
    }
}

// MARK: - Previews

struct SettingsView_Previews: PreviewProvider {
    static var previews: some View {
        NavigationView {
            SettingsView(store: Store(processor: StateProcessor(state: SettingsState())))
        }
    }
}<|MERGE_RESOLUTION|>--- conflicted
+++ resolved
@@ -26,51 +26,22 @@
 
     // MARK: Private views
 
-<<<<<<< HEAD
     /// The chevron shown in the settings list item.
     private var chevron: some View {
-        Image(asset: Asset.Images.chevron)
+        Image(asset: Asset.Images.rightAngle)
+            .resizable()
             .frame(width: 12, height: 12)
-=======
-    /// The logout button.
-    private var logoutButton: some View {
-        VStack {
-            Button {
-                store.send(.logout)
-            } label: {
-                Text(Localizations.logOut)
-                    .font(.styleGuide(.body))
-                    .foregroundColor(Asset.Colors.textPrimary.swiftUIColor)
-                    .frame(maxWidth: .infinity, alignment: .leading)
-                    .padding()
-            }
-        }
-        .background(Asset.Colors.backgroundPrimary.swiftUIColor)
-        .cornerRadius(10)
->>>>>>> c2d32fbc
+            .foregroundColor(Color(asset: Asset.Colors.textSecondary))
     }
 
     /// The settings items.
     private var settingsItems: some View {
         VStack(spacing: 0) {
-<<<<<<< HEAD
             SettingsListItem(Localizations.accountSecurity) {
                 store.send(.accountSecurityPressed)
             } trailingContent: {
                 chevron
             }
-=======
-            listItem(Localizations.accountSecurity) {}
-            listItem(Localizations.autofill) {}
-            listItem(Localizations.vault) {}
-            listItem(Localizations.appearance) {}
-            listItem(Localizations.other) {}
-            listItem(Localizations.about, hasDivider: false) {}
-        }
-        .background(Asset.Colors.backgroundPrimary.swiftUIColor)
-        .cornerRadius(10)
-    }
->>>>>>> c2d32fbc
 
             SettingsListItem(Localizations.autofill) {} trailingContent: {
                 chevron
@@ -80,18 +51,9 @@
                 chevron
             }
 
-<<<<<<< HEAD
             SettingsListItem(Localizations.appearance) {} trailingContent: {
                 chevron
             }
-=======
-                    Image(asset: Asset.Images.rightAngle)
-                        .resizable()
-                        .frame(width: 12, height: 12)
-                        .foregroundColor(Color(asset: Asset.Colors.textSecondary))
-                }
-                .padding()
->>>>>>> c2d32fbc
 
             SettingsListItem(Localizations.other) {} trailingContent: {
                 chevron
