import BitwardenKit
import BitwardenResources
import SwiftUI

// MARK: - SettingsView

/// A view containing the top-level list of settings.
///
struct SettingsView: View {
    // MARK: Properties

    /// The `Store` for this view.
    @ObservedObject var store: Store<SettingsState, SettingsAction, Void>

    // MARK: View

    var body: some View {
        settingsItems
            .scrollView()
            .navigationBar(title: Localizations.settings, titleDisplayMode: .inline)
            .toolbar {
                closeToolbarItem(hidden: store.state.presentationMode != .preLogin) {
                    store.send(.dismiss)
                }

                largeNavigationTitleToolbarItem(
                    Localizations.settings,
                    hidden: store.state.presentationMode != .tab,
                )
            }
    }

    // MARK: Private views

    /// The chevron shown in the settings list item.
    private var chevron: some View {
        Image(asset: SharedAsset.Icons.chevronRight16)
            .foregroundColor(Color(asset: SharedAsset.Colors.textSecondary))
    }

    /// The settings items.
    private var settingsItems: some View {
        ContentBlock(dividerLeadingPadding: 48) {
            if store.state.presentationMode == .preLogin {
                appearanceRow
                aboutRow
            } else {
                accountSecurityRow
                autofillRow
                vaultRow
                appearanceRow
                otherRow
                aboutRow
            }
        }
    }

    // MARK: Settings Rows

    /// The about settings row.
    private var aboutRow: some View {
        SettingsListItem(
            Localizations.about,
<<<<<<< HEAD
            icon: Asset.Images.informationCircle24,
=======
            icon: SharedAsset.Icons.informationCircle24
>>>>>>> fbbb2a28
        ) {
            store.send(.aboutPressed)
        } trailingContent: {
            chevron
        }
        .accessibilityIdentifier("AboutSettingsButton")
    }

    /// The account security settings row.
    private var accountSecurityRow: some View {
        SettingsListItem(
            Localizations.accountSecurity,
            badgeValue: store.state.accountSecurityBadgeValue,
<<<<<<< HEAD
            icon: Asset.Images.locked24,
=======
            icon: SharedAsset.Icons.locked24
>>>>>>> fbbb2a28
        ) {
            store.send(.accountSecurityPressed)
        } trailingContent: {
            chevron
        }
        .accessibilityIdentifier("AccountSecuritySettingsButton")
    }

    /// The appearance settings row.
    private var appearanceRow: some View {
        SettingsListItem(Localizations.appearance, icon: SharedAsset.Icons.paintBrush) {
            store.send(.appearancePressed)
        } trailingContent: {
            chevron
        }
        .accessibilityIdentifier("AppearanceSettingsButton")
    }

    /// The autofill settings row.
    private var autofillRow: some View {
        SettingsListItem(
            Localizations.autofill,
            badgeValue: store.state.autofillBadgeValue,
<<<<<<< HEAD
            icon: Asset.Images.checkCircle24,
=======
            icon: SharedAsset.Icons.checkCircle24
>>>>>>> fbbb2a28
        ) {
            store.send(.autoFillPressed)
        } trailingContent: {
            chevron
        }
        .accessibilityIdentifier("AutofillSettingsButton")
    }

    /// The other settings row.
    private var otherRow: some View {
        SettingsListItem(Localizations.other, icon: SharedAsset.Icons.other) {
            store.send(.otherPressed)
        } trailingContent: {
            chevron
        }
        .accessibilityIdentifier("OtherSettingsButton")
    }

    /// The vault settings row.
    private var vaultRow: some View {
        SettingsListItem(
            Localizations.vault,
            badgeValue: store.state.vaultBadgeValue,
<<<<<<< HEAD
            icon: Asset.Images.vaultSettings,
=======
            icon: SharedAsset.Icons.vaultSettings
>>>>>>> fbbb2a28
        ) {
            store.send(.vaultPressed)
        } trailingContent: {
            chevron
        }
        .accessibilityIdentifier("VaultSettingsButton")
    }
}

// MARK: - Previews

#if DEBUG
#Preview("Tab") {
    NavigationView {
        SettingsView(store: Store(processor: StateProcessor(state: SettingsState())))
    }
}

#Preview("Pre-login") {
    NavigationView {
        SettingsView(store: Store(processor: StateProcessor(state: SettingsState(presentationMode: .preLogin))))
    }
}
#endif<|MERGE_RESOLUTION|>--- conflicted
+++ resolved
@@ -61,11 +61,7 @@
     private var aboutRow: some View {
         SettingsListItem(
             Localizations.about,
-<<<<<<< HEAD
-            icon: Asset.Images.informationCircle24,
-=======
             icon: SharedAsset.Icons.informationCircle24
->>>>>>> fbbb2a28
         ) {
             store.send(.aboutPressed)
         } trailingContent: {
@@ -79,11 +75,7 @@
         SettingsListItem(
             Localizations.accountSecurity,
             badgeValue: store.state.accountSecurityBadgeValue,
-<<<<<<< HEAD
-            icon: Asset.Images.locked24,
-=======
             icon: SharedAsset.Icons.locked24
->>>>>>> fbbb2a28
         ) {
             store.send(.accountSecurityPressed)
         } trailingContent: {
@@ -107,11 +99,7 @@
         SettingsListItem(
             Localizations.autofill,
             badgeValue: store.state.autofillBadgeValue,
-<<<<<<< HEAD
-            icon: Asset.Images.checkCircle24,
-=======
             icon: SharedAsset.Icons.checkCircle24
->>>>>>> fbbb2a28
         ) {
             store.send(.autoFillPressed)
         } trailingContent: {
@@ -135,11 +123,7 @@
         SettingsListItem(
             Localizations.vault,
             badgeValue: store.state.vaultBadgeValue,
-<<<<<<< HEAD
-            icon: Asset.Images.vaultSettings,
-=======
             icon: SharedAsset.Icons.vaultSettings
->>>>>>> fbbb2a28
         ) {
             store.send(.vaultPressed)
         } trailingContent: {
