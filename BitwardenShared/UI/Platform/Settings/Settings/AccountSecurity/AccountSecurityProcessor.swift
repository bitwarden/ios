import Foundation
import OSLog

// MARK: - AccountSecurityProcessor

/// The processor used to manage state and handle actions for the account security screen.
///
final class AccountSecurityProcessor: StateProcessor<
    AccountSecurityState,
    AccountSecurityAction,
    AccountSecurityEffect
> {
    // MARK: Types

    typealias Services = HasAuthRepository
        & HasBiometricsService
        & HasClientAuth
        & HasDateProvider
        & HasErrorReporter
        & HasSettingsRepository
        & HasStateService
        & HasTwoStepLoginService
        & HasVaultTimeoutService

    // MARK: Private Properties

    /// The `Coordinator` that handles navigation.
    private let coordinator: AnyCoordinator<SettingsRoute>

    /// The services used by this processor.
    private var services: Services

    // MARK: Initialization

    /// Creates a new `AccountSecurityProcessor`.
    ///
    /// - Parameters:
    ///   - coordinator: The `Coordinator` that handles navigation.
    ///   - services: The services used by the processor.
    ///   - state: The initial state of the processor.
    ///
    init(
        coordinator: AnyCoordinator<SettingsRoute>,
        services: Services,
        state: AccountSecurityState
    ) {
        self.coordinator = coordinator
        self.services = services
        super.init(state: state)
    }

    // MARK: Methods

    override func perform(_ effect: AccountSecurityEffect) async {
        switch effect {
        case .accountFingerprintPhrasePressed:
            await showAccountFingerprintPhraseAlert()
<<<<<<< HEAD
        case .appeared:
            await appeared()
        case .lockVault:
            do {
                let account = try await services.stateService.getActiveAccount()
                await services.settingsRepository.lockVault(userId: account.profile.userId)
                coordinator.navigate(to: .lockVault(account: account))
            } catch {
                coordinator.navigate(to: .logout)
                services.errorReporter.log(error: error)
            }
=======
        case .loadData:
            await loadData()
        case let .lockVault(userIntiated):
            await lockVault(userInitiated: userIntiated)
        case let .toggleUnlockWithBiometrics(isOn):
            await setBioMetricAuth(isOn)
>>>>>>> 9ea6eed3
        }
    }

    override func receive(_ action: AccountSecurityAction) {
        switch action {
        case .clearFingerprintPhraseUrl:
            state.fingerprintPhraseUrl = nil
        case .clearTwoStepLoginUrl:
            state.twoStepLoginUrl = nil
        case let .customTimeoutValueChanged(newValue):
            state.customTimeoutValue = newValue
            setVaultTimeout(value: newValue)
        case .deleteAccountPressed:
            coordinator.navigate(to: .deleteAccount)
        case .logout:
            showLogoutConfirmation()
<<<<<<< HEAD
        case let .sessionTimeoutActionChanged(newValue):
            setTimeoutAction(newValue)
=======
        case .pendingLoginRequestsTapped:
            coordinator.navigate(to: .pendingLoginRequests)
        case let .sessionTimeoutActionChanged(action):
            saveTimeoutActionSetting(action)
>>>>>>> 9ea6eed3
        case let .sessionTimeoutValueChanged(newValue):
            state.sessionTimeoutValue = newValue
            setVaultTimeout(value: newValue.rawValue)
        case let .toggleApproveLoginRequestsToggle(isOn):
            confirmTogglingApproveLoginRequests(isOn)
        case let .toggleUnlockWithPINCode(isOn):
            toggleUnlockWithPIN(isOn)
        case .twoStepLoginPressed:
            showTwoStepLoginAlert()
        }
    }

    // MARK: Private

<<<<<<< HEAD
    /// The view has appeared.
    ///
    private func appeared() async {
        do {
            let timeoutAction = try await services.stateService.getTimeoutAction()
            let vaultTimeout = try await services.stateService.getVaultTimeout()

            if timeoutAction == nil {
                try await services.stateService.setTimeoutAction(action: .lock)
            }

            state.sessionTimeoutAction = try await services.stateService.getTimeoutAction() ?? .lock

            if vaultTimeout == -1 {
                state.sessionTimeoutValue = .onAppRestart
            } else if vaultTimeout == -2 {
                state.sessionTimeoutValue = .never
            } else {
                var rawTimeoutValues: [Int] = []
                for value in SessionTimeoutValue.allCases {
                    rawTimeoutValues.append(value.rawValue)
                }
                if !rawTimeoutValues.contains(vaultTimeout) {
                    state.sessionTimeoutValue = .custom
                    state.customTimeoutValue = vaultTimeout
                } else {
                    for (_, value) in state.vaultTimeoutValues where vaultTimeout == value.rawValue {
                        state.sessionTimeoutValue = value
                    }
                }
            }
        } catch {
            coordinator.navigate(to: .alert(.defaultAlert(title: Localizations.anErrorHasOccurred)))
            services.errorReporter.log(error: error)
        }
    }

    /// Shows the account fingerprint phrase alert.
=======
    /// Show an alert to confirm enabling approving login requests.
>>>>>>> 9ea6eed3
    ///
    /// - Parameter isOn: Whether or not the toggle value is true or false.
    ///
    private func confirmTogglingApproveLoginRequests(_ isOn: Bool) {
        // If the user is attempting to turn the toggle on, show an alert to confirm first.
        if isOn {
            coordinator.showAlert(.confirmApproveLoginRequests {
                await self.toggleApproveLoginRequests(isOn)
            })
        } else {
            Task { await toggleApproveLoginRequests(isOn) }
        }
    }

    /// Load any initial data for the view.
    private func loadData() async {
        do {
            state.biometricUnlockStatus = await loadBiometricUnlockPreference()
            state.isApproveLoginRequestsToggleOn = try await services.stateService.getApproveLoginRequests()
        } catch {
            services.errorReporter.log(error: error)
        }
    }

    /// Loads the state of the user's biometric unlock preferences.
    ///
    /// - Returns: The `BiometricsUnlockStatus` for the user.
    ///
    private func loadBiometricUnlockPreference() async -> BiometricsUnlockStatus {
        do {
            let biometricsStatus = try await services.biometricsService.getBiometricUnlockStatus()
            return biometricsStatus
        } catch {
            Logger.application.debug("Error loading biometric preferences: \(error)")
            return .notAvailable
        }
    }

    /// Locks the user's vault
    ///
    ///
    ///
    private func lockVault(userInitiated: Bool) async {
        do {
            let account = try await services.stateService.getActiveAccount()
            await services.authRepository.lockVault(userId: account.profile.userId)
            coordinator.navigate(to: .lockVault(account: account, userInitiated: userInitiated))
        } catch {
            coordinator.navigate(to: .logout(userInitiated: userInitiated))
            services.errorReporter.log(error: error)
        }
    }

    /// Sets the session timeout action.
    ///
    /// - Parameter action: The action that occurs upon a session timeout.
    ///
    private func setTimeoutAction(_ action: SessionTimeoutAction) {
        guard action != state.sessionTimeoutAction else { return }
        if action == .logout {
            coordinator.navigate(to: .alert(.logoutOnTimeoutAlert {
                do {
                    try await self.services.stateService.setTimeoutAction(action: action)
                } catch {
                    self.coordinator.navigate(to: .alert(.defaultAlert(title: Localizations.anErrorHasOccurred)))
                    self.services.errorReporter.log(error: error)
                }
            }))
        } else {
            Task {
                try await services.stateService.setTimeoutAction(action: action)
            }
        }

        state.sessionTimeoutAction = action
    }

    /// Sets the vault timeout value.
    ///
    /// - Parameter value: The vault timeout value.
    ///
    private func setVaultTimeout(value: Int) {
        Task {
            do {
                if value == -100 {
                    try await services.vaultTimeoutService.setVaultTimeout(value: 60, userId: nil)
                } else if value == -2 {
                    try await services.vaultTimeoutService.setVaultTimeout(value: nil, userId: nil)
                } else {
                    try await services.vaultTimeoutService.setVaultTimeout(value: value, userId: nil)
                }
            } catch {
                self.coordinator.navigate(to: .alert(.defaultAlert(title: Localizations.anErrorHasOccurred)))
                self.services.errorReporter.log(error: error)
            }
        }
    }

    /// Shows the account fingerprint phrase alert.
    ///
    private func showAccountFingerprintPhraseAlert() async {
        do {
            let userId = try await services.stateService.getActiveAccountId()
            let phrase = try await services.authRepository.getFingerprintPhrase(userId: userId)

            coordinator.navigate(to: .alert(
                .displayFingerprintPhraseAlert({
                    self.state.fingerprintPhraseUrl = ExternalLinksConstants.fingerprintPhrase
                }, phrase: phrase)
            ))
        } catch {
            coordinator.navigate(to: .alert(.defaultAlert(title: Localizations.anErrorHasOccurred)))
        }
    }

    /// Shows an alert asking the user to confirm that they want to logout.
    private func showLogoutConfirmation() {
        let alert = Alert.logoutConfirmation {
            do {
                try await self.services.authRepository.logout()
            } catch {
                self.services.errorReporter.log(error: error)
            }
            self.coordinator.navigate(to: .logout(userInitiated: true))
        }
        coordinator.navigate(to: .alert(alert))
    }

    /// Shows the two step login alert. If `Yes` is selected, the user will be navigated to the web app.
    private func showTwoStepLoginAlert() {
        coordinator.navigate(to: .alert(.twoStepLoginAlert {
            self.state.twoStepLoginUrl = self.services.twoStepLoginService.twoStepLoginUrl()
        }))
    }

    /// Sets the user's biometric auth
    ///
    /// - Parameter enabled: Whether or not the the user wants biometric auth enabled.
    ///
    private func setBioMetricAuth(_ enabled: Bool) async {
        do {
            try await services.authRepository.allowBioMetricUnlock(enabled, userId: nil)
            state.biometricUnlockStatus = try await services.biometricsService.getBiometricUnlockStatus()
            // Set biometric integrity if needed.
            if case .available(_, true, false) = state.biometricUnlockStatus {
                try await services.biometricsService.configureBiometricIntegrity()
                state.biometricUnlockStatus = try await services.biometricsService.getBiometricUnlockStatus()
            }
        } catch {
            services.errorReporter.log(error: error)
        }
    }

    /// Update the value of the approve login requests setting in the state and the cached data.
    ///
    /// - Parameter isOn: Whether or not the toggle value is true or false.
    ///
    private func toggleApproveLoginRequests(_ isOn: Bool) async {
        do {
            try await services.stateService.setApproveLoginRequests(isOn)
            state.isApproveLoginRequestsToggleOn = isOn
        } catch {
            services.errorReporter.log(error: error)
        }
    }

    /// Shows an alert prompting the user to enter their PIN. If set successfully, the toggle will be turned on.
    ///
    /// - Parameter isOn: Whether or not the toggle value is true or false.
    ///
    private func toggleUnlockWithPIN(_ isOn: Bool) {
        if !state.isUnlockWithPINCodeOn {
            coordinator.navigate(
                to: .alert(
                    .enterPINCode(completion: { _ in
                        self.state.isUnlockWithPINCodeOn = isOn
                    })
                )
            )
        } else {
            state.isUnlockWithPINCodeOn = isOn
        }
    }
}<|MERGE_RESOLUTION|>--- conflicted
+++ resolved
@@ -15,10 +15,10 @@
     typealias Services = HasAuthRepository
         & HasBiometricsService
         & HasClientAuth
-        & HasDateProvider
         & HasErrorReporter
         & HasSettingsRepository
         & HasStateService
+        & HasTimeProvider
         & HasTwoStepLoginService
         & HasVaultTimeoutService
 
@@ -55,26 +55,14 @@
         switch effect {
         case .accountFingerprintPhrasePressed:
             await showAccountFingerprintPhraseAlert()
-<<<<<<< HEAD
         case .appeared:
             await appeared()
-        case .lockVault:
-            do {
-                let account = try await services.stateService.getActiveAccount()
-                await services.settingsRepository.lockVault(userId: account.profile.userId)
-                coordinator.navigate(to: .lockVault(account: account))
-            } catch {
-                coordinator.navigate(to: .logout)
-                services.errorReporter.log(error: error)
-            }
-=======
         case .loadData:
             await loadData()
         case let .lockVault(userIntiated):
             await lockVault(userInitiated: userIntiated)
         case let .toggleUnlockWithBiometrics(isOn):
             await setBioMetricAuth(isOn)
->>>>>>> 9ea6eed3
         }
     }
 
@@ -91,15 +79,10 @@
             coordinator.navigate(to: .deleteAccount)
         case .logout:
             showLogoutConfirmation()
-<<<<<<< HEAD
+        case .pendingLoginRequestsTapped:
+            coordinator.navigate(to: .pendingLoginRequests)
         case let .sessionTimeoutActionChanged(newValue):
             setTimeoutAction(newValue)
-=======
-        case .pendingLoginRequestsTapped:
-            coordinator.navigate(to: .pendingLoginRequests)
-        case let .sessionTimeoutActionChanged(action):
-            saveTimeoutActionSetting(action)
->>>>>>> 9ea6eed3
         case let .sessionTimeoutValueChanged(newValue):
             state.sessionTimeoutValue = newValue
             setVaultTimeout(value: newValue.rawValue)
@@ -114,7 +97,6 @@
 
     // MARK: Private
 
-<<<<<<< HEAD
     /// The view has appeared.
     ///
     private func appeared() async {
@@ -152,10 +134,7 @@
         }
     }
 
-    /// Shows the account fingerprint phrase alert.
-=======
     /// Show an alert to confirm enabling approving login requests.
->>>>>>> 9ea6eed3
     ///
     /// - Parameter isOn: Whether or not the toggle value is true or false.
     ///
