--- conflicted
+++ resolved
@@ -272,8 +272,6 @@
         XCTAssertEqual(coordinator.alertShown, [.networkResponseError(BitwardenTestError.example)])
         XCTAssertEqual(errorReporter.errors as? [BitwardenTestError], [.example])
     }
-<<<<<<< HEAD
-=======
 
     /// Perform with `.deleteAccount` presents the OTP code verification alert. If there's an
     /// invalid verification error error, an alert is shown.
@@ -334,5 +332,4 @@
 
         XCTAssertEqual(coordinator.routes.last, .dismiss)
     }
->>>>>>> 3fc1bd45
 }