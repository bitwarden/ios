// MARK: - AccountSecurityEffect

/// Effects handled by the `AccountSecurityProcessor`.
///
enum AccountSecurityEffect: Equatable {
    /// The account fingerprint phrase button was tapped.
    case accountFingerprintPhrasePressed

<<<<<<< HEAD
    /// The view has appeared.
    case appeared
=======
    /// Any initial data for the view should be loaded.
    case loadData
>>>>>>> 9ea6eed3

    /// The user's vault was locked.
    ///
    /// - Parameter userInitiated: Did a user action trigger this lock event.
    ///
    case lockVault(userInitiated: Bool)

    /// Unlock with Biometrics was toggled.
    case toggleUnlockWithBiometrics(Bool)
}<|MERGE_RESOLUTION|>--- conflicted
+++ resolved
@@ -6,13 +6,11 @@
     /// The account fingerprint phrase button was tapped.
     case accountFingerprintPhrasePressed
 
-<<<<<<< HEAD
     /// The view has appeared.
     case appeared
-=======
+
     /// Any initial data for the view should be loaded.
     case loadData
->>>>>>> 9ea6eed3
 
     /// The user's vault was locked.
     ///
