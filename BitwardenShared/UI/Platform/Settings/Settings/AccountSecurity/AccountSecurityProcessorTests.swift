import XCTest

@testable import BitwardenShared

class AccountSecurityProcessorTests: BitwardenTestCase {
    // MARK: Properties

<<<<<<< HEAD
    var appSettingsStore: MockAppSettingsStore!
=======
    var authRepository: MockAuthRepository!
>>>>>>> 5fa52c43
    var coordinator: MockCoordinator<SettingsRoute>!
    var errorReporter: MockErrorReporter!
    var settingsRepository: MockSettingsRepository!
    var stateService: MockStateService!
    var twoStepLoginService: MockTwoStepLoginService!
    var subject: AccountSecurityProcessor!

    // MARK: Setup & Teardown

    override func setUp() {
        super.setUp()

<<<<<<< HEAD
        appSettingsStore = MockAppSettingsStore()
=======
        authRepository = MockAuthRepository()
>>>>>>> 5fa52c43
        coordinator = MockCoordinator<SettingsRoute>()
        errorReporter = MockErrorReporter()
        settingsRepository = MockSettingsRepository()
        stateService = MockStateService()
        twoStepLoginService = MockTwoStepLoginService()

        subject = AccountSecurityProcessor(
            coordinator: coordinator.asAnyCoordinator(),
            services: ServiceContainer.withMocks(
                errorReporter: errorReporter,
                settingsRepository: settingsRepository,
                stateService: stateService,
                twoStepLoginService: twoStepLoginService
            ),
            state: AccountSecurityState()
        )
    }

    override func tearDown() {
        super.tearDown()

<<<<<<< HEAD
        appSettingsStore = nil
=======
        authRepository = nil
>>>>>>> 5fa52c43
        coordinator = nil
        errorReporter = nil
        settingsRepository = nil
        subject = nil
    }

    // MARK: Tests

    /// `perform(_:)` with `.appeared` toggles unlock with PIN depending on the user's saved settings.
    func test_appeared() async {
        let account: Account = .fixtureAccountLogin()
        stateService.activeAccount = account
        stateService.pinProtectedUserKey[account.profile.userId] = "123"

        await subject.perform(.appeared)

        XCTAssertTrue(subject.state.isUnlockWithPINCodeOn)
    }

    /// `perform(_:)` with `.lockVault` locks the user's vault.
    func test_perform_lockVault() async {
        let account: Account = .fixtureAccountLogin()
        stateService.activeAccount = account

        await subject.perform(.lockVault)

        XCTAssertEqual(settingsRepository.lockVaultCalls, [account.profile.userId])
        XCTAssertEqual(coordinator.routes.last, .lockVault(account: account))
    }

    /// `perform(_:)` with `.lockVault` fails, locks the vault and navigates to the landing screen.
    func test_perform_lockVault_failure() async {
        await subject.perform(.lockVault)

        XCTAssertEqual(errorReporter.errors as? [StateServiceError], [StateServiceError.noActiveAccount])
        XCTAssertEqual(coordinator.routes.last, .logout)
    }

    /// `perform(_:)` with `.accountFingerprintPhrasePressed` navigates to the web app
    /// and clears the fingerprint phrase URL.
    func test_perform_showAccountFingerprintPhraseAlert() async throws {
        stateService.activeAccount = .fixture()
        await subject.perform(.accountFingerprintPhrasePressed)

        let fingerprint = try authRepository.fingerprintPhraseResult.get()
        let alert = try coordinator.unwrapLastRouteAsAlert()
        XCTAssertEqual(alert.title, Localizations.fingerprintPhrase)
        XCTAssertEqual(alert.message, "\(Localizations.yourAccountsFingerprint):\n\n\(fingerprint)")
        XCTAssertEqual(alert.preferredStyle, .alert)
        XCTAssertEqual(alert.alertActions.count, 2)
        XCTAssertEqual(alert.alertActions[0].title, Localizations.close)
        XCTAssertEqual(alert.alertActions[1].title, Localizations.learnMore)

        // Tapping learn more navigates the user to the web app.
        try await alert.tapAction(title: Localizations.learnMore)
        XCTAssertNotNil(subject.state.fingerprintPhraseUrl)

        subject.receive(.clearFingerprintPhraseUrl)
        XCTAssertNil(subject.state.fingerprintPhraseUrl)
    }

    /// `perform(_:)` with `.accountFingerprintPhrasePressed` shows an alert if an error occurs.
    func test_perform_showAccountFingerprintPhraseAlert_error() async throws {
        struct FingerprintPhraseError: Error {}

        authRepository.fingerprintPhraseResult = .failure(FingerprintPhraseError())
        await subject.perform(.accountFingerprintPhrasePressed)

        let alert = try coordinator.unwrapLastRouteAsAlert()

        XCTAssertEqual(
            alert,
            Alert.defaultAlert(
                title: Localizations.anErrorHasOccurred
            )
        )
    }

    /// `receive(_:)` with `.twoStepLoginPressed` clears the two step login URL.
    func test_receive_clearTwoStepLoginUrl() async throws {
        subject.receive(.twoStepLoginPressed)

        let alert = try coordinator.unwrapLastRouteAsAlert()

        // Tapping yes navigates the user to the web app.
        try await alert.tapAction(title: Localizations.yes)
        XCTAssertNotNil(subject.state.twoStepLoginUrl)

        subject.receive(.clearTwoStepLoginUrl)
        XCTAssertNil(subject.state.twoStepLoginUrl)
    }

    /// `receive(_:)` with `.deleteAccountPressed` shows the `DeleteAccountView`.
    func test_receive_deleteAccountPressed() throws {
        subject.receive(.deleteAccountPressed)

        XCTAssertEqual(coordinator.routes.last, .deleteAccount)
    }

    /// `receive(_:)` with `.logout` presents a logout confirmation alert.
    func test_receive_logout() async throws {
        subject.receive(.logout)

        let alert = try coordinator.unwrapLastRouteAsAlert()
        XCTAssertEqual(alert.title, Localizations.logOut)
        XCTAssertEqual(alert.message, Localizations.logoutConfirmation)
        XCTAssertEqual(alert.preferredStyle, .alert)
        XCTAssertEqual(alert.alertActions.count, 2)
        XCTAssertEqual(alert.alertActions[0].title, Localizations.yes)
        XCTAssertEqual(alert.alertActions[1].title, Localizations.cancel)

        settingsRepository.logoutResult = .success(())
        // Tapping yes logs the user out.
        try await alert.tapAction(title: Localizations.yes)

        XCTAssertEqual(coordinator.routes.last, .logout)
    }

    /// `receive(_:)` with `.logout` presents a logout confirmation alert.
    func test_receive_logout_error() async throws {
        subject.receive(.logout)

        let alert = try coordinator.unwrapLastRouteAsAlert()
        XCTAssertEqual(alert.title, Localizations.logOut)
        XCTAssertEqual(alert.message, Localizations.logoutConfirmation)
        XCTAssertEqual(alert.preferredStyle, .alert)
        XCTAssertEqual(alert.alertActions.count, 2)
        XCTAssertEqual(alert.alertActions[0].title, Localizations.yes)
        XCTAssertEqual(alert.alertActions[1].title, Localizations.cancel)

        // Tapping yes relays any errors to the error reporter.
        try await alert.tapAction(title: Localizations.yes)

        XCTAssertEqual(
            errorReporter.errors as? [StateServiceError],
            [StateServiceError.noActiveAccount]
        )
    }

    /// `receive(_:)` with `sessionTimeoutActionChanged(:)` presents an alert if `logout` was selected.
    /// It then updates the state if `Yes` was tapped on the alert, confirming the user's decision.
    func test_receive_sessionTimeoutActionChanged_logout() async throws {
        XCTAssertEqual(subject.state.sessionTimeoutAction, .lock)
        subject.receive(.sessionTimeoutActionChanged(.logout))

        let alert = try coordinator.unwrapLastRouteAsAlert()
        XCTAssertEqual(alert.title, Localizations.warning)
        XCTAssertEqual(alert.message, Localizations.vaultTimeoutLogOutConfirmation)
        XCTAssertEqual(alert.alertActions.count, 2)

        XCTAssertEqual(alert.alertActions[0].title, Localizations.yes)
        XCTAssertEqual(alert.alertActions[0].style, .default)
        XCTAssertNotNil(alert.alertActions[0].handler)

        XCTAssertEqual(alert.alertActions[1].title, Localizations.cancel)
        XCTAssertEqual(alert.alertActions[1].style, .cancel)
        XCTAssertNil(alert.alertActions[1].handler)

        try await alert.tapAction(title: Localizations.yes)

        XCTAssertEqual(subject.state.sessionTimeoutAction, .logout)
    }

    /// `receive(_:)` with `sessionTimeoutActionChanged(:)` updates the state when `lock` was selected.
    func test_receive_sessionTimeoutActionChanged_lock() async throws {
        XCTAssertEqual(subject.state.sessionTimeoutAction, .lock)
        subject.receive(.sessionTimeoutActionChanged(.logout))

        let alert = try coordinator.unwrapLastRouteAsAlert()
        try await alert.tapAction(title: Localizations.yes)
        XCTAssertEqual(subject.state.sessionTimeoutAction, .logout)

        subject.receive(.sessionTimeoutActionChanged(.lock))
        XCTAssertEqual(subject.state.sessionTimeoutAction, .lock)
    }

    /// `receive(_:)` with `sessionTimeoutActionChanged(:)` doesn't update the state if the value did not change.
    func test_receive_sessionTimeoutActionChanged_sameValue() async throws {
        subject.receive(.sessionTimeoutActionChanged(.logout))

        let alert = try coordinator.unwrapLastRouteAsAlert()
        try await alert.tapAction(title: Localizations.yes)
        XCTAssertEqual(subject.state.sessionTimeoutAction, .logout)

        subject.receive(.twoStepLoginPressed)
        let twoStepLoginAlert = try coordinator.unwrapLastRouteAsAlert()
        try await twoStepLoginAlert.tapAction(title: Localizations.cancel)

        // Should not show alert since the state's sessionTimeoutAction is already .logout
        subject.receive(.sessionTimeoutActionChanged(.logout))
        let lastShownAlert = try coordinator.unwrapLastRouteAsAlert()
        XCTAssertEqual(lastShownAlert, twoStepLoginAlert)
    }

    /// `receive(_:)` with `sessionTimeoutValueChanged(:)` updates the session timeout value in the state.
    func test_receive_sessionTimeoutValueChanged() {
        XCTAssertEqual(subject.state.sessionTimeoutValue, .immediately)
        subject.receive(.sessionTimeoutValueChanged(.never))
        XCTAssertEqual(subject.state.sessionTimeoutValue, .never)
    }

    /// `receive(_:)` with `setCustomSessionTimeoutValue(:)` updates the custom session timeout value in the state.
    func test_receive_setCustomSessionTimeoutValue() {
        XCTAssertEqual(subject.state.customSessionTimeoutValue, 60)
        subject.receive(.setCustomSessionTimeoutValue(15))
        XCTAssertEqual(subject.state.customSessionTimeoutValue, 15)
    }

    /// `receive(_:)` with `.toggleApproveLoginRequestsToggle` updates the state.
    func test_receive_toggleApproveLoginRequestsToggle() {
        subject.state.isApproveLoginRequestsToggleOn = false
        subject.receive(.toggleApproveLoginRequestsToggle(true))

        XCTAssertTrue(subject.state.isApproveLoginRequestsToggleOn)
    }

    /// `receive(_:)` with `.toggleUnlockWithFaceID` updates the state.
    func test_receive_toggleUnlockWithFaceID() {
        subject.state.isUnlockWithFaceIDOn = false
        subject.receive(.toggleUnlockWithFaceID(true))

        XCTAssertTrue(subject.state.isUnlockWithFaceIDOn)
    }

    /// `receive(_:)` with `.toggleUnlockWithPINCode` updates the state when submit has been pressed.
    func test_receive_toggleUnlockWithPINCode() async throws {
        subject.state.isUnlockWithPINCodeOn = false
        subject.receive(.toggleUnlockWithPINCode(true))

        guard case let .alert(alert) = coordinator.routes.last else {
            return XCTFail("Expected an `.alert` route, but found \(String(describing: coordinator.routes.last))")
        }

        try await alert.tapAction(title: Localizations.submit)

        guard case let .alert(alert) = coordinator.routes.last else {
            return XCTFail("Expected an `.alert` route, but found \(String(describing: coordinator.routes.last))")
        }

        try await alert.tapAction(title: Localizations.yes)
        XCTAssertTrue(subject.state.isUnlockWithPINCodeOn)
    }

    /// `receive(_:)` with `.toggleUnlockWithPINCode` turns the toggle off and sets the `pinProtectedUserKey` to nil.
    func test_receive_toggleUnlockWithPINCode_off() {
        let account: Account = .fixture()
        stateService.activeAccount = account
        stateService.pinProtectedUserKey[account.profile.userId] = "123"

        subject.state.isUnlockWithPINCodeOn = true
        let task = Task {
            subject.receive(.toggleUnlockWithPINCode(false))
        }
        waitFor(!subject.state.isUnlockWithPINCodeOn)
        task.cancel()
        let pin = stateService.pinProtectedUserKey[account.profile.userId] ?? nil
        XCTAssertNil(pin)
    }

    /// `receive(_:)` with `.toggleUnlockWithTouchID` updates the state.
    func test_receive_toggleUnlockWithTouchID() {
        subject.state.isUnlockWithTouchIDToggleOn = false
        subject.receive(.toggleUnlockWithTouchID(true))

        XCTAssertTrue(subject.state.isUnlockWithTouchIDToggleOn)
    }

    /// `receive(_:)` with `.twoStepLoginPressed` shows the two step login alert.
    func test_receive_twoStepLoginPressed() async throws {
        subject.receive(.twoStepLoginPressed)

        let alert = try coordinator.unwrapLastRouteAsAlert()
        XCTAssertEqual(alert.title, Localizations.continueToWebApp)
        XCTAssertEqual(alert.message, Localizations.twoStepLoginDescriptionLong)
        XCTAssertEqual(alert.preferredStyle, .alert)
        XCTAssertEqual(alert.alertActions.count, 2)
        XCTAssertEqual(alert.alertActions[0].title, Localizations.cancel)
        XCTAssertEqual(alert.alertActions[1].title, Localizations.yes)

        // Tapping yes navigates the user to the web app.
        try await alert.tapAction(title: Localizations.yes)

        XCTAssertNotNil(subject.state.twoStepLoginUrl)
    }

    /// `state.twoStepLoginUrl` is initialized with the correct value.
    func test_twoStepLoginUrl() async throws {
        subject.receive(.twoStepLoginPressed)

        let alert = try coordinator.unwrapLastRouteAsAlert()
        try await alert.tapAction(title: Localizations.yes)

        XCTAssertEqual(subject.state.twoStepLoginUrl, URL.example)
    }
}<|MERGE_RESOLUTION|>--- conflicted
+++ resolved
@@ -5,11 +5,8 @@
 class AccountSecurityProcessorTests: BitwardenTestCase {
     // MARK: Properties
 
-<<<<<<< HEAD
     var appSettingsStore: MockAppSettingsStore!
-=======
     var authRepository: MockAuthRepository!
->>>>>>> 5fa52c43
     var coordinator: MockCoordinator<SettingsRoute>!
     var errorReporter: MockErrorReporter!
     var settingsRepository: MockSettingsRepository!
@@ -22,11 +19,8 @@
     override func setUp() {
         super.setUp()
 
-<<<<<<< HEAD
         appSettingsStore = MockAppSettingsStore()
-=======
         authRepository = MockAuthRepository()
->>>>>>> 5fa52c43
         coordinator = MockCoordinator<SettingsRoute>()
         errorReporter = MockErrorReporter()
         settingsRepository = MockSettingsRepository()
@@ -48,11 +42,8 @@
     override func tearDown() {
         super.tearDown()
 
-<<<<<<< HEAD
         appSettingsStore = nil
-=======
         authRepository = nil
->>>>>>> 5fa52c43
         coordinator = nil
         errorReporter = nil
         settingsRepository = nil
