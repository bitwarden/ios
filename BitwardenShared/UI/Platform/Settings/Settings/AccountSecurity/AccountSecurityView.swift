--- conflicted
+++ resolved
@@ -32,15 +32,13 @@
             openURL(url)
             store.send(.clearTwoStepLoginUrl)
         }
-<<<<<<< HEAD
         .task {
             await store.perform(.appeared)
-=======
+        }
         .onChange(of: store.state.fingerprintPhraseUrl) { newValue in
             guard let url = newValue else { return }
             openURL(url)
             store.send(.clearFingerprintPhraseUrl)
->>>>>>> 5fa52c43
         }
     }
 
