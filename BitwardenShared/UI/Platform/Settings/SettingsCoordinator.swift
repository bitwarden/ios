import SwiftUI

// MARK: - SettingsCoordinatorDelegate

/// An object that is signaled when specific circumstances in the application flow have been encountered.
///
@MainActor
public protocol SettingsCoordinatorDelegate: AnyObject {
    /// Called when the user locks their vault.
    ///
    /// - Parameters:
    ///   - account: The user's account.
    ///
    func didLockVault(account: Account)

    /// Called when the user has been logged out.
    ///
    func didLogout()
}

// MARK: - SettingsCoordinator

/// A coordinator that manages navigation in the settings tab.
///
final class SettingsCoordinator: Coordinator, HasStackNavigator {
    // MARK: Types

    typealias Services = HasBiometricsService
        & HasErrorReporter
        & HasSettingsRepository
        & HasStateService
        & HasVaultRepository

    // MARK: Properties

    /// The delegate for this coordinator, used to notify when the user logs out.
    private weak var delegate: SettingsCoordinatorDelegate?

    /// The services used by this coordinator.
    let services: Services

    /// The stack navigator that is managed by this coordinator.
    let stackNavigator: StackNavigator

    // MARK: Initialization

    /// Creates a new `SettingsCoordinator`.
    ///
    /// - Parameters:
    ///   - delegate: The delegate for this coordinator, used to notify when the user logs out.
    ///   - services: The services used by this coordinator.
    ///   - stackNavigator: The stack navigator that is managed by this coordinator.
    ///
    init(
        delegate: SettingsCoordinatorDelegate,
        services: Services,
        stackNavigator: StackNavigator
    ) {
        self.delegate = delegate
        self.services = services
        self.stackNavigator = stackNavigator
    }

    // MARK: Methods

    func navigate(to route: SettingsRoute, context: AnyObject?) {
        switch route {
        case .accountSecurity:
            showAccountSecurity()
        case let .alert(alert):
            stackNavigator.present(alert)
        case .autoFill:
            showAutoFill()
        case .deleteAccount:
            showDeleteAccount()
        case .dismiss:
            stackNavigator.dismiss()
        case let .lockVault(account):
            delegate?.didLockVault(account: account)
        case .logout:
            delegate?.didLogout()
        case .other:
            showOtherScreen()
        case .settings:
            showSettings()
        }
    }

    func start() {
        navigate(to: .settings)
    }

    // MARK: Private Methods

    /// Shows the account security screen.
    ///
    private func showAccountSecurity() {
        let processor = AccountSecurityProcessor(
            coordinator: asAnyCoordinator(),
            services: services,
            state: AccountSecurityState()
        )

        let view = AccountSecurityView(store: Store(processor: processor))
        let viewController = UIHostingController(rootView: view)
        viewController.navigationItem.largeTitleDisplayMode = .never
        stackNavigator.push(viewController)
    }

    /// Shows the auto-fill screen.
    ///
    private func showAutoFill() {
        let processor = AutoFillProcessor(
            coordinator: asAnyCoordinator(),
            state: AutoFillState()
        )
        let view = AutoFillView(store: Store(processor: processor))
        let viewController = UIHostingController(rootView: view)
        viewController.navigationItem.largeTitleDisplayMode = .never
        stackNavigator.push(viewController)
    }

<<<<<<< HEAD
    /// Shows the other settings screen.
    ///
    private func showOtherScreen() {
        let processor = OtherSettingsProcessor(
            coordinator: asAnyCoordinator(),
            state: OtherSettingsState()
        )

        let view = OtherSettingsView(store: Store(processor: processor))
        let viewController = UIHostingController(rootView: view)
        viewController.navigationItem.largeTitleDisplayMode = .never
        stackNavigator.push(viewController)
=======
    /// Shows the delete account screen.
    ///
    private func showDeleteAccount() {
        let processor = DeleteAccountProcessor(
            coordinator: asAnyCoordinator(),
            state: DeleteAccountState()
        )
        let view = DeleteAccountView(store: Store(processor: processor))
        let navController = UINavigationController(rootViewController: UIHostingController(rootView: view))
        stackNavigator.present(navController)
>>>>>>> aa22031e
    }

    /// Shows the settings screen.
    ///
    private func showSettings() {
        let processor = SettingsProcessor(
            coordinator: asAnyCoordinator(),
            state: SettingsState()
        )
        let view = SettingsView(store: Store(processor: processor))
        stackNavigator.push(view)
    }
}<|MERGE_RESOLUTION|>--- conflicted
+++ resolved
@@ -120,7 +120,18 @@
         stackNavigator.push(viewController)
     }
 
-<<<<<<< HEAD
+    /// Shows the delete account screen.
+    ///
+    private func showDeleteAccount() {
+        let processor = DeleteAccountProcessor(
+            coordinator: asAnyCoordinator(),
+            state: DeleteAccountState()
+        )
+        let view = DeleteAccountView(store: Store(processor: processor))
+        let navController = UINavigationController(rootViewController: UIHostingController(rootView: view))
+        stackNavigator.present(navController)
+    }
+
     /// Shows the other settings screen.
     ///
     private func showOtherScreen() {
@@ -133,18 +144,6 @@
         let viewController = UIHostingController(rootView: view)
         viewController.navigationItem.largeTitleDisplayMode = .never
         stackNavigator.push(viewController)
-=======
-    /// Shows the delete account screen.
-    ///
-    private func showDeleteAccount() {
-        let processor = DeleteAccountProcessor(
-            coordinator: asAnyCoordinator(),
-            state: DeleteAccountState()
-        )
-        let view = DeleteAccountView(store: Store(processor: processor))
-        let navController = UINavigationController(rootViewController: UIHostingController(rootView: view))
-        stackNavigator.present(navController)
->>>>>>> aa22031e
     }
 
     /// Shows the settings screen.
