--- conflicted
+++ resolved
@@ -55,13 +55,6 @@
         XCTAssertEqual(stackNavigator.alerts, [alert])
     }
 
-<<<<<<< HEAD
-    /// `navigate(to:)` with `.lockVault` navigates the user to the login view.
-    func test_navigateTo_lockVault() throws {
-        subject.navigate(to: .lockVault(account: .fixture()))
-
-        XCTAssertTrue(delegate.didLockVaultCalled)
-=======
     /// `navigate(to:)` with `.autoFill` pushes the auto-fill view onto the stack navigator.
     func test_navigateTo_autoFill() throws {
         subject.navigate(to: .autoFill)
@@ -69,7 +62,13 @@
         let action = try XCTUnwrap(stackNavigator.actions.last)
         XCTAssertEqual(action.type, .pushed)
         XCTAssertTrue(action.viewController is UIHostingController<AutoFillView>)
->>>>>>> 05f8e083
+    }
+
+    /// `navigate(to:)` with `.lockVault` navigates the user to the login view.
+    func test_navigateTo_lockVault() throws {
+        subject.navigate(to: .lockVault(account: .fixture()))
+
+        XCTAssertTrue(delegate.didLockVaultCalled)
     }
 
     /// `navigate(to:)` with `.logout` informs the delegate that the user logged out.
