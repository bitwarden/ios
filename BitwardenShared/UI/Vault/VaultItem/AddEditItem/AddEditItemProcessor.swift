--- conflicted
+++ resolved
@@ -65,13 +65,10 @@
 
     override func receive(_ action: AddEditItemAction) { // swiftlint:disable:this function_body_length
         switch action {
-<<<<<<< HEAD
         case let .cardFieldChanged(cardFieldAction):
             updateCardState(&state, for: cardFieldAction)
-=======
         case let .collectionToggleChanged(newValue, collectionId):
             state.toggleCollection(newValue: newValue, collectionId: collectionId)
->>>>>>> 8fb3f91d
         case .dismissPressed:
             coordinator.navigate(to: .dismiss)
         case let .favoriteChanged(newValue):
@@ -145,7 +142,16 @@
 
     // MARK: Private Methods
 
-<<<<<<< HEAD
+    /// Fetches any additional data (e.g. organizations and folders) needed for adding or editing a cipher.
+    private func fetchCipherOptions() async {
+        do {
+            state.collections = try await services.vaultRepository.fetchCollections(includeReadOnly: false)
+            state.ownershipOptions = try await services.vaultRepository.fetchCipherOwnershipOptions()
+        } catch {
+            services.errorReporter.log(error: error)
+        }
+    }
+
     /// Receives an `AddEditCardItem` action from the `AddEditCardView` view's store, and updates
     /// the `AddEditCardState`.
     ///
@@ -170,15 +176,6 @@
             state.cardItemState.isCodeVisible = isVisible
         case let .toggleNumberVisibilityChanged(isVisible):
             state.cardItemState.isNumberVisible = isVisible
-=======
-    /// Fetches any additional data (e.g. organizations and folders) needed for adding or editing a cipher.
-    private func fetchCipherOptions() async {
-        do {
-            state.collections = try await services.vaultRepository.fetchCollections(includeReadOnly: false)
-            state.ownershipOptions = try await services.vaultRepository.fetchCipherOwnershipOptions()
-        } catch {
-            services.errorReporter.log(error: error)
->>>>>>> 8fb3f91d
         }
     }
 
