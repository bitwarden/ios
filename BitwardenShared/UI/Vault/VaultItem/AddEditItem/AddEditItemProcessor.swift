--- conflicted
+++ resolved
@@ -59,12 +59,8 @@
     ///   - state: The initial state for the processor.
     ///
     init(
-<<<<<<< HEAD
+        appExtensionDelegate: AppExtensionDelegate?,
         coordinator: AnyCoordinator<VaultItemRoute, VaultItemEvent>,
-=======
-        appExtensionDelegate: AppExtensionDelegate?,
-        coordinator: AnyCoordinator<VaultItemRoute>,
->>>>>>> eef272c2
         delegate: CipherItemOperationDelegate?,
         services: Services,
         state: AddEditItemState
