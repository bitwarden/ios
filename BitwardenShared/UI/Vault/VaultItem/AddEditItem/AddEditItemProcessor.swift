import BitwardenSdk
import Foundation

// MARK: - CipherItemOperationDelegate

/// An object that is notified when specific circumstances in the add/edit/delete item view have occurred.
///
protocol CipherItemOperationDelegate: AnyObject {
    /// Called when the cipher item has been successfully permanently deleted.
    func itemDeleted()

    /// Called when the cipher item has been successfully restored.
    func itemRestored()

    /// Called when the cipher item has been successfully soft deleted.
    func itemSoftDeleted()
}

// MARK: - AddEditItemProcessor

/// The processor used to manage state and handle actions for the add item screen.
final class AddEditItemProcessor: StateProcessor<// swiftlint:disable:this type_body_length
    AddEditItemState,
    AddEditItemAction,
    AddEditItemEffect
> {
    // MARK: Types

    typealias Services = HasAPIService
        & HasCameraService
        & HasErrorReporter
        & HasPasteboardService
<<<<<<< HEAD
        & HasPolicyService
=======
        & HasStateService
>>>>>>> 8b5068bc
        & HasTOTPService
        & HasVaultRepository

    // MARK: Properties

    /// A delegate used to communicate with the app extension.
    private weak var appExtensionDelegate: AppExtensionDelegate?

    /// The `Coordinator` that handles navigation.
    private var coordinator: AnyCoordinator<VaultItemRoute, VaultItemEvent>

    /// The delegate that is notified when delete cipher item have occurred.
    private weak var delegate: CipherItemOperationDelegate?

    /// The services required by this processor.
    private let services: Services

    // MARK: Initialization

    /// Creates a new `AddEditItemProcessor`.
    ///
    /// - Parameters:
    ///   - appExtensionDelegate: A delegate used to communicate with the app extension.
    ///   - coordinator: The `Coordinator` that handles navigation.
    ///   - delegate: The delegate that is notified when add/edit/delete cipher item have occurred.
    ///   - services: The services required by this processor.
    ///   - state: The initial state for the processor.
    ///
    init(
        appExtensionDelegate: AppExtensionDelegate?,
        coordinator: AnyCoordinator<VaultItemRoute, VaultItemEvent>,
        delegate: CipherItemOperationDelegate?,
        services: Services,
        state: AddEditItemState
    ) {
        self.appExtensionDelegate = appExtensionDelegate
        self.coordinator = coordinator
        self.delegate = delegate
        self.services = services

        super.init(state: state)
    }

    // MARK: Methods

    override func perform(_ effect: AddEditItemEffect) async {
        switch effect {
        case .appeared:
            await showPasswordAutofillAlertIfNeeded()
        case .checkPasswordPressed:
            await checkPassword()
        case .copyTotpPressed:
            guard let key = state.loginState.authenticatorKey else { return }
            services.pasteboardService.copy(key)
            state.toast = Toast(text: Localizations.valueHasBeenCopied(Localizations.authenticatorKeyScanner))
        case .fetchCipherOptions:
            await fetchCipherOptions()
        case .savePressed:
            await saveItem()
        case .setupTotpPressed:
            await setupTotp()
        case .deletePressed:
            await showSoftDeleteConfirmation()
        }
    }

    override func receive(_ action: AddEditItemAction) { // swiftlint:disable:this function_body_length
        switch action {
        case let .cardFieldChanged(cardFieldAction):
            updateCardState(&state, for: cardFieldAction)
        case let .collectionToggleChanged(newValue, collectionId):
            state.toggleCollection(newValue: newValue, collectionId: collectionId)
        case let .customField(action):
            handleCustomFieldAction(action)
        case .dismissPressed:
            handleDismiss()
        case let .favoriteChanged(newValue):
            state.isFavoriteOn = newValue
        case let .folderChanged(newValue):
            state.folder = newValue
        case .generatePasswordPressed:
            if state.loginState.password.isEmpty {
                coordinator.navigate(to: .generator(.password), context: self)
            } else {
                presentReplacementAlert(for: .password)
            }
        case .generateUsernamePressed:
            if state.loginState.username.isEmpty {
                let emailWebsite = state.loginState.generatorEmailWebsite
                coordinator.navigate(to: .generator(.username, emailWebsite: emailWebsite), context: self)
            } else {
                presentReplacementAlert(for: .username)
            }
        case let .identityFieldChanged(action):
            updateIdentityState(&state, for: action)
        case let .masterPasswordRePromptChanged(newValue):
            state.isMasterPasswordRePromptOn = newValue
        case let .morePressed(menuAction):
            handleMenuAction(menuAction)
        case let .nameChanged(newValue):
            state.name = newValue
        case .newCustomFieldPressed:
            presentCustomFieldAlert()
        case .newUriPressed:
            state.loginState.uris.append(UriState())
        case let .notesChanged(newValue):
            state.notes = newValue
        case let .ownerChanged(newValue):
            state.owner = newValue
        case let .passwordChanged(newValue):
            state.loginState.password = newValue
        case let .removeUriPressed(index):
            guard index < state.loginState.uris.count else { return }
            state.loginState.uris.remove(at: index)
        case let .togglePasswordVisibilityChanged(newValue):
            state.loginState.isPasswordVisible = newValue
        case let .toastShown(newValue):
            state.toast = newValue
        case .totpFieldLeftFocus:
            parseAndValidateEditedAuthenticatorKey(state.loginState.totpState.rawAuthenticatorKeyString)
        case let .totpKeyChanged(newValue):
            state.loginState.totpState = .init(newValue)
        case let .typeChanged(newValue):
            state.type = newValue
            state.customFieldsState = AddEditCustomFieldsState(cipherType: newValue, customFields: [])
        case let .uriChanged(newValue, index: index):
            guard state.loginState.uris.count > index else { return }
            state.loginState.uris[index].uri = newValue
        case let .uriTypeChanged(newValue, index):
            guard index < state.loginState.uris.count else { return }
            state.loginState.uris[index].matchType = newValue
        case let .usernameChanged(newValue):
            state.loginState.username = newValue
        }
    }

    // MARK: Private Methods

    /// Handles dismissing the processor.
    ///
    /// - Parameter didAddItem: `true` if a new cipher was added or `false` if the user is
    ///     dismissing the view without saving.
    ///
    private func handleDismiss(didAddItem: Bool = false) {
        guard let appExtensionDelegate, appExtensionDelegate.isInAppExtensionSaveLoginFlow else {
            coordinator.navigate(to: .dismiss())
            return
        }

        if didAddItem, let username = state.cipher.login?.username, let password = state.cipher.login?.password {
            appExtensionDelegate.completeAutofillRequest(username: username, password: password, fields: nil)
        } else {
            appExtensionDelegate.didCancel()
        }
    }

    /// Fetches any additional data (e.g. organizations and folders) needed for adding or editing a cipher.
    private func fetchCipherOptions() async {
        do {
            let isPersonalOwnershipDisabled = await services.policyService.policyAppliesToUser(.personalOwnership)
            let ownershipOptions = try await services.vaultRepository
                .fetchCipherOwnershipOptions(includePersonal: !isPersonalOwnershipDisabled)

            state.collections = try await services.vaultRepository.fetchCollections(includeReadOnly: false)
            state.isPersonalOwnershipDisabled = isPersonalOwnershipDisabled
            state.ownershipOptions = ownershipOptions
            state.owner = ownershipOptions.first

            let folders = try await services.vaultRepository.fetchFolders()
                .map { DefaultableType<FolderView>.custom($0) }
            state.folders = [.default] + folders
        } catch {
            services.errorReporter.log(error: error)
        }
    }

    /// Handles an action associated with the `AddEditCustomFieldsAction`.
    ///
    /// - Parameter action: The action that was sent from the `AddEditCustomFieldsView`.
    ///
    private func handleCustomFieldAction(_ action: AddEditCustomFieldsAction) {
        switch action {
        case let .booleanFieldChanged(newValue, index):
            guard state.customFieldsState.customFields.indices.contains(index) else { return }
            state.customFieldsState.customFields[index].value = String(newValue).lowercased()
        case let .customFieldAdded(type, name):
            var customFieldState = CustomFieldState(name: name, type: type)
            if type == .linked {
                customFieldState.linkedIdType = LinkedIdType.getLinkedIdType(for: state.type).first
            }
            state.customFieldsState.customFields.append(customFieldState)
        case let .customFieldChanged(newValue, index: index):
            guard state.customFieldsState.customFields.indices.contains(index) else { return }
            state.customFieldsState.customFields[index].value = newValue
        case let .customFieldNameChanged(index, newValue):
            guard state.customFieldsState.customFields.indices.contains(index) else { return }
            state.customFieldsState.customFields[index].name = newValue
        case let .editCustomFieldNamePressed(index: index):
            guard state.customFieldsState.customFields.indices.contains(index) else { return }
            presentEditCustomFieldNameAlert(oldName: state.customFieldsState.customFields[index].name, index: index)
        case let .moveDownCustomFieldPressed(index: index):
            guard state.customFieldsState.customFields.indices.contains(index),
                  index != state.customFieldsState.customFields.indices.last else { return }
            state.customFieldsState.customFields.swapAt(index, index + 1)
        case let .moveUpCustomFieldPressed(index: index):
            guard state.customFieldsState.customFields.indices.contains(index),
                  index != state.customFieldsState.customFields.indices.first else { return }
            state.customFieldsState.customFields.swapAt(index, index - 1)
        case .newCustomFieldPressed:
            presentCustomFieldAlert()
        case let .removeCustomFieldPressed(index):
            guard state.customFieldsState.customFields.indices.contains(index) else { return }
            state.customFieldsState.customFields.remove(at: index)
        case let .selectedCustomFieldType(type):
            presentNameCustomFieldAlert(fieldType: type)
        case let .selectedLinkedIdType(index, idType):
            guard state.customFieldsState.customFields.indices.contains(index),
                  state.customFieldsState.customFields[index].type == .linked else { return }
            state.customFieldsState.customFields[index].linkedIdType = idType
        case let .togglePasswordVisibilityChanged(isPasswordVisible, index):
            guard state.customFieldsState.customFields.indices.contains(index) else { return }
            state.customFieldsState.customFields[index].isPasswordVisible = isPasswordVisible
        }
    }

    /// Handles an action associated with the `VaultItemManagementMenuAction` menu.
    ///
    /// - Parameter action: The action that was sent from the menu.
    ///
    private func handleMenuAction(_ action: VaultItemManagementMenuAction) {
        switch action {
        case .attachments:
            coordinator.navigate(to: .attachments(state.cipher))
        case .clone:
            // we don't show clone option in edit item state
            break
        case .editCollections:
            coordinator.navigate(to: .editCollections(state.cipher), context: self)
        case .moveToOrganization:
            coordinator.navigate(to: .moveToOrganization(state.cipher), context: self)
        }
    }

    /// Receives an `AddEditCardItem` action from the `AddEditCardView` view's store, and updates
    /// the `AddEditCardState`.
    ///
    /// - Parameters:
    ///   - state: The parent `AddEditCardState` to be updated.
    ///   - action: The `AddEditCardItemAction` received.
    private func updateCardState(_ state: inout AddEditItemState, for action: AddEditCardItemAction) {
        switch action {
        case let .brandChanged(brand):
            state.cardItemState.brand = brand
        case let .cardholderNameChanged(name):
            state.cardItemState.cardholderName = name
        case let .cardNumberChanged(number):
            state.cardItemState.cardNumber = number
        case let .cardSecurityCodeChanged(code):
            state.cardItemState.cardSecurityCode = code
        case let .expirationMonthChanged(month):
            state.cardItemState.expirationMonth = month
        case let .expirationYearChanged(year):
            state.cardItemState.expirationYear = year
        case let .toggleCodeVisibilityChanged(isVisible):
            state.cardItemState.isCodeVisible = isVisible
        case let .toggleNumberVisibilityChanged(isVisible):
            state.cardItemState.isNumberVisible = isVisible
        }
    }

    /// Receives an `AddEditIdentityItem` action from the `AddEditIdentityView` view's store, and updates
    /// the `AddEditIdentityState`.
    ///
    /// - Parameters:
    ///   - state: The parent `AddEditItemState` to be updated.
    ///   - action: The `AddEditIdentityItemAction` received.
    private func updateIdentityState(_ state: inout AddEditItemState, for action: AddEditIdentityItemAction) {
        switch action {
        case let .firstNameChanged(firstName):
            state.identityState.firstName = firstName
        case let .middleNameChanged(middleName):
            state.identityState.middleName = middleName
        case let .titleChanged(title):
            state.identityState.title = title
        case let .lastNameChanged(lastName):
            state.identityState.lastName = lastName
        case let .userNameChanged(userName):
            state.identityState.userName = userName
        case let .companyChanged(company):
            state.identityState.company = company
        case let .socialSecurityNumberChanged(ssn):
            state.identityState.socialSecurityNumber = ssn
        case let .passportNumberChanged(passportNumber):
            state.identityState.passportNumber = passportNumber
        case let .licenseNumberChanged(licenseNumber):
            state.identityState.licenseNumber = licenseNumber
        case let .emailChanged(email):
            state.identityState.email = email
        case let .phoneNumberChanged(phoneNumber):
            state.identityState.phone = phoneNumber
        case let .address1Changed(address1):
            state.identityState.address1 = address1
        case let .address2Changed(address2):
            state.identityState.address2 = address2
        case let .address3Changed(address3):
            state.identityState.address3 = address3
        case let .cityOrTownChanged(cityOrTown):
            state.identityState.cityOrTown = cityOrTown
        case let .stateChanged(stateProvince):
            state.identityState.state = stateProvince
        case let .postalCodeChanged(postalCode):
            state.identityState.postalCode = postalCode
        case let .countryChanged(country):
            state.identityState.country = country
        }
    }

    /// Checks the password currently stored in `state`.
    ///
    private func checkPassword() async {
        coordinator.showLoadingOverlay(title: Localizations.checkingPassword)
        defer { coordinator.hideLoadingOverlay() }
        do {
            let breachCount = try await services.apiService.checkDataBreaches(password: state.loginState.password)
            coordinator.navigate(to: .alert(.dataBreachesCountAlert(count: breachCount)))
        } catch {
            services.errorReporter.log(error: error)
        }
    }

    /// Builds an actions sheet for creating a new custom field and then routes the coordinator
    /// to the `.alert` route.
    ///
    private func presentCustomFieldAlert() {
        let fieldTypes: [FieldType] = state.type != .secureNote ? [.text, .hidden, .boolean, .linked]
            : [.text, .hidden, .boolean]
        let actions = fieldTypes.map { type in
            AlertAction(title: type.localizedName, style: .default) { [weak self] _ in
                guard let self else { return }
                receive(
                    .customField(
                        .selectedCustomFieldType(type)
                    )
                )
            }
        }

        let alertActions = actions + [AlertAction(title: Localizations.cancel, style: .cancel)]

        let alert = Alert(
            title: Localizations.selectTypeField,
            message: nil,
            preferredStyle: .actionSheet,
            alertActions: alertActions
        )
        coordinator.navigate(to: .alert(alert))
    }

    /// Builds an alert to edit  name of a custom field and then routes the coordinator
    /// to the `.alert` route.
    ///
    private func presentEditCustomFieldNameAlert(oldName: String?, index: Int) {
        let alert = Alert.nameCustomFieldAlert(text: oldName) { [weak self] name in
            guard let self else { return }
            receive(
                .customField(
                    .customFieldNameChanged(
                        index: index,
                        newValue: name
                    )
                )
            )
        }
        coordinator.navigate(to: .alert(alert))
    }

    /// Builds an alert to name a new custom field and then routes the coordinator
    /// to the `.alert` route.
    ///
    private func presentNameCustomFieldAlert(fieldType: FieldType) {
        let alert = Alert.nameCustomFieldAlert { [weak self] name in
            guard let self else { return }
            receive(.customField(.customFieldAdded(fieldType, name)))
        }
        coordinator.navigate(to: .alert(alert))
    }

    /// Builds and navigates to an alert for overwriting an existing value for the specified type.
    ///
    /// - Parameter type: The `GeneratorType` that is being overwritten.
    ///
    private func presentReplacementAlert(for type: GeneratorType) {
        let title: String
        switch type {
        case .password:
            title = Localizations.passwordOverrideAlert
        case .username:
            title = Localizations.areYouSureYouWantToOverwriteTheCurrentUsername
        }

        let alert = Alert(
            title: title,
            message: nil,
            alertActions: [
                AlertAction(title: Localizations.no, style: .default),
                AlertAction(
                    title: Localizations.yes,
                    style: .default,
                    handler: { [weak self] _ in
                        let emailWebsite = self?.state.loginState.generatorEmailWebsite
                        self?.coordinator.navigate(to: .generator(type, emailWebsite: emailWebsite), context: self)
                    }
                ),
            ]
        )
        coordinator.navigate(to: .alert(alert))
    }

    /// Saves the item currently stored in `state`.
    ///
    private func saveItem() async {
        guard state.cipher.organizationId == nil || !state.cipher.collectionIds.isEmpty else {
            coordinator.showAlert(
                .defaultAlert(
                    title: Localizations.anErrorHasOccurred,
                    message: Localizations.selectOneCollection
                )
            )
            return
        }

        defer { coordinator.hideLoadingOverlay() }
        do {
            try EmptyInputValidator(fieldName: Localizations.name)
                .validate(input: state.name)
            coordinator.showLoadingOverlay(title: Localizations.saving)
            switch state.configuration {
            case .add:
                try await addItem()
            case let .existing(cipherView):
                try await updateItem(cipherView: cipherView)
            }
        } catch let error as InputValidationError {
            coordinator.showAlert(Alert.inputValidationAlert(error: error))
            return
        } catch {
            coordinator.showAlert(.networkResponseError(error))
            services.errorReporter.log(error: error)
        }
    }

    /// Adds the item currently in `state`.
    ///
    private func addItem() async throws {
        try await services.vaultRepository.addCipher(state.cipher)
        coordinator.hideLoadingOverlay()
        handleDismiss(didAddItem: true)
    }

    /// Soft Deletes the item currently stored in `state`.
    ///
    private func softDeleteItem() async {
        defer { coordinator.hideLoadingOverlay() }
        do {
            coordinator.showLoadingOverlay(title: Localizations.softDeleting)
            try await services.vaultRepository.softDeleteCipher(state.cipher)
            coordinator.navigate(to: .dismiss(DismissAction(action: { [weak self] in
                self?.delegate?.itemSoftDeleted()
            })))
        } catch {
            coordinator.showAlert(.networkResponseError(error))
            services.errorReporter.log(error: error)
        }
    }

    /// Shows the password autofill information alert if it hasn't been shown before and the user
    /// is adding a new login in the app.
    ///
    private func showPasswordAutofillAlertIfNeeded() async {
        guard await !services.stateService.getAddSitePromptShown(),
              state.configuration == .add,
              state.type == .login,
              !(appExtensionDelegate?.isInAppExtension ?? false) else {
            return
        }
        coordinator.showAlert(.passwordAutofillInformation())
        await services.stateService.setAddSitePromptShown(true)
    }

    /// Shows a soft delete cipher confirmation alert.
    ///
    private func showSoftDeleteConfirmation() async {
        let alert = Alert.deleteCipherConfirmation(isSoftDelete: true) { [weak self] in
            guard let self else { return }
            await softDeleteItem()
        }
        coordinator.showAlert(alert)
    }

    /// Updates the item currently in `state`.
    ///
    private func updateItem(cipherView: CipherView) async throws {
        try await services.vaultRepository.updateCipher(cipherView.updatedView(with: state))
        coordinator.hideLoadingOverlay()
        coordinator.navigate(to: .dismiss())
    }

    /// Kicks off the TOTP setup flow.
    ///
    private func setupTotp() async {
        guard services.cameraService.deviceSupportsCamera() else {
            coordinator.navigate(to: .setupTotpManual, context: self)
            return
        }
        let status = await services.cameraService.checkStatusOrRequestCameraAuthorization()
        if status == .authorized {
            await coordinator.handleEvent(.showScanCode, context: self)
        } else {
            coordinator.navigate(to: .setupTotpManual, context: self)
        }
    }
}

extension AddEditItemProcessor: GeneratorCoordinatorDelegate {
    func didCancelGenerator() {
        coordinator.navigate(to: .dismiss())
    }

    func didCompleteGenerator(for type: GeneratorType, with value: String) {
        switch type {
        case .password:
            state.loginState.password = value
        case .username:
            state.loginState.username = value
        }
        coordinator.navigate(to: .dismiss())
    }
}

extension AddEditItemProcessor: AuthenticatorKeyCaptureDelegate {
    func didCompleteCapture(
        _ captureCoordinator: AnyCoordinator<AuthenticatorKeyCaptureRoute, AuthenticatorKeyCaptureEvent>,
        with value: String
    ) {
        let dismissAction = DismissAction(action: { [weak self] in
            self?.parseAndValidateCapturedAuthenticatorKey(value)
        })
        captureCoordinator.navigate(to: .dismiss(dismissAction))
    }

    func parseAndValidateCapturedAuthenticatorKey(_ key: String) {
        do {
            let authKeyModel = try services.totpService.getTOTPConfiguration(key: key)
            state.loginState.totpState = .key(authKeyModel)
            state.toast = Toast(text: Localizations.authenticatorKeyAdded)
        } catch {
            coordinator.navigate(to: .alert(.totpScanFailureAlert()))
        }
    }

    func parseAndValidateEditedAuthenticatorKey(_ key: String?) {
        guard key != state.loginState.totpState.authKeyModel?.rawAuthenticatorKey else { return }
        let newState = LoginTOTPState(key)
        state.loginState.totpState = newState
        guard case .invalid = newState else { return }
        coordinator.navigate(to: .alert(.totpScanFailureAlert()))
    }

    func showCameraScan(
        _ captureCoordinator: AnyCoordinator<AuthenticatorKeyCaptureRoute, AuthenticatorKeyCaptureEvent>
    ) {
        guard services.cameraService.deviceSupportsCamera() else { return }
        let dismissAction = DismissAction(action: { [weak self] in
            guard let self else { return }
            Task {
                await self.coordinator.handleEvent(.showScanCode, context: self)
            }
        })
        captureCoordinator.navigate(to: .dismiss(dismissAction))
    }

    func showManualEntry(
        _ captureCoordinator: AnyCoordinator<AuthenticatorKeyCaptureRoute, AuthenticatorKeyCaptureEvent>
    ) {
        let dismissAction = DismissAction(action: { [weak self] in
            self?.coordinator.navigate(to: .setupTotpManual, context: self)
        })
        captureCoordinator.navigate(to: .dismiss(dismissAction))
    }
}

// MARK: - EditCollectionsProcessorDelegate

extension AddEditItemProcessor: EditCollectionsProcessorDelegate {
    func didUpdateCipher() {
        state.toast = Toast(text: Localizations.itemUpdated)
    }
}

// MARK: - MoveToOrganizationProcessorDelegate

extension AddEditItemProcessor: MoveToOrganizationProcessorDelegate {
    func didMoveCipher(_ cipher: CipherView, to organization: CipherOwner) {
        state.toast = Toast(text: Localizations.movedItemToOrg(cipher.name, organization.localizedName))
    }
} // swiftlint:disable:this file_length<|MERGE_RESOLUTION|>--- conflicted
+++ resolved
@@ -30,11 +30,8 @@
         & HasCameraService
         & HasErrorReporter
         & HasPasteboardService
-<<<<<<< HEAD
         & HasPolicyService
-=======
         & HasStateService
->>>>>>> 8b5068bc
         & HasTOTPService
         & HasVaultRepository
 
