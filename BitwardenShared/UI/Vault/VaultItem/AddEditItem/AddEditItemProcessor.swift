import BitwardenSdk
import Foundation

// MARK: - AddEditItemProcessor

/// The processor used to manage state and handle actions for the add item screen.
final class AddEditItemProcessor: // swiftlint:disable:this type_body_length
    StateProcessor<AddEditItemState, AddEditItemAction, AddEditItemEffect> {
    // MARK: Types

    typealias Services = HasCameraService
        & HasErrorReporter
        & HasPasteboardService
        & HasTOTPService
        & HasVaultRepository

    // MARK: Properties

    /// The `Coordinator` that handles navigation.
    private var coordinator: AnyCoordinator<VaultItemRoute>

    /// The services required by this processor.
    private let services: Services

    // MARK: Initialization

    /// Creates a new `AddEditItemProcessor`.
    ///
    /// - Parameters:
    ///   - coordinator: The `Coordinator` that handles navigation.
    ///   - services: The services required by this processor.
    ///   - state: The initial state for the processor.
    ///
    init(
        coordinator: AnyCoordinator<VaultItemRoute>,
        services: Services,
        state: AddEditItemState
    ) {
        self.coordinator = coordinator
        self.services = services
        super.init(state: state)
    }

    // MARK: Methods

    override func perform(_ effect: AddEditItemEffect) async {
        switch effect {
        case .checkPasswordPressed:
            await checkPassword()
        case .copyTotpPressed:
            guard let key = state.loginState.authenticatorKey else { return }
            services.pasteboardService.copy(key)
            state.toast = Toast(text: Localizations.valueHasBeenCopied(Localizations.authenticatorKeyScanner))
        case .fetchCipherOptions:
            await fetchCipherOptions()
        case .savePressed:
            await saveItem()
        case .setupTotpPressed:
            await setupTotp()
        case .deletePressed:
            // TODO: BIT-222
            print("delete pressed")
        }
    }

    override func receive(_ action: AddEditItemAction) { // swiftlint:disable:this function_body_length
        switch action {
        case let .cardFieldChanged(cardFieldAction):
            updateCardState(&state, for: cardFieldAction)
        case let .collectionToggleChanged(newValue, collectionId):
            state.toggleCollection(newValue: newValue, collectionId: collectionId)
        case .dismissPressed:
            coordinator.navigate(to: .dismiss())
        case let .favoriteChanged(newValue):
            state.isFavoriteOn = newValue
        case let .folderChanged(newValue):
            state.folder = newValue
        case .generatePasswordPressed:
            if state.loginState.password.isEmpty {
                coordinator.navigate(to: .generator(.password), context: self)
            } else {
                presentReplacementAlert(for: .password)
            }
        case .generateUsernamePressed:
            if state.loginState.username.isEmpty {
                let emailWebsite = state.loginState.generatorEmailWebsite
                coordinator.navigate(to: .generator(.username, emailWebsite: emailWebsite), context: self)
            } else {
                presentReplacementAlert(for: .username)
            }
        case let .identityFieldChanged(action):
            updateIdentityState(&state, for: action)
        case let .masterPasswordRePromptChanged(newValue):
            state.isMasterPasswordRePromptOn = newValue
        case let .morePressed(menuAction):
            switch menuAction {
            case .attachments:
                // TODO: BIT-364
                print("attachments")
            case .clone:
                // TODO: BIT-365
                print("clone")
            case .moveToOrganization:
                coordinator.navigate(to: .moveToOrganization(state.cipher))
            }
        case let .nameChanged(newValue):
            state.name = newValue
        case .newCustomFieldPressed:
            presentCustomFieldAlert()
        case .newUriPressed:
            state.loginState.uris.append(UriState())
        case let .notesChanged(newValue):
            state.notes = newValue
        case let .ownerChanged(newValue):
            state.owner = newValue
        case let .passwordChanged(newValue):
            state.loginState.password = newValue
        case let .removeUriPressed(index):
            guard index < state.loginState.uris.count else { return }
            state.loginState.uris.remove(at: index)
        case let .togglePasswordVisibilityChanged(newValue):
            state.loginState.isPasswordVisible = newValue
        case let .toastShown(newValue):
            state.toast = newValue
        case let .totpKeyChanged(newValue):
            state.loginState.totpKey = (newValue != nil)
                ? TOTPCodeConfig(authenticatorKey: newValue!)
                : nil
        case let .typeChanged(newValue):
            state.type = newValue
        case let .uriChanged(newValue, index: index):
            guard state.loginState.uris.count > index else { return }
            state.loginState.uris[index].uri = newValue
        case let .uriTypeChanged(newValue, index):
            guard index < state.loginState.uris.count else { return }
            state.loginState.uris[index].matchType = newValue
        case let .usernameChanged(newValue):
            state.loginState.username = newValue
        }
    }

    // MARK: Private Methods

    /// Fetches any additional data (e.g. organizations and folders) needed for adding or editing a cipher.
    private func fetchCipherOptions() async {
        do {
            state.collections = try await services.vaultRepository.fetchCollections(includeReadOnly: false)
<<<<<<< HEAD
            state.ownershipOptions = try await services.vaultRepository
                .fetchCipherOwnershipOptions(includePersonal: true)
=======
            state.ownershipOptions = try await services.vaultRepository.fetchCipherOwnershipOptions()

            let folders = try await services.vaultRepository.fetchFolders()
                .map { DefaultableType<FolderView>.custom($0) }
            state.folders = [.default] + folders
>>>>>>> eaad17e2
        } catch {
            services.errorReporter.log(error: error)
        }
    }

    /// Receives an `AddEditCardItem` action from the `AddEditCardView` view's store, and updates
    /// the `AddEditCardState`.
    ///
    /// - Parameters:
    ///   - state: The parent `AddEditCardState` to be updated.
    ///   - action: The `AddEditCardItemAction` received.
    private func updateCardState(_ state: inout AddEditItemState, for action: AddEditCardItemAction) {
        switch action {
        case let .brandChanged(brand):
            state.cardItemState.brand = brand
        case let .cardholderNameChanged(name):
            state.cardItemState.cardholderName = name
        case let .cardNumberChanged(number):
            state.cardItemState.cardNumber = number
        case let .cardSecurityCodeChanged(code):
            state.cardItemState.cardSecurityCode = code
        case let .expirationMonthChanged(month):
            state.cardItemState.expirationMonth = month
        case let .expirationYearChanged(year):
            state.cardItemState.expirationYear = year
        case let .toggleCodeVisibilityChanged(isVisible):
            state.cardItemState.isCodeVisible = isVisible
        case let .toggleNumberVisibilityChanged(isVisible):
            state.cardItemState.isNumberVisible = isVisible
        }
    }

    /// Receives an `AddEditIdentityItem` action from the `AddEditIdentityView` view's store, and updates
    /// the `AddEditIdentityState`.
    ///
    /// - Parameters:
    ///   - state: The parent `AddEditItemState` to be updated.
    ///   - action: The `AddEditIdentityItemAction` received.
    private func updateIdentityState(_ state: inout AddEditItemState, for action: AddEditIdentityItemAction) {
        switch action {
        case let .firstNameChanged(firstName):
            state.identityState.firstName = firstName
        case let .middleNameChanged(middleName):
            state.identityState.middleName = middleName
        case let .titleChanged(title):
            state.identityState.title = title
        case let .lastNameChanged(lastName):
            state.identityState.lastName = lastName
        case let .userNameChanged(userName):
            state.identityState.userName = userName
        case let .companyChanged(company):
            state.identityState.company = company
        case let .socialSecurityNumberChanged(ssn):
            state.identityState.socialSecurityNumber = ssn
        case let .passportNumberChanged(passportNumber):
            state.identityState.passportNumber = passportNumber
        case let .licenseNumberChanged(licenseNumber):
            state.identityState.licenseNumber = licenseNumber
        case let .emailChanged(email):
            state.identityState.email = email
        case let .phoneNumberChanged(phoneNumber):
            state.identityState.phone = phoneNumber
        case let .address1Changed(address1):
            state.identityState.address1 = address1
        case let .address2Changed(address2):
            state.identityState.address2 = address2
        case let .address3Changed(address3):
            state.identityState.address3 = address3
        case let .cityOrTownChanged(cityOrTown):
            state.identityState.cityOrTown = cityOrTown
        case let .stateChanged(stateProvince):
            state.identityState.state = stateProvince
        case let .postalCodeChanged(postalCode):
            state.identityState.postalCode = postalCode
        case let .countryChanged(country):
            state.identityState.country = country
        }
    }

    /// Checks the password currently stored in `state`.
    ///
    private func checkPassword() async {
        coordinator.showLoadingOverlay(title: Localizations.checkingPassword)
        defer { coordinator.hideLoadingOverlay() }

        do {
            // TODO: BIT-369 Use the api to check the password
            try await Task.sleep(nanoseconds: 1_000_000_000)
            let alert = Alert(
                title: Localizations.passwordExposed(9_659_365),
                message: nil,
                alertActions: [
                    AlertAction(
                        title: Localizations.ok,
                        style: .default
                    ),
                ]
            )
            coordinator.navigate(to: .alert(alert))
        } catch {
            services.errorReporter.log(error: error)
        }
    }

    /// Builds an alert for creating a new custom field and then routes the coordinator
    /// to the `.alert` route.
    ///
    private func presentCustomFieldAlert() {
        // TODO: BIT-368 Navigate to an `.alert` route with the custom field alert
    }

    /// Builds and navigates to an alert for overwriting an existing value for the specified type.
    ///
    /// - Parameter type: The `GeneratorType` that is being overwritten.
    ///
    private func presentReplacementAlert(for type: GeneratorType) {
        let title: String
        switch type {
        case .password:
            title = Localizations.passwordOverrideAlert
        case .username:
            title = Localizations.areYouSureYouWantToOverwriteTheCurrentUsername
        }

        let alert = Alert(
            title: title,
            message: nil,
            alertActions: [
                AlertAction(title: Localizations.no, style: .default),
                AlertAction(
                    title: Localizations.yes,
                    style: .default,
                    handler: { [weak self] _ in
                        let emailWebsite = self?.state.loginState.generatorEmailWebsite
                        self?.coordinator.navigate(to: .generator(type, emailWebsite: emailWebsite), context: self)
                    }
                ),
            ]
        )
        coordinator.navigate(to: .alert(alert))
    }

    /// Saves the item currently stored in `state`.
    ///
    private func saveItem() async {
        guard state.cipher.organizationId == nil || !state.cipher.collectionIds.isEmpty else {
            coordinator.showAlert(
                .defaultAlert(
                    title: Localizations.anErrorHasOccurred,
                    message: Localizations.selectOneCollection
                )
            )
            return
        }

        defer { coordinator.hideLoadingOverlay() }
        do {
            try EmptyInputValidator(fieldName: Localizations.name)
                .validate(input: state.name)
            coordinator.showLoadingOverlay(title: Localizations.saving)
            switch state.configuration {
            case .add:
                try await addItem()
            case let .existing(cipherView):
                try await updateItem(cipherView: cipherView)
            }
        } catch let error as InputValidationError {
            coordinator.showAlert(Alert.inputValidationAlert(error: error))
            return
        } catch {
            coordinator.showAlert(.networkResponseError(error))
            services.errorReporter.log(error: error)
        }
    }

    /// Adds the item currently in `state`.
    ///
    private func addItem() async throws {
        try await services.vaultRepository.addCipher(state.cipher)
        coordinator.hideLoadingOverlay()
        coordinator.navigate(to: .dismiss())
    }

    /// Updates the item currently in `state`.
    ///
    private func updateItem(cipherView: CipherView) async throws {
        try await services.vaultRepository.updateCipher(cipherView.updatedView(with: state))
        coordinator.hideLoadingOverlay()
        coordinator.navigate(to: .dismiss())
    }

    /// Kicks off the TOTP setup flow.
    ///
    private func setupTotp() async {
        let status = await services.cameraService.checkStatusOrRequestCameraAuthorization()
        if status == .authorized {
            await coordinator.navigate(asyncTo: .scanCode, context: self)
        } else {
            coordinator.navigate(to: .setupTotpManual, context: self)
        }
    }
}

extension AddEditItemProcessor: GeneratorCoordinatorDelegate {
    func didCancelGenerator() {
        coordinator.navigate(to: .dismiss())
    }

    func didCompleteGenerator(for type: GeneratorType, with value: String) {
        switch type {
        case .password:
            state.loginState.password = value
        case .username:
            state.loginState.username = value
        }
        coordinator.navigate(to: .dismiss())
    }
}

extension AddEditItemProcessor: AuthenticatorKeyCaptureDelegate {
    func didCompleteCapture(
        _ captureCoordinator: AnyCoordinator<AuthenticatorKeyCaptureRoute>,
        with value: String
    ) {
        let dismissAction = DismissAction(action: { [weak self] in
            self?.parseAuthenticatorKey(value)
        })
        captureCoordinator.navigate(to: .dismiss(dismissAction))
    }

    func parseAuthenticatorKey(_ key: String) {
        do {
            state.loginState.totpKey = try services.totpService.getTOTPConfiguration(key: key)
            state.toast = Toast(text: Localizations.authenticatorKeyAdded)
        } catch {
            coordinator.navigate(to: .alert(.totpScanFailureAlert()))
        }
    }
}<|MERGE_RESOLUTION|>--- conflicted
+++ resolved
@@ -145,16 +145,12 @@
     private func fetchCipherOptions() async {
         do {
             state.collections = try await services.vaultRepository.fetchCollections(includeReadOnly: false)
-<<<<<<< HEAD
             state.ownershipOptions = try await services.vaultRepository
                 .fetchCipherOwnershipOptions(includePersonal: true)
-=======
-            state.ownershipOptions = try await services.vaultRepository.fetchCipherOwnershipOptions()
 
             let folders = try await services.vaultRepository.fetchFolders()
                 .map { DefaultableType<FolderView>.custom($0) }
             state.folders = [.default] + folders
->>>>>>> eaad17e2
         } catch {
             services.errorReporter.log(error: error)
         }
