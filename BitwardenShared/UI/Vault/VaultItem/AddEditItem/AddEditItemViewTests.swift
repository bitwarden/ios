import BitwardenSdk
import SnapshotTesting
import SwiftUI
import ViewInspector
import XCTest

@testable import BitwardenShared

// MARK: - AddEditItemViewTests

class AddEditItemViewTests: BitwardenTestCase { // swiftlint:disable:this type_body_length
    // MARK: Properties

    var processor: MockProcessor<AddEditItemState, AddEditItemAction, AddEditItemEffect>!
    var subject: AddEditItemView!

    // MARK: Setup & Teardown

    override func setUp() {
        super.setUp()
        processor = MockProcessor(
            state: CipherItemState(
                hasPremium: true
            )
        )
        processor.state.ownershipOptions = [.personal(email: "user@bitwarden.com")]
        let store = Store(processor: processor)
        subject = AddEditItemView(store: store)
    }

    override func tearDown() {
        super.tearDown()
        processor = nil
        subject = nil
    }

    // MARK: Tests

    /// Tapping the add website button dispatches the `.newUriPressed` action.
    @MainActor
    func test_addWebsiteButton_tap() throws {
        let button = try subject.inspect().find(button: Localizations.addWebsite)
        try button.tap()
        XCTAssertEqual(processor.dispatchedActions.last, .newUriPressed)
    }

    /// Tapping the cancel button dispatches the `.dismissPressed` action.
    @MainActor
    func test_cancelButton_tap() throws {
        let button = try subject.inspect().find(button: Localizations.cancel)
        try button.tap()
        XCTAssertEqual(processor.dispatchedActions.last, .dismissPressed)
    }

    /// Tapping the check password button performs the `.checkPassword` effect.
    @MainActor
    func test_checkPasswordButton_tap() async throws {
        let button = try subject.inspect().find(asyncButton: Localizations.checkPasswordForDataBreaches)
        try await button.tap()

        XCTAssertEqual(processor.effects.last, .checkPasswordPressed)
    }

    /// Tapping the copy totp button performs the `.copyTotp` effect.
    @MainActor
    func test_copyTotpButton_tap() async throws {
        processor.state.loginState.totpState = LoginTOTPState("JBSWY3DPEHPK3PXP")

        let button = try subject.inspect().find(asyncButtonWithAccessibilityLabel: Localizations.copyTotp)
        try await button.tap()

        XCTAssertEqual(processor.effects.last, .copyTotpPressed)
    }

    /// Tapping the remove passkey button dispatches the `.removePasskeyPressed` action.
    @MainActor
    func test_removePasskeyButton_tap() throws {
        processor.state.loginState.fido2Credentials = [
            .fixture(creationDate: Date(timeIntervalSince1970: 1_710_494_110)),
        ]

        let button = try subject.inspect().find(
            buttonWithAccessibilityLabel: Localizations.removePasskey
        )
        try button.tap()
        XCTAssertEqual(processor.dispatchedActions.last, .removePasskeyPressed)
    }

    /// Tapping the dismiss button in the learn new login  action card sends the
    /// `.dismissNewLoginActionCard` effect.
    @MainActor
    func test_learnNewLoginActionCard_visible_tapDismiss() async throws {
        processor.state = CipherItemState(
            hasPremium: true
        )
        processor.state.isLearnNewLoginActionCardEligible = true
        let actionCard = try subject.inspect().find(actionCard: Localizations.learnAboutNewLogins)

        let button = try actionCard.find(asyncButton: Localizations.dismiss)
        try await button.tap()
        XCTAssertEqual(processor.effects, [.dismissNewLoginActionCard])
    }

    /// Tapping the 'Get started' button in the learn new login  action card sends the
    /// `.showLearnNewLoginGuidedTour` effect.
    @MainActor
    func test_learnNewLoginActionCard_visible_tapGetStarted() async throws {
        processor.state = CipherItemState(
            hasPremium: true
        )
        processor.state.isLearnNewLoginActionCardEligible = true
        let actionCard = try subject.inspect().find(actionCard: Localizations.learnAboutNewLogins)

        let button = try actionCard.find(asyncButton: Localizations.getStarted)
        try await button.tap()
        XCTAssertEqual(processor.effects, [.showLearnNewLoginGuidedTour])
    }

    /// Tapping the dismiss button dispatches the `.dismissPressed` action.
    @MainActor
    func test_dismissButton_tap() throws {
        processor.state = CipherItemState(
            existing: CipherView.loginFixture(),
            hasPremium: true
        )!
        let button = try subject.inspect().find(button: Localizations.cancel)
        try button.tap()
        XCTAssertEqual(processor.dispatchedActions.last, .dismissPressed)
    }

    /// Tapping the favorite button dispatches the `.favoriteChanged(_:)` action.
    @MainActor
    func test_favoriteButton_tap() throws {
        let button = try subject.inspect().find(buttonWithAccessibilityLabel: Localizations.favorite)

        processor.state.isFavoriteOn = false
        try button.tap()
        XCTAssertEqual(processor.dispatchedActions.last, .favoriteChanged(true))

        processor.state.isFavoriteOn = true
        try button.tap()
        XCTAssertEqual(processor.dispatchedActions.last, .favoriteChanged(false))
    }

    /// Updating the folder text field dispatches the `.folderChanged()` action.
    @MainActor
    func test_folderTextField_updateValue() throws {
        let folder = FolderView.fixture(name: "Folder")
        let menuField = try subject.inspect().find(bitwardenMenuField: Localizations.folder)
        try menuField.select(newValue: DefaultableType<FolderView>.custom(folder))
        XCTAssertEqual(processor.dispatchedActions.last, .folderChanged(.custom(folder)))
    }

    /// Tapping the generate password button dispatches the `.generatePasswordPressed` action.
    @MainActor
    func test_generatePasswordButton_tap() throws {
        let button = try subject.inspect().find(
            buttonWithAccessibilityLabel: Localizations.generatePassword
        )
        try button.tap()
        XCTAssertEqual(processor.dispatchedActions.last, .generatePasswordPressed)
    }

    /// Tapping the generate username button dispatches the `.generateUsernamePressed` action.
    @MainActor
    func test_generateUsernameButton_tap() throws {
        let button = try subject.inspect().find(
            buttonWithAccessibilityLabel: Localizations.generateUsername
        )
        try button.tap()
        XCTAssertEqual(processor.dispatchedActions.last, .generateUsernamePressed)
    }

    /// Tapping the master password re-prompt toggle dispatches the `.masterPasswordRePromptChanged(_:)` action.
    @MainActor
    func test_masterPasswordRePromptToggle_tap() throws {
        if #available(iOS 16.0, macOS 13.0, tvOS 16.0, watchOS 9.0, *) {
            throw XCTSkip("Unable to run test in iOS 16, keep an eye on ViewInspector to see if it gets updated.")
        }
        processor.state.isMasterPasswordRePromptOn = false
        let toggle = try subject.inspect().find(ViewType.Toggle.self, containing: Localizations.passwordPrompt)
        try toggle.tap()
        XCTAssertEqual(processor.dispatchedActions.last, .masterPasswordRePromptChanged(true))
    }

    /// Updating the name text field dispatches the `.nameChanged()` action.
    @MainActor
    func test_nameTextField_updateValue() throws {
        let textField = try subject.inspect().find(bitwardenTextField: Localizations.itemNameRequired)
        try textField.inputBinding().wrappedValue = "text"
        XCTAssertEqual(processor.dispatchedActions.last, .nameChanged("text"))
    }

    /// Tapping the new custom field button dispatches the `.newCustomFieldPressed` action.
    @MainActor
    func test_newCustomFieldButton_tap() throws {
        processor.state.isAdditionalOptionsExpanded = true
        let button = try subject.inspect().find(button: Localizations.newCustomField)
        try button.tap()
        XCTAssertEqual(processor.dispatchedActions.last, .customField(.newCustomFieldPressed))
    }

    /// Tapping the new folder button dispatches the `.addFolder` action.
    @MainActor
    func test_newFolder_tap() throws {
        let button = try subject.inspect().find(button: Localizations.newFolder)
        try button.tap()
        XCTAssertEqual(processor.dispatchedActions.last, .addFolder)
    }

    /// Updating the notes text field dispatches the `.notesChanged()` action.
    @MainActor
    func test_notesTextField_updateValue() throws {
        processor.state.isAdditionalOptionsExpanded = true
        let textField = try subject.inspect().find(
            type: BitwardenUITextViewType.self,
            accessibilityLabel: Localizations.notes
        )
        try textField.inputBinding().wrappedValue = "text"
        XCTAssertEqual(processor.dispatchedActions.last, .notesChanged("text"))
    }

    /// Updating the owner menu dispatches the `.ownerChanged()` action.
    @MainActor
    func test_ownerTextField_updateValue() throws {
        let organizationOwner = CipherOwner.organization(id: "1", name: "Bitwarden Organization")
        processor.state.ownershipOptions = [
            CipherOwner.personal(email: "user@bitwarden.com"),
            organizationOwner,
        ]
<<<<<<< HEAD
        processor.state.hasOrganizations = true      
        let menu = try subject.inspect().find(bitwardenMenuField: Localizations.whoOwnsThisItem)
=======
        let menu = try subject.inspect().find(bitwardenMenuField: Localizations.owner)
>>>>>>> 1b091792
        try menu.select(newValue: organizationOwner)
        XCTAssertEqual(processor.dispatchedActions.last, .ownerChanged(organizationOwner))
    }

    /// Updating the password text field dispatches the `.passwordChanged()` action.
    @MainActor
    func test_passwordTextField_updateValue() throws {
        let textField = try subject.inspect().find(bitwardenTextField: Localizations.password)
        try textField.inputBinding().wrappedValue = "text"
        XCTAssertEqual(processor.dispatchedActions.last, .passwordChanged("text"))
    }

    /// Tapping the password visibility button dispatches the `.togglePasswordVisibilityChanged(_:)` action.
    @MainActor
    func test_passwordVisibilityButton_tap_withPasswordNotVisible() throws {
        processor.state.loginState.isPasswordVisible = false
        let button = try subject.inspect()
            .find(bitwardenTextField: Localizations.password)
            .find(buttonWithAccessibilityLabel: Localizations.passwordIsNotVisibleTapToShow)
        try button.tap()
        XCTAssertEqual(processor.dispatchedActions.last, .togglePasswordVisibilityChanged(true))
    }

    /// Tapping the password visibility button dispatches the `.togglePasswordVisibilityChanged(_:)` action.
    @MainActor
    func test_passwordVisibilityButton_tap_withPasswordVisible() throws {
        processor.state.loginState.isPasswordVisible = true
        let button = try subject.inspect()
            .find(bitwardenTextField: Localizations.password)
            .find(buttonWithAccessibilityLabel: Localizations.passwordIsVisibleTapToHide)
        try button.tap()
        XCTAssertEqual(processor.dispatchedActions.last, .togglePasswordVisibilityChanged(false))
    }

    /// Tapping the save button performs the `.savePressed` effect when adding a new cipher.
    @MainActor
    func test_saveButton_tapAdd() async throws {
        let button = try subject.inspect().find(asyncButton: Localizations.save)
        try await button.tap()

        XCTAssertEqual(processor.effects.last, .savePressed)
    }

    /// Tapping the save button performs the `.savePressed` effect when editing an existing cipher.
    @MainActor
    func test_saveButton_tapEdit() async throws {
        processor.state = CipherItemState(existing: .fixture(), hasPremium: false)!
        let button = try subject.inspect().find(asyncButton: Localizations.save)
        try await button.tap()

        XCTAssertEqual(processor.effects.last, .savePressed)
    }

    /// Tapping the set up authenticator key button dispatches the `.setupTotpPressed` action.
    @MainActor
    func test_setupTotpButton_noKey_tap() async throws {
        let button = try subject.inspect().find(asyncButton: Localizations.setUpAuthenticatorKey)
        try await button.tap()
        XCTAssertEqual(processor.effects.last, .setupTotpPressed)
    }

    /// Tapping the set up authenticator button dispatches the `.setupTotpPressed` action.
    @MainActor
    func test_setupTotpButton_withKey_tap() async throws {
        processor.state.loginState.totpState = LoginTOTPState("JBSWY3DPEHPK3PXP")

        let button = try subject.inspect().find(asyncButton: Localizations.setUpAuthenticatorKey)
        try await button.tap()

        XCTAssertEqual(processor.effects.last, .setupTotpPressed)
    }

    /// Selecting a new value with the uri match type picker dispatches the `.uriTypeChanged` action.
    /// is selected.
    @MainActor
    func test_uriMatchTypePicker_select() throws {
        processor.state.loginState.uris = [
            UriState(
                id: "id",
                matchType: .default,
                uri: "uri"
            ),
        ]

        let picker = try subject.inspect().find(picker: Localizations.matchDetection)
        try picker.select(value: DefaultableType<BitwardenShared.UriMatchType>.custom(.host))
        XCTAssertEqual(processor.dispatchedActions.last, .uriTypeChanged(.custom(.host), index: 0))
    }

    /// Tapping the uri remove button dispatches the `.removeUriPressed` action.
    @MainActor
    func test_uriRemoveButton_tap() throws {
        processor.state.loginState.uris = [
            UriState(
                id: "id",
                matchType: .default,
                uri: "uri"
            ),
        ]

        let button = try subject.inspect().find(button: Localizations.remove)
        try button.tap()
        XCTAssertEqual(processor.dispatchedActions.last, .removeUriPressed(index: 0))
    }

    /// Updating the uri text field dispatches the `.uriChanged()` action.
    @MainActor
    func test_uriTextField_updateValue() throws {
        processor.state.loginState.uris = [
            UriState(
                id: "id",
                matchType: .default,
                uri: "uri"
            ),
        ]

        let textField = try subject.inspect().find(bitwardenTextField: Localizations.websiteURI)
        try textField.inputBinding().wrappedValue = "text"
        XCTAssertEqual(processor.dispatchedActions.last, .uriChanged("text", index: 0))
    }

    /// Updating the name text field dispatches the `.usernameChanged()` action.
    @MainActor
    func test_usernameTextField_updateValue() throws {
        let textField = try subject.inspect().find(bitwardenTextField: Localizations.username)
        try textField.inputBinding().wrappedValue = "text"
        XCTAssertEqual(processor.dispatchedActions.last, .usernameChanged("text"))
    }

    /// Updating the name text field dispatches the `.identityFieldChanged(.userNameChanged())` action.
    @MainActor
    func test_identity_titleMenu_updateValue() throws {
        processor.state.type = .identity
        let menuField = try subject.inspect().find(bitwardenMenuField: Localizations.title)
        try menuField.select(newValue: DefaultableType.custom(TitleType.ms))
        XCTAssertEqual(processor.dispatchedActions.last, .identityFieldChanged(.titleChanged(.custom(.ms))))
    }

    /// Updating the name text field dispatches the `.identityFieldChanged(.firstNameChanged())` action.
    @MainActor
    func test_firstNameTextField_updateValue() throws {
        processor.state.type = .identity
        let textField = try subject.inspect().find(bitwardenTextField: Localizations.firstName)
        try textField.inputBinding().wrappedValue = "text"
        XCTAssertEqual(processor.dispatchedActions.last, .identityFieldChanged(.firstNameChanged("text")))
    }

    /// Updating the name text field dispatches the `.identityFieldChanged(.lastNameChanged())` action.
    @MainActor
    func test_lastNameTextField_updateValue() throws {
        processor.state.type = .identity
        let textField = try subject.inspect().find(bitwardenTextField: Localizations.lastName)
        try textField.inputBinding().wrappedValue = "text"
        XCTAssertEqual(processor.dispatchedActions.last, .identityFieldChanged(.lastNameChanged("text")))
    }

    /// Updating the name text field dispatches the `.identityFieldChanged(.middleNameChanged())` action.
    @MainActor
    func test_middleNameTextField_updateValue() throws {
        processor.state.type = .identity
        let textField = try subject.inspect().find(bitwardenTextField: Localizations.middleName)
        try textField.inputBinding().wrappedValue = "text"
        XCTAssertEqual(processor.dispatchedActions.last, .identityFieldChanged(.middleNameChanged("text")))
    }

    /// Updating the name text field dispatches the `.identityFieldChanged(.userNameChanged())` action.
    @MainActor
    func test_identity_userNameTextField_updateValue() throws {
        processor.state.type = .identity
        let textField = try subject.inspect().find(bitwardenTextField: Localizations.username)
        try textField.inputBinding().wrappedValue = "text"
        XCTAssertEqual(processor.dispatchedActions.last, .identityFieldChanged(.userNameChanged("text")))
    }

    /// Updating the name text field dispatches the `.identityFieldChanged(.companyChanged())` action.
    @MainActor
    func test_companyTextField_updateValue() throws {
        processor.state.type = .identity
        let textField = try subject.inspect().find(bitwardenTextField: Localizations.company)
        try textField.inputBinding().wrappedValue = "text"
        XCTAssertEqual(processor.dispatchedActions.last, .identityFieldChanged(.companyChanged("text")))
    }

    /// Updating the name text field dispatches the `.identityFieldChanged(.socialSecurityNumberChanged())` action.
    @MainActor
    func test_socialSecurityNumberTextField_updateValue() throws {
        processor.state.type = .identity
        let textField = try subject.inspect().find(bitwardenTextField: Localizations.ssn)
        try textField.inputBinding().wrappedValue = "text"
        XCTAssertEqual(processor.dispatchedActions.last, .identityFieldChanged(.socialSecurityNumberChanged("text")))
    }

    /// Updating the name text field dispatches the `.identityFieldChanged(.passportNumberChanged())` action.
    @MainActor
    func test_passportNumberTextField_updateValue() throws {
        processor.state.type = .identity
        let textField = try subject.inspect().find(bitwardenTextField: Localizations.passportNumber)
        try textField.inputBinding().wrappedValue = "text"
        XCTAssertEqual(processor.dispatchedActions.last, .identityFieldChanged(.passportNumberChanged("text")))
    }

    /// Updating the name text field dispatches the `.identityFieldChanged(.licenseNumberChanged())` action.
    @MainActor
    func test_licenseNumberTextField_updateValue() throws {
        processor.state.type = .identity
        let textField = try subject.inspect().find(bitwardenTextField: Localizations.licenseNumber)
        try textField.inputBinding().wrappedValue = "text"
        XCTAssertEqual(processor.dispatchedActions.last, .identityFieldChanged(.licenseNumberChanged("text")))
    }

    /// Updating the name text field dispatches the `.identityFieldChanged(.emailChanged())` action.
    @MainActor
    func test_emailTextField_updateValue() throws {
        processor.state.type = .identity
        let textField = try subject.inspect().find(bitwardenTextField: Localizations.email)
        try textField.inputBinding().wrappedValue = "text"
        XCTAssertEqual(processor.dispatchedActions.last, .identityFieldChanged(.emailChanged("text")))
    }

    /// Updating the name text field dispatches the `.identityFieldChanged(.phoneNumberChanged())` action.
    @MainActor
    func test_phoneTextField_updateValue() throws {
        processor.state.type = .identity
        let textField = try subject.inspect().find(bitwardenTextField: Localizations.phone)
        try textField.inputBinding().wrappedValue = "text"
        XCTAssertEqual(processor.dispatchedActions.last, .identityFieldChanged(.phoneNumberChanged("text")))
    }

    /// Updating the name text field dispatches the `.identityFieldChanged(.address1Changed())` action.
    @MainActor
    func test_address1TextField_updateValue() throws {
        processor.state.type = .identity
        let textField = try subject.inspect().find(bitwardenTextField: Localizations.address1)
        try textField.inputBinding().wrappedValue = "text"
        XCTAssertEqual(processor.dispatchedActions.last, .identityFieldChanged(.address1Changed("text")))
    }

    /// Updating the name text field dispatches the `.identityFieldChanged(.address2Changed())` action.
    @MainActor
    func test_address2TextField_updateValue() throws {
        processor.state.type = .identity
        let textField = try subject.inspect().find(bitwardenTextField: Localizations.address2)
        try textField.inputBinding().wrappedValue = "text"
        XCTAssertEqual(processor.dispatchedActions.last, .identityFieldChanged(.address2Changed("text")))
    }

    /// Updating the name text field dispatches the `.identityFieldChanged(.address3Changed())` action.
    @MainActor
    func test_address3TextField_updateValue() throws {
        processor.state.type = .identity
        let textField = try subject.inspect().find(bitwardenTextField: Localizations.address3)
        try textField.inputBinding().wrappedValue = "text"
        XCTAssertEqual(processor.dispatchedActions.last, .identityFieldChanged(.address3Changed("text")))
    }

    /// Updating the name text field dispatches the `.identityFieldChanged(.cityOrTownChanged())` action.
    @MainActor
    func test_cityOrTownTextField_updateValue() throws {
        processor.state.type = .identity
        let textField = try subject.inspect().find(bitwardenTextField: Localizations.cityTown)
        try textField.inputBinding().wrappedValue = "text"
        XCTAssertEqual(processor.dispatchedActions.last, .identityFieldChanged(.cityOrTownChanged("text")))
    }

    /// Updating the name text field dispatches the `.identityFieldChanged(.stateChanged())` action.
    @MainActor
    func test_stateTextField_updateValue() throws {
        processor.state.type = .identity
        let textField = try subject.inspect().find(bitwardenTextField: Localizations.stateProvince)
        try textField.inputBinding().wrappedValue = "text"
        XCTAssertEqual(processor.dispatchedActions.last, .identityFieldChanged(.stateChanged("text")))
    }

    /// Updating the name text field dispatches the `.identityFieldChanged(.postalCodeChanged())` action.
    @MainActor
    func test_postalCodeTextField_updateValue() throws {
        processor.state.type = .identity
        let textField = try subject.inspect().find(bitwardenTextField: Localizations.zipPostalCode)
        try textField.inputBinding().wrappedValue = "text"
        XCTAssertEqual(processor.dispatchedActions.last, .identityFieldChanged(.postalCodeChanged("text")))
    }

    /// Updating the name text field dispatches the `.identityFieldChanged(.countryChanged())` action.
    @MainActor
    func test_countryTextField_updateValue() throws {
        processor.state.type = .identity
        let textField = try subject.inspect().find(bitwardenTextField: Localizations.country)
        try textField.inputBinding().wrappedValue = "text"
        XCTAssertEqual(processor.dispatchedActions.last, .identityFieldChanged(.countryChanged("text")))
    }

    // MARK: Snapshots

    @MainActor
    func test_snapshot_add_empty() {
        assertSnapshot(of: subject.navStackWrapped, as: .tallPortrait)
    }

    /// Tests the snapshot with the add state with the learn new login action card.
    @MainActor
    func test_snapshot_learnNewLoginActionCard() throws {
        processor.state = CipherItemState(
            hasPremium: false
        )
        processor.state.isLearnNewLoginActionCardEligible = true
        assertSnapshots(
            of: subject,
            as: [.defaultPortrait, .defaultPortraitDark]
        )
    }

    /// Tests the add state with identity item empty.
    @MainActor
    func test_snapshot_add_identity_full_fieldsEmpty() {
        processor.state.type = .identity
        processor.state.name = ""
        processor.state.identityState = .init()
        processor.state.isAdditionalOptionsExpanded = true
        processor.state.isFavoriteOn = false
        processor.state.isMasterPasswordRePromptOn = false
        processor.state.notes = ""
        processor.state.folderId = nil

        assertSnapshot(of: subject.navStackWrapped, as: .tallPortrait2)
    }

    /// Tests the add state with identity item filled.
    @MainActor
    func test_snapshot_add_identity_full_fieldsFilled() {
        processor.state.type = .identity
        processor.state.name = "my identity"
        processor.state.identityState = .fixture(
            title: .custom(.dr),
            firstName: "First",
            lastName: "Last",
            middleName: "Middle",
            userName: "userName",
            company: "Company name",
            socialSecurityNumber: "12-345-6789",
            passportNumber: "passport #",
            licenseNumber: "license #",
            email: "hello@email.com",
            phone: "(123) 456-7890",
            address1: "123 street",
            address2: "address2",
            address3: "address3",
            cityOrTown: "City",
            state: "State",
            postalCode: "1234",
            country: "country"
        )
        processor.state.isAdditionalOptionsExpanded = true
        processor.state.isFavoriteOn = true
        processor.state.isMasterPasswordRePromptOn = true
        processor.state.notes = "A long segment of notes that proves that the multiline feature is working."
        processor.state.folderId = "1"
        processor.state.folders = [.custom(.fixture(id: "1", name: "Folder"))]

        assertSnapshot(of: subject.navStackWrapped, as: .tallPortrait2)
    }

    /// Tests the add state with identity item filled with large text.
    @MainActor
    func test_snapshot_add_identity_full_fieldsFilled_largeText() {
        processor.state.type = .identity
        processor.state.name = "my identity"
        processor.state.identityState = .fixture(
            title: .custom(.dr),
            firstName: "First",
            lastName: "Last",
            middleName: "Middle",
            userName: "userName",
            company: "Company name",
            socialSecurityNumber: "12-345-6789",
            passportNumber: "passport #",
            licenseNumber: "license #",
            email: "hello@email.com",
            phone: "(123) 456-7890",
            address1: "123 street",
            address2: "address2",
            address3: "address3",
            cityOrTown: "City",
            state: "State",
            postalCode: "1234",
            country: "country"
        )
        processor.state.isAdditionalOptionsExpanded = true
        processor.state.isFavoriteOn = true
        processor.state.isMasterPasswordRePromptOn = true
        processor.state.notes = "Notes"
        processor.state.folderId = "1"
        processor.state.folders = [.custom(.fixture(id: "1", name: "Folder"))]

        assertSnapshot(of: subject.navStackWrapped, as: .tallPortraitAX5(heightMultiple: 7))
    }

    /// Tests the add state with the password field not visible.
    @MainActor
    func test_snapshot_add_login_full_fieldsNotVisible() {
        processor.state.type = .login
        processor.state.name = "Name"
        processor.state.loginState = .fixture(
            password: "password1!",
            uris: [
                .init(uri: URL.example.absoluteString),
            ],
            username: "username"
        )
        processor.state.isAdditionalOptionsExpanded = true
        processor.state.isFavoriteOn = true
        processor.state.isMasterPasswordRePromptOn = true
        processor.state.loginState.uris = [
            UriState(id: "id", matchType: .default, uri: URL.example.absoluteString),
        ]
        processor.state.notes = "Notes"
        processor.state.folderId = "1"
        processor.state.folders = [.custom(.fixture(id: "1", name: "Folder"))]

        assertSnapshot(of: subject.navStackWrapped, as: .tallPortrait)
    }

    /// Tests the add state with all fields.
    @MainActor
    func test_snapshot_add_login_full_fieldsVisible() {
        processor.state.type = .login
        processor.state.name = "Name"
        processor.state.loginState.username = "username"
        processor.state.loginState.password = "password1!"
        processor.state.isAdditionalOptionsExpanded = true
        processor.state.isFavoriteOn = true
        processor.state.isMasterPasswordRePromptOn = true
        processor.state.loginState.uris = [
            UriState(id: "id", matchType: .default, uri: URL.example.absoluteString),
        ]
        processor.state.notes = "Notes"
        processor.state.folderId = "1"
        processor.state.folders = [.custom(.fixture(id: "1", name: "Folder"))]

        processor.state.loginState.isPasswordVisible = true

        assertSnapshot(of: subject.navStackWrapped, as: .tallPortrait)
    }

    @MainActor
    func test_snapshot_add_login_collections() {
        processor.state.collections = [
            .fixture(id: "1", name: "Design", organizationId: "1"),
            .fixture(id: "2", name: "Engineering", organizationId: "1"),
        ]
        processor.state.ownershipOptions.append(.organization(id: "1", name: "Organization"))
        processor.state.owner = .organization(id: "1", name: "Organization")
        processor.state.collectionIds = ["2"]

        assertSnapshot(of: subject.navStackWrapped, as: .tallPortrait)
    }

    @MainActor
    func test_snapshot_add_login_collectionsNone() {
        processor.state.ownershipOptions.append(.organization(id: "1", name: "Organization"))
        processor.state.owner = .organization(id: "1", name: "Organization")

        assertSnapshot(of: subject.navStackWrapped, as: .tallPortrait)
    }

    @MainActor
    func test_snapshot_edit_full_fieldsNotVisible() {
        processor.state = CipherItemState(
            existing: CipherView.loginFixture(),
            hasPremium: true
        )!
        processor.state.loginState = .fixture(
            fido2Credentials: [.fixture()],
            isPasswordVisible: false,
            password: "password1!",
            uris: [
                .init(uri: URL.example.absoluteString),
            ],
            username: "username"
        )
        processor.state.type = .login
        processor.state.name = "Name"
        processor.state.isAdditionalOptionsExpanded = true
        processor.state.isFavoriteOn = true
        processor.state.isMasterPasswordRePromptOn = true
        processor.state.notes = "Notes"
        processor.state.folderId = "1"
        processor.state.folders = [.custom(.fixture(id: "1", name: "Folder"))]
        processor.state.ownershipOptions = [.personal(email: "user@bitwarden.com")]

        assertSnapshot(of: subject.navStackWrapped, as: .tallPortrait)
    }

    @MainActor
    func test_snapshot_add_personalOwnershipPolicy() {
        processor.state.isPersonalOwnershipDisabled = true
        assertSnapshot(of: subject.navStackWrapped, as: .defaultPortrait)
    }

    @MainActor
    func test_snapshot_add_secureNote_full_fieldsVisible() {
        processor.state.type = .secureNote
        processor.state.name = "Secure Note Name"
        processor.state.isAdditionalOptionsExpanded = true
        processor.state.isFavoriteOn = true
        processor.state.isMasterPasswordRePromptOn = true
        processor.state.notes = "Notes"
        processor.state.folderId = "1"
        processor.state.folders = [.custom(.fixture(id: "1", name: "Folder"))]

        assertSnapshot(of: subject.navStackWrapped, as: .tallPortrait)
    }

    @MainActor
    func test_snapshot_edit_full_disabledViewPassword() {
        processor.state = CipherItemState(
            existing: CipherView.loginFixture(),
            hasPremium: true
        )!
        processor.state.loginState = .fixture(
            canViewPassword: false,
            fido2Credentials: [.fixture()],
            isPasswordVisible: false,
            password: "password1!",
            uris: [
                .init(uri: URL.example.absoluteString),
            ],
            username: "username"
        )
        processor.state.type = .login
        processor.state.name = "Name"
        processor.state.isAdditionalOptionsExpanded = true
        processor.state.isFavoriteOn = true
        processor.state.isMasterPasswordRePromptOn = true
        processor.state.notes = "Notes"
        processor.state.folderId = "1"
        processor.state.folders = [.custom(.fixture(id: "1", name: "Folder"))]
        processor.state.ownershipOptions = [.personal(email: "user@bitwarden.com")]

        assertSnapshot(of: subject.navStackWrapped, as: .tallPortrait)
    }

    @MainActor
    func test_snapshot_edit_full_fieldsNotVisible_largeText() {
        processor.state = CipherItemState(
            existing: CipherView.loginFixture(),
            hasPremium: true
        )!
        processor.state.loginState = .fixture(
            fido2Credentials: [.fixture()],
            isPasswordVisible: false,
            password: "password1!",
            uris: [
                .init(uri: URL.example.absoluteString),
            ],
            username: "username"
        )
        processor.state.type = .login
        processor.state.name = "Name"
        processor.state.isAdditionalOptionsExpanded = true
        processor.state.isFavoriteOn = true
        processor.state.isMasterPasswordRePromptOn = true
        processor.state.notes = "Notes"
        processor.state.folderId = "1"
        processor.state.folders = [.custom(.fixture(id: "1", name: "Folder"))]
        processor.state.ownershipOptions = [.personal(email: "user@bitwarden.com")]

        assertSnapshot(of: subject.navStackWrapped, as: .tallPortraitAX5())
    }

    @MainActor
    func test_snapshot_edit_full_fieldsVisible() {
        processor.state = CipherItemState(
            existing: CipherView.loginFixture(),
            hasPremium: true
        )!
        processor.state.type = .login
        processor.state.name = "Name"
        processor.state.loginState = .fixture(
            fido2Credentials: [.fixture()],
            isPasswordVisible: true,
            password: "password1!",
            uris: [
                .init(uri: URL.example.absoluteString),
            ],
            username: "username"
        )
        processor.state.isAdditionalOptionsExpanded = true
        processor.state.isFavoriteOn = true
        processor.state.isMasterPasswordRePromptOn = true
        processor.state.notes = "Notes"
        processor.state.folderId = "1"
        processor.state.folders = [.custom(.fixture(id: "1", name: "Folder"))]
        processor.state.ownershipOptions = [.personal(email: "user@bitwarden.com")]

        assertSnapshot(of: subject.navStackWrapped, as: .tallPortrait)
    }

    @MainActor
    func test_snapshot_edit_full_fieldsVisible_largeText() {
        processor.state = CipherItemState(
            existing: CipherView.loginFixture(),
            hasPremium: true
        )!
        processor.state.loginState = .fixture(
            fido2Credentials: [.fixture()],
            isPasswordVisible: true,
            password: "password1!",
            uris: [
                .init(uri: URL.example.absoluteString),
            ],
            username: "username"
        )
        processor.state.type = .login
        processor.state.name = "Name"
        processor.state.isAdditionalOptionsExpanded = true
        processor.state.isFavoriteOn = true
        processor.state.isMasterPasswordRePromptOn = true
        processor.state.notes = "Notes"
        processor.state.folderId = "1"
        processor.state.folders = [.custom(.fixture(id: "1", name: "Folder"))]
        processor.state.ownershipOptions = [.personal(email: "user@bitwarden.com")]

        assertSnapshot(of: subject.navStackWrapped, as: .tallPortraitAX5())
    }

    /// Test a snapshot of the AddEditView previews.
    func test_snapshot_previews_addEditItemView() {
        for preview in AddEditItemView_Previews._allPreviews {
            assertSnapshots(
                of: preview.content,
                as: [
                    .tallPortrait,
                    .tallPortraitAX5(heightMultiple: 5),
                    .defaultPortraitDark,
                ]
            )
        }
    }

    /// Snapshots the previews for SSH key type.
    @MainActor
    func test_snapshot_sshKey() {
        processor.state = sshKeyCipherItemState(
            canViewPrivateKey: true,
            isPrivateKeyVisible: false
        )
        assertSnapshots(
            of: subject,
            as: [.defaultPortrait, .defaultPortraitDark, .defaultPortraitAX5]
        )
    }

    /// Snapshots the previews for SSH key type when private key is visible.
    @MainActor
    func test_snapshot_sshKeyPrivateKeyVisible() {
        processor.state = sshKeyCipherItemState(
            canViewPrivateKey: true,
            isPrivateKeyVisible: true
        )
        assertSnapshots(
            of: subject,
            as: [.defaultPortrait, .defaultPortraitDark, .defaultPortraitAX5]
        )
    }

    /// Snapshots the previews for SSH key type when `canViewPrivateKey` is `false`.
    @MainActor
    func test_snapshot_sshKeyCantViewPrivateKey() {
        processor.state = sshKeyCipherItemState(
            canViewPrivateKey: false,
            isPrivateKeyVisible: false
        )
        assertSnapshots(
            of: subject,
            as: [.defaultPortrait, .defaultPortraitDark, .defaultPortraitAX5]
        )
    }

    // MARK: Private

    /// Creates a `CipherItemState` for an SSH key item.
    /// - Parameters:
    ///   - canViewPrivateKey: Whether the private key can be viewed.
    ///   - isPrivateKeyVisible: Whether the private key is visible.
    /// - Returns: The `CipherItemState` for SSH key item.
    private func sshKeyCipherItemState(canViewPrivateKey: Bool, isPrivateKeyVisible: Bool) -> CipherItemState {
        var state = CipherItemState(
            existing: .fixture(
                id: "fake-id"
            ),
            hasPremium: true
        )!
        state.name = "Example"
        state.type = .sshKey
        state.sshKeyState = SSHKeyItemState(
            canViewPrivateKey: canViewPrivateKey,
            isPrivateKeyVisible: isPrivateKeyVisible,
            privateKey: "ajsdfopij1ZXCVZXC12312QW",
            publicKey: "ssh-ed25519 AAAAA/asdjfoiwejrpo23323j23ASdfas",
            keyFingerprint: "SHA-256:2qwer233ADJOIq1adfweqe21321qw"
        )
        return state
    }
} // swiftlint:disable:this file_length<|MERGE_RESOLUTION|>--- conflicted
+++ resolved
@@ -228,12 +228,8 @@
             CipherOwner.personal(email: "user@bitwarden.com"),
             organizationOwner,
         ]
-<<<<<<< HEAD
-        processor.state.hasOrganizations = true      
-        let menu = try subject.inspect().find(bitwardenMenuField: Localizations.whoOwnsThisItem)
-=======
+        processor.state.hasOrganizations = true
         let menu = try subject.inspect().find(bitwardenMenuField: Localizations.owner)
->>>>>>> 1b091792
         try menu.select(newValue: organizationOwner)
         XCTAssertEqual(processor.dispatchedActions.last, .ownerChanged(organizationOwner))
     }
@@ -686,6 +682,7 @@
         processor.state.ownershipOptions.append(.organization(id: "1", name: "Organization"))
         processor.state.owner = .organization(id: "1", name: "Organization")
         processor.state.collectionIds = ["2"]
+        processor.state.hasOrganizations = true
 
         assertSnapshot(of: subject.navStackWrapped, as: .tallPortrait)
     }
@@ -694,6 +691,7 @@
     func test_snapshot_add_login_collectionsNone() {
         processor.state.ownershipOptions.append(.organization(id: "1", name: "Organization"))
         processor.state.owner = .organization(id: "1", name: "Organization")
+        processor.state.hasOrganizations = true
 
         assertSnapshot(of: subject.navStackWrapped, as: .tallPortrait)
     }
@@ -728,7 +726,13 @@
 
     @MainActor
     func test_snapshot_add_personalOwnershipPolicy() {
+        processor.state.ownershipOptions.append(.organization(id: "1", name: "Organization"))
+        processor.state.owner = .organization(id: "1", name: "Organization")
+        processor.state.hasOrganizations = true
         processor.state.isPersonalOwnershipDisabled = true
+        processor.state.collections = [
+            .fixture(id: "1", name: "Default collection", organizationId: "1"),
+        ]
         assertSnapshot(of: subject.navStackWrapped, as: .defaultPortrait)
     }
 
@@ -745,6 +749,7 @@
 
         assertSnapshot(of: subject.navStackWrapped, as: .tallPortrait)
     }
+
 
     @MainActor
     func test_snapshot_edit_full_disabledViewPassword() {
