--- conflicted
+++ resolved
@@ -60,13 +60,8 @@
             ) {
                 if store.state.canViewPassword, store.state.editView {
                     AccessoryButton(
-<<<<<<< HEAD
-                        asset: Asset.Images.minusCircle24,
-                        accessibilityLabel: Localizations.removePasskey,
-=======
                         asset: SharedAsset.Icons.minusCircle24,
                         accessibilityLabel: Localizations.removePasskey
->>>>>>> fbbb2a28
                     ) {
                         store.send(.removePasskeyPressed)
                     }
@@ -234,13 +229,8 @@
             accessibilityIdentifier: "LoginUsernameEntry",
         ) {
             AccessoryButton(
-<<<<<<< HEAD
-                asset: Asset.Images.generate24,
-                accessibilityLabel: Localizations.generateUsername,
-=======
                 asset: SharedAsset.Icons.generate24,
                 accessibilityLabel: Localizations.generateUsername
->>>>>>> fbbb2a28
             ) {
                 store.send(.generateUsernamePressed)
             }
