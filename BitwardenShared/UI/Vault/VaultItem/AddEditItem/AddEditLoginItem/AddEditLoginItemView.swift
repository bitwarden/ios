--- conflicted
+++ resolved
@@ -210,14 +210,6 @@
                     }
                     .textFieldConfiguration(.url)
                 }
-<<<<<<< HEAD
-=======
-                .textFieldConfiguration(.url)
-            }
-            .guidedTourStep(.step3) { frame in
-                didRenderFrame?(.step3, frame)
-            }
->>>>>>> 06bc8930
 
                 Button {
                     withAnimation {
@@ -229,6 +221,9 @@
                 .accessibilityIdentifier("LoginAddNewUriButton")
                 .buttonStyle(.bitwardenBorderless)
                 .padding(.horizontal, 16)
+            }
+            .guidedTourStep(.step3) { frame in
+                didRenderFrame?(.step3, frame)
             }
         }
     }
