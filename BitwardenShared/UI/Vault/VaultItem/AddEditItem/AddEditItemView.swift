import BitwardenSdk
import SwiftUI

// MARK: - AddEditItemView

/// A view that allows the user to add or edit a new item for a vault.
///
struct AddEditItemView: View {
    // MARK: Private Properties

    /// An object used to open urls in this view.
    @Environment(\.openURL) private var openURL

    // MARK: Properties

    /// The `Store` for this view.
    @ObservedObject var store: Store<AddEditItemState, AddEditItemAction, AddEditItemEffect>

    /// The height of the notes field
    @SwiftUI.State private var notesDynamicHeight: CGFloat = 28

    /// Whether to show that a policy is in effect.
    var isPolicyEnabled: Bool {
        store.state.isPersonalOwnershipDisabled && store.state.configuration == .add
    }

    // MARK: View

    var body: some View {
        Group {
            switch store.state.configuration {
            case .add:
                addView
            case .existing:
                existing
            }
        }
        .task { await store.perform(.appeared) }
        .task { await store.perform(.fetchCipherOptions) }
        .toast(store.binding(
            get: \.toast,
            send: AddEditItemAction.toastShown
        ))
    }

    private var addView: some View {
        content
            .navigationTitle(Localizations.addItem)
            .toolbar {
                cancelToolbarItem {
                    store.send(.dismissPressed)
                }

                saveToolbarItem {
                    await store.perform(.savePressed)
                }
            }
    }

    private var content: some View {
<<<<<<< HEAD
        VStack(spacing: 16) {
            if isPolicyEnabled {
                InfoContainer(Localizations.personalOwnershipPolicyInEffect)
                    .accessibilityIdentifier("PersonalOwnershipPolicyLabel")
=======
        GuidedTourScrollView(
            store: store.child(
                state: \.guidedTourViewState,
                mapAction: AddEditItemAction.guidedTourViewAction,
                mapEffect: nil
            )
        ) {
            VStack(spacing: 20) {
                if isPolicyEnabled {
                    InfoContainer(Localizations.personalOwnershipPolicyInEffect)
                        .accessibilityIdentifier("PersonalOwnershipPolicyLabel")
                }

                if store.state.shouldShowLearnNewLoginActionCard {
                    ActionCard(
                        title: Localizations.learnAboutNewLogins,
                        message: Localizations.weWillWalkYouThroughTheKeyFeaturesToAddANewLogin,
                        actionButtonState: ActionCard.ButtonState(title: Localizations.getStarted) {
                            await store.perform(.showLearnNewLoginGuidedTour)
                        },
                        dismissButtonState: ActionCard.ButtonState(title: Localizations.dismiss) {
                            await store.perform(.dismissNewLoginActionCard)
                        }
                    )
                }

                informationSection
                miscellaneousSection
                notesSection
                customSection
                ownershipSection
>>>>>>> 06bc8930
            }

            informationSection
            miscellaneousSection
            notesSection
            customSection
            ownershipSection
        }
        .scrollView(padding: 12)
        .animation(.default, value: store.state.collectionsForOwner)
        .dismissKeyboardImmediately()
        .background(
            Asset.Colors.backgroundPrimary.swiftUIColor
                .ignoresSafeArea()
        )
        .navigationBarTitleDisplayMode(.inline)
    }

    @ViewBuilder private var cardItems: some View {
        AddEditCardItemView(
            store: store.child(
                state: { addEditState in
                    addEditState.cardItemState
                },
                mapAction: { action in
                    .cardFieldChanged(action)
                },
                mapEffect: { $0 }
            )
        )
    }

    private var customSection: some View {
        AddEditCustomFieldsView(
            store: store.child(
                state: { $0.customFieldsState },
                mapAction: { .customField($0) },
                mapEffect: nil
            )
        )
        .animation(.easeInOut(duration: 0.2), value: store.state.customFieldsState)
    }

    private var existing: some View {
        content
            .navigationTitle(Localizations.editItem)
            .toolbar {
                cancelToolbarItem {
                    store.send(.dismissPressed)
                }

                ToolbarItemGroup(placement: .navigationBarTrailing) {
                    saveToolbarButton {
                        await store.perform(.savePressed)
                    }

                    VaultItemManagementMenuView(
                        isCloneEnabled: false,
                        isCollectionsEnabled: store.state.canAssignToCollection,
                        isDeleteEnabled: store.state.canBeDeleted,
                        isMoveToOrganizationEnabled: store.state.cipher.organizationId == nil,
                        store: store.child(
                            state: { _ in },
                            mapAction: { .morePressed($0) },
                            mapEffect: { _ in .deletePressed }
                        )
                    )
                }
            }
    }

    private var informationSection: some View {
        SectionView(Localizations.itemInformation, titleDesignVersion: .v2, contentSpacing: 8) {
            if case .add = store.state.configuration, store.state.allowTypeSelection {
                BitwardenMenuField(
                    title: Localizations.type,
                    accessibilityIdentifier: "ItemTypePicker",
                    options: CipherType.canCreateCases,
                    selection: store.binding(
                        get: \.type,
                        send: AddEditItemAction.typeChanged
                    )
                )
            }

            BitwardenTextField(
                title: Localizations.name,
                text: store.binding(
                    get: \.name,
                    send: AddEditItemAction.nameChanged
                ),
                accessibilityIdentifier: "ItemNameEntry"
            )

            switch store.state.type {
            case .card:
                cardItems
            case .login:
                loginItems
            case .secureNote:
                EmptyView()
            case .identity:
                identityItems
            case .sshKey:
                sshKeyItems
            }
        }
    }

    @ViewBuilder private var identityItems: some View {
        AddEditIdentityItemView(
            store: store.child(
                state: { addEditState in
                    addEditState.identityState
                },
                mapAction: { action in
                    .identityFieldChanged(action)
                },
                mapEffect: { $0 }
            )
        )
    }

    @ViewBuilder private var loginItems: some View {
        AddEditLoginItemView(
            store: store.child(
                state: { addEditState in
                    addEditState.loginState
                },
                mapAction: { $0 },
                mapEffect: { $0 }
            ),
            didRenderFrame: { step, frame in
                let enlargedFrame = frame.enlarged(by: 8)
                store.send(
                    .guidedTourViewAction(.didRenderViewToSpotlight(
                        frame: enlargedFrame,
                        step: step
                    ))
                )
            }
        )
    }

    @ViewBuilder private var sshKeyItems: some View {
        ViewSSHKeyItemView(
            showCopyButtons: false,
            store: store.child(
                state: { _ in store.state.sshKeyState },
                mapAction: { .sshKeyItemAction($0) },
                mapEffect: nil
            )
        )
    }
}

private extension AddEditItemView {
    var miscellaneousSection: some View {
        SectionView(Localizations.miscellaneous, titleDesignVersion: .v2, contentSpacing: 8) {
            BitwardenMenuField(
                title: Localizations.folder,
                options: store.state.folders,
                selection: store.binding(
                    get: \.folder,
                    send: AddEditItemAction.folderChanged
                )
            )
            .accessibilityIdentifier("FolderPicker")

            BitwardenToggle(
                Localizations.favorite,
                isOn: store.binding(
                    get: \.isFavoriteOn,
                    send: AddEditItemAction.favoriteChanged
                ),
                accessibilityIdentifier: "ItemFavoriteToggle"
            )
            .contentBlock()

            if store.state.showMasterPasswordReprompt {
                BitwardenToggle(isOn: store.binding(
                    get: \.isMasterPasswordRePromptOn,
                    send: AddEditItemAction.masterPasswordRePromptChanged
                )) {
                    HStack(alignment: .center, spacing: 8) {
                        Text(Localizations.passwordPrompt)

                        Button {
                            openURL(ExternalLinksConstants.protectIndividualItems)
                        } label: {
                            Asset.Images.questionCircle16.swiftUIImage
                        }
                        .accessibilityLabel(Localizations.masterPasswordRePromptHelp)
                        .buttonStyle(.fieldLabelIcon)
                    }
                }
                .toggleStyle(.bitwarden)
                .accessibilityIdentifier("MasterPasswordRepromptToggle")
                .accessibilityLabel(Localizations.passwordPrompt)
                .contentBlock()
            }
        }
    }

    var notesSection: some View {
        SectionView(Localizations.notes, titleDesignVersion: .v2, contentSpacing: 8) {
            BitwardenField {
                BitwardenUITextView(
                    text: store.binding(
                        get: \.notes,
                        send: AddEditItemAction.notesChanged
                    ),
                    calculatedHeight: $notesDynamicHeight
                )
                .frame(minHeight: notesDynamicHeight)
                .accessibilityLabel(Localizations.notes)
            }
        }
    }

    @ViewBuilder var ownershipSection: some View {
        if store.state.configuration.isAdding, let owner = store.state.owner {
            SectionView(Localizations.ownership, titleDesignVersion: .v2, contentSpacing: 8) {
                BitwardenMenuField(
                    title: Localizations.whoOwnsThisItem,
                    accessibilityIdentifier: "ItemOwnershipPicker",
                    options: store.state.ownershipOptions,
                    selection: store.binding(
                        get: { _ in owner },
                        send: AddEditItemAction.ownerChanged
                    )
                )
            }

            if !owner.isPersonal {
                SectionView(Localizations.collections, titleDesignVersion: .v2, contentSpacing: 8) {
                    if store.state.collectionsForOwner.isEmpty {
                        Text(Localizations.noCollectionsToList)
                            .foregroundColor(Asset.Colors.textPrimary.swiftUIColor)
                            .multilineTextAlignment(.leading)
                            .styleGuide(.body)
                    } else {
                        ForEach(store.state.collectionsForOwner, id: \.id) { collection in
                            if let collectionId = collection.id {
                                BitwardenToggle(
                                    collection.name,
                                    isOn: store.binding(
                                        get: { _ in store.state.collectionIds.contains(collectionId) },
                                        send: { .collectionToggleChanged($0, collectionId: collectionId) }
                                    )
                                )
                                .accessibilityIdentifier("CollectionItemSwitch")
                            }
                        }
                        .contentBlock()
                    }
                }
            }
        }
    }
}

#if DEBUG
struct AddEditItemView_Previews: PreviewProvider {
    static var cipherState: CipherItemState {
        var state = CipherItemState(
            existing: .fixture(
                favorite: true,
                login: .fixture(
                    fido2Credentials: [
                        .fixture(
                            creationDate: Date(timeIntervalSince1970: 1_710_494_110)
                        ),
                    ],
                    password: "changerdanger",
                    uris: [
                        .fixture(uri: "yahoo.com"),
                        .fixture(uri: "account.yahoo.com"),
                    ],
                    username: "EddyEddity"
                ),
                name: "Edit Em",
                type: .login
            ),
            hasPremium: true
        )!
        state.ownershipOptions = [.personal(email: "user@bitwarden.com")]
        return state
    }

    static var previews: some View {
        NavigationView {
            AddEditItemView(
                store: Store(
                    processor: StateProcessor(
                        state: CipherItemState(
                            hasPremium: true
                        ).addEditState
                    )
                )
            )
        }
        .previewDisplayName("Empty Add")

        NavigationView {
            AddEditItemView(
                store: Store(
                    processor: StateProcessor(
                        state: {
                            var state = cipherState
                            state.notes = "This is a nice note"
                            return state
                        }()
                    )
                )
            )
        }
        .previewDisplayName("Edit Notes")

        NavigationView {
            AddEditItemView(
                store: Store(
                    processor: StateProcessor(
                        state: CipherItemState(
                            addItem: .card,
                            hasPremium: true
                        )
                        .addEditState
                    )
                )
            )
        }
        .previewDisplayName("Add Card")

        NavigationView {
            AddEditItemView(
                store: Store(
                    processor: StateProcessor(
                        state: {
                            var copy = cipherState
                            copy.name = "Sample Card"
                            copy.type = .card
                            copy.cardItemState = .init(
                                brand: .custom(.americanExpress),
                                cardholderName: "Bitwarden User",
                                cardNumber: "123456789012345",
                                cardSecurityCode: "123",
                                expirationMonth: .custom(.feb),
                                expirationYear: "3009"
                            )
                            copy.folderId = "1"
                            copy.folders = [
                                .custom(FolderView(id: "1", name: "Financials", revisionDate: Date())),
                            ]
                            copy.isFavoriteOn = false
                            copy.isMasterPasswordRePromptOn = true
                            copy.owner = .personal(email: "security@bitwarden.com")
                            return copy.addEditState
                        }()
                    )
                )
            )
        }
        .previewDisplayName("Edit Card")

        NavigationView {
            AddEditItemView(
                store: Store(
                    processor: StateProcessor(
                        state: cipherState.addEditState
                    )
                )
            )
        }
        .previewDisplayName("Edit Login")

        NavigationView {
            AddEditItemView(
                store: Store(
                    processor: StateProcessor(
                        state: {
                            var state = cipherState
                            state.loginState.totpState = .init("JBSWY3DPEHPK3PXP")
                            state.toast = Toast(title: "Authenticator key added.")
                            return state
                        }()
                    )
                )
            )
        }
        .previewDisplayName("Edit Login: Key Added")
    }
}
#endif // swiftlint:disable:this file_length<|MERGE_RESOLUTION|>--- conflicted
+++ resolved
@@ -58,12 +58,6 @@
     }
 
     private var content: some View {
-<<<<<<< HEAD
-        VStack(spacing: 16) {
-            if isPolicyEnabled {
-                InfoContainer(Localizations.personalOwnershipPolicyInEffect)
-                    .accessibilityIdentifier("PersonalOwnershipPolicyLabel")
-=======
         GuidedTourScrollView(
             store: store.child(
                 state: \.guidedTourViewState,
@@ -71,7 +65,7 @@
                 mapEffect: nil
             )
         ) {
-            VStack(spacing: 20) {
+            VStack(spacing: 16) {
                 if isPolicyEnabled {
                     InfoContainer(Localizations.personalOwnershipPolicyInEffect)
                         .accessibilityIdentifier("PersonalOwnershipPolicyLabel")
@@ -95,16 +89,9 @@
                 notesSection
                 customSection
                 ownershipSection
->>>>>>> 06bc8930
-            }
-
-            informationSection
-            miscellaneousSection
-            notesSection
-            customSection
-            ownershipSection
-        }
-        .scrollView(padding: 12)
+            }
+            .padding(12)
+        }
         .animation(.default, value: store.state.collectionsForOwner)
         .dismissKeyboardImmediately()
         .background(
