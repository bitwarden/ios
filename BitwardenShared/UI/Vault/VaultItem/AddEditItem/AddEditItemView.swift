import BitwardenSdk
import SwiftUI

// MARK: - AddEditItemView

/// A view that allows the user to add or edit a new item for a vault.
///
struct AddEditItemView: View {
    // MARK: Private Properties

    /// A responder to keyboard visibility events.
    @ObservedObject private var keyboard = KeyboardResponder()

    /// An object used to open urls in this view.
    @Environment(\.openURL) private var openURL

    // MARK: Properties

    /// The `Store` for this view.
    @ObservedObject var store: Store<AddEditItemState, AddEditItemAction, AddEditItemEffect>

    /// Whether to show that a policy is in effect.
    var isPolicyEnabled: Bool {
        store.state.isPersonalOwnershipDisabled && store.state.configuration == .add
    }

    // MARK: View

    var body: some View {
        Group {
            switch store.state.configuration {
            case .add:
                addView
            case .existing:
                existing
            }
        }
        .task { await store.perform(.appeared) }
        .task { await store.perform(.fetchCipherOptions) }
        .toast(store.binding(
            get: \.toast,
            send: AddEditItemAction.toastShown
        ))
    }

    private var addView: some View {
        content
            .navigationTitle(Localizations.addItem)
            .toolbar {
                cancelToolbarItem {
                    store.send(.dismissPressed)
                }

                saveToolbarItem {
                    await store.perform(.savePressed)
                }
            }
    }

    private var content: some View {
        GuidedTourScrollView(
            store: store.child(
                state: \.guidedTourViewState,
                mapAction: AddEditItemAction.guidedTourViewAction,
                mapEffect: nil
            )
        ) {
            VStack(spacing: 16) {
                if isPolicyEnabled {
                    InfoContainer(Localizations.personalOwnershipPolicyInEffect)
                        .accessibilityIdentifier("PersonalOwnershipPolicyLabel")
                }

                if store.state.shouldShowLearnNewLoginActionCard {
                    ActionCard(
                        title: Localizations.learnAboutNewLogins,
                        message: Localizations.weWillWalkYouThroughTheKeyFeaturesToAddANewLogin,
                        actionButtonState: ActionCard.ButtonState(title: Localizations.getStarted) {
                            await store.perform(.showLearnNewLoginGuidedTour)
                        },
                        dismissButtonState: ActionCard.ButtonState(title: Localizations.dismiss) {
                            await store.perform(.dismissNewLoginActionCard)
                        }
                    )
                }

                informationSection
                miscellaneousSection
                customSection
                ownershipSection
            }
            .padding(12)
        }
        .animation(.default, value: store.state.collectionsForOwner)
        .backport.dismissKeyboardImmediately()
        .background(
            Asset.Colors.backgroundPrimary.swiftUIColor
                .ignoresSafeArea()
        )
        .navigationBarTitleDisplayMode(.inline)
        .backport.scrollContentMargins(Edge.Set.bottom, keyboard.isShown ? 30.0 : 0.0)
    }

    @ViewBuilder private var cardItems: some View {
        AddEditCardItemView(
            store: store.child(
                state: { addEditState in
                    addEditState.cardItemState
                },
                mapAction: { action in
                    .cardFieldChanged(action)
                },
                mapEffect: { $0 }
            )
        )
    }

    private var customSection: some View {
        AddEditCustomFieldsView(
            store: store.child(
                state: { $0.customFieldsState },
                mapAction: { .customField($0) },
                mapEffect: nil
            )
        )
        .animation(.easeInOut(duration: 0.2), value: store.state.customFieldsState)
    }

    private var existing: some View {
        content
            .navigationTitle(Localizations.editItem)
            .toolbar {
                cancelToolbarItem {
                    store.send(.dismissPressed)
                }

                ToolbarItemGroup(placement: .navigationBarTrailing) {
                    saveToolbarButton {
                        await store.perform(.savePressed)
                    }

                    VaultItemManagementMenuView(
                        isCloneEnabled: false,
                        isCollectionsEnabled: store.state.canAssignToCollection,
                        isDeleteEnabled: store.state.canBeDeleted,
                        isMoveToOrganizationEnabled: store.state.cipher.organizationId == nil,
                        store: store.child(
                            state: { _ in },
                            mapAction: { .morePressed($0) },
                            mapEffect: { _ in .deletePressed }
                        )
                    )
                }
            }
    }

    private var informationSection: some View {
        SectionView(Localizations.itemInformation, contentSpacing: 8) {
            if case .add = store.state.configuration, store.state.allowTypeSelection {
                BitwardenMenuField(
                    title: Localizations.type,
                    accessibilityIdentifier: "ItemTypePicker",
                    options: CipherType.canCreateCases,
                    selection: store.binding(
                        get: \.type,
                        send: AddEditItemAction.typeChanged
                    )
                )
            }

            BitwardenTextField(
                title: Localizations.name,
                text: store.binding(
                    get: \.name,
                    send: AddEditItemAction.nameChanged
                ),
                accessibilityIdentifier: "ItemNameEntry"
            )

            switch store.state.type {
            case .card:
                cardItems
            case .login:
                loginItems
            case .secureNote:
                EmptyView()
            case .identity:
                identityItems
            case .sshKey:
                sshKeyItems
            }
        }
    }

    @ViewBuilder private var identityItems: some View {
        AddEditIdentityItemView(
            store: store.child(
                state: { addEditState in
                    addEditState.identityState
                },
                mapAction: { action in
                    .identityFieldChanged(action)
                },
                mapEffect: { $0 }
            )
        )
    }

    @ViewBuilder private var loginItems: some View {
        AddEditLoginItemView(
            store: store.child(
                state: { addEditState in
                    addEditState.loginState
                },
                mapAction: { $0 },
                mapEffect: { $0 }
            ),
            didRenderFrame: { step, frame in
                let enlargedFrame = frame.enlarged(by: 8)
                store.send(
                    .guidedTourViewAction(.didRenderViewToSpotlight(
                        frame: enlargedFrame,
                        step: step
                    ))
                )
            }
        )
    }

    @ViewBuilder private var sshKeyItems: some View {
        ViewSSHKeyItemView(
            showCopyButtons: false,
            store: store.child(
                state: { _ in store.state.sshKeyState },
                mapAction: { .sshKeyItemAction($0) },
                mapEffect: nil
            )
        )
    }
}

private extension AddEditItemView {
    var miscellaneousSection: some View {
        SectionView(Localizations.miscellaneous, contentSpacing: 8) {
            BitwardenMenuField(
                title: Localizations.folder,
                options: store.state.folders,
                selection: store.binding(
                    get: \.folder,
                    send: AddEditItemAction.folderChanged
                )
            )
            .accessibilityIdentifier("FolderPicker")

            BitwardenToggle(
                Localizations.favorite,
                isOn: store.binding(
                    get: \.isFavoriteOn,
                    send: AddEditItemAction.favoriteChanged
                ),
                accessibilityIdentifier: "ItemFavoriteToggle"
            )
            .contentBlock()

            if store.state.showMasterPasswordReprompt {
                BitwardenToggle(isOn: store.binding(
                    get: \.isMasterPasswordRePromptOn,
                    send: AddEditItemAction.masterPasswordRePromptChanged
                )) {
                    HStack(alignment: .center, spacing: 8) {
                        Text(Localizations.passwordPrompt)

                        Button {
                            openURL(ExternalLinksConstants.protectIndividualItems)
                        } label: {
                            Asset.Images.questionCircle16.swiftUIImage
                        }
                        .accessibilityLabel(Localizations.masterPasswordRePromptHelp)
                        .buttonStyle(.fieldLabelIcon)
                    }
                }
                .toggleStyle(.bitwarden)
                .accessibilityIdentifier("MasterPasswordRepromptToggle")
                .accessibilityLabel(Localizations.passwordPrompt)
                .contentBlock()
            }

<<<<<<< HEAD
    var notesSection: some View {
        SectionView(Localizations.notes, contentSpacing: 8) {
            BitwardenField {
                BitwardenUITextView(
                    text: store.binding(
                        get: \.notes,
                        send: AddEditItemAction.notesChanged
                    ),
                    calculatedHeight: $notesDynamicHeight
=======
            BitwardenTextView(
                title: Localizations.notes,
                text: store.binding(
                    get: \.notes,
                    send: AddEditItemAction.notesChanged
>>>>>>> b8534ebe
                )
            )
        }
    }

    @ViewBuilder var ownershipSection: some View {
        if store.state.configuration.isAdding, let owner = store.state.owner {
            SectionView(Localizations.ownership, contentSpacing: 8) {
                BitwardenMenuField(
                    title: Localizations.whoOwnsThisItem,
                    accessibilityIdentifier: "ItemOwnershipPicker",
                    options: store.state.ownershipOptions,
                    selection: store.binding(
                        get: { _ in owner },
                        send: AddEditItemAction.ownerChanged
                    )
                )
            }

            if !owner.isPersonal {
                SectionView(Localizations.collections, contentSpacing: 8) {
                    if store.state.collectionsForOwner.isEmpty {
                        Text(Localizations.noCollectionsToList)
                            .foregroundColor(Asset.Colors.textPrimary.swiftUIColor)
                            .multilineTextAlignment(.leading)
                            .styleGuide(.body)
                    } else {
                        ForEach(store.state.collectionsForOwner, id: \.id) { collection in
                            if let collectionId = collection.id {
                                BitwardenToggle(
                                    collection.name,
                                    isOn: store.binding(
                                        get: { _ in store.state.collectionIds.contains(collectionId) },
                                        send: { .collectionToggleChanged($0, collectionId: collectionId) }
                                    )
                                )
                                .accessibilityIdentifier("CollectionItemSwitch")
                            }
                        }
                        .contentBlock()
                    }
                }
            }
        }
    }
}

#if DEBUG
struct AddEditItemView_Previews: PreviewProvider {
    static var cipherState: CipherItemState {
        var state = CipherItemState(
            existing: .fixture(
                favorite: true,
                login: .fixture(
                    fido2Credentials: [
                        .fixture(
                            creationDate: Date(timeIntervalSince1970: 1_710_494_110)
                        ),
                    ],
                    password: "changerdanger",
                    uris: [
                        .fixture(uri: "yahoo.com"),
                        .fixture(uri: "account.yahoo.com"),
                    ],
                    username: "EddyEddity"
                ),
                name: "Edit Em",
                type: .login
            ),
            hasPremium: true
        )!
        state.ownershipOptions = [.personal(email: "user@bitwarden.com")]
        return state
    }

    static var previews: some View {
        NavigationView {
            AddEditItemView(
                store: Store(
                    processor: StateProcessor(
                        state: CipherItemState(
                            hasPremium: true
                        ).addEditState
                    )
                )
            )
        }
        .previewDisplayName("Empty Add")

        NavigationView {
            AddEditItemView(
                store: Store(
                    processor: StateProcessor(
                        state: {
                            var state = cipherState
                            state.notes = "This is a nice note"
                            return state
                        }()
                    )
                )
            )
        }
        .previewDisplayName("Edit Notes")

        NavigationView {
            AddEditItemView(
                store: Store(
                    processor: StateProcessor(
                        state: CipherItemState(
                            addItem: .card,
                            hasPremium: true
                        )
                        .addEditState
                    )
                )
            )
        }
        .previewDisplayName("Add Card")

        NavigationView {
            AddEditItemView(
                store: Store(
                    processor: StateProcessor(
                        state: {
                            var copy = cipherState
                            copy.name = "Sample Card"
                            copy.type = .card
                            copy.cardItemState = .init(
                                brand: .custom(.americanExpress),
                                cardholderName: "Bitwarden User",
                                cardNumber: "123456789012345",
                                cardSecurityCode: "123",
                                expirationMonth: .custom(.feb),
                                expirationYear: "3009"
                            )
                            copy.folderId = "1"
                            copy.folders = [
                                .custom(FolderView(id: "1", name: "Financials", revisionDate: Date())),
                            ]
                            copy.isFavoriteOn = false
                            copy.isMasterPasswordRePromptOn = true
                            copy.owner = .personal(email: "security@bitwarden.com")
                            return copy.addEditState
                        }()
                    )
                )
            )
        }
        .previewDisplayName("Edit Card")

        NavigationView {
            AddEditItemView(
                store: Store(
                    processor: StateProcessor(
                        state: cipherState.addEditState
                    )
                )
            )
        }
        .previewDisplayName("Edit Login")

        NavigationView {
            AddEditItemView(
                store: Store(
                    processor: StateProcessor(
                        state: {
                            var state = cipherState
                            state.loginState.totpState = .init("JBSWY3DPEHPK3PXP")
                            state.toast = Toast(title: "Authenticator key added.")
                            return state
                        }()
                    )
                )
            )
        }
        .previewDisplayName("Edit Login: Key Added")
    }
}
#endif // swiftlint:disable:this file_length<|MERGE_RESOLUTION|>--- conflicted
+++ resolved
@@ -285,23 +285,11 @@
                 .contentBlock()
             }
 
-<<<<<<< HEAD
-    var notesSection: some View {
-        SectionView(Localizations.notes, contentSpacing: 8) {
-            BitwardenField {
-                BitwardenUITextView(
-                    text: store.binding(
-                        get: \.notes,
-                        send: AddEditItemAction.notesChanged
-                    ),
-                    calculatedHeight: $notesDynamicHeight
-=======
             BitwardenTextView(
                 title: Localizations.notes,
                 text: store.binding(
                     get: \.notes,
                     send: AddEditItemAction.notesChanged
->>>>>>> b8534ebe
                 )
             )
         }
