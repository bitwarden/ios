import AVFoundation
import SwiftUI

// MARK: - AuthenticatorKeyCaptureDelegate

/// An object that is signaled when specific circumstances in the scan flow have been
/// encountered.
///
@MainActor
protocol AuthenticatorKeyCaptureDelegate: AnyObject {
    /// Called when the scan flow has been completed.
    ///
    /// - Parameters:
    ///   - coordinator: The coordinator sending the action.
    ///   - value: The code value that was captured.
    ///
    func didCompleteCapture(
        _ captureCoordinator: AnyCoordinator<AuthenticatorKeyCaptureRoute, AuthenticatorKeyCaptureEvent>,
        with value: String
    )

    /// Called when the scan flow requests the scan code screen.
    ///
    /// - Parameters:
    ///   - coordinator: The coordinator sending the action.
    func showCameraScan(
        _ captureCoordinator: AnyCoordinator<AuthenticatorKeyCaptureRoute, AuthenticatorKeyCaptureEvent>
    )

    /// Called when the scan flow requests the manual entry screen.
    ///
    /// - Parameters:
    ///   - coordinator: The coordinator sending the action.
    func showManualEntry(
        _ captureCoordinator: AnyCoordinator<AuthenticatorKeyCaptureRoute, AuthenticatorKeyCaptureEvent>
    )
}

// MARK: - AuthenticatorKeyCaptureCoordinator

/// A coordinator that manages navigation in the generator tab.
///
final class AuthenticatorKeyCaptureCoordinator: Coordinator, HasStackNavigator {
    // MARK: Types

    typealias Services = HasCameraService
        & HasErrorReporter

    // MARK: Private Properties

    /// A delegate that responds to events in this coordinator.
    private weak var delegate: AuthenticatorKeyCaptureDelegate?

    // MARK: Properties

    /// The services used by this coordinator.
    let services: Services

    /// The stack navigator that is managed by this coordinator.
    private(set) weak var stackNavigator: StackNavigator?

    // MARK: Initialization

    /// Creates a new `AuthenticatorKeyCaptureCoordinator`.
    ///
    /// - Parameters:
    ///   - delegate: An optional delegate that responds to events in this coordinator.
    ///   - services: The services used by this coordinator.
    ///   - stackNavigator: The stack navigator that is managed by this coordinator.
    ///
    init(
        delegate: AuthenticatorKeyCaptureDelegate?,
        services: Services,
        stackNavigator: StackNavigator
    ) {
        self.delegate = delegate
        self.services = services
        self.stackNavigator = stackNavigator
    }

    // MARK: Methods

    func handleEvent(_ event: AuthenticatorKeyCaptureEvent, context: AnyObject?) async {
        if stackNavigator.isEmpty || delegate == nil {
            await showScanCode()
        } else {
            delegate?.showCameraScan(asAnyCoordinator())
        }
    }

    func navigate(
        to route: AuthenticatorKeyCaptureRoute,
        context: AnyObject?
    ) {
        switch route {
        case let .complete(value):
            delegate?.didCompleteCapture(
                asAnyCoordinator(),
                with: value.content
            )
        case let .dismiss(onDismiss):
            stackNavigator?.dismiss(completion: {
                onDismiss?.action()
            })
        case let .addManual(entry: authKey):
            delegate?.didCompleteCapture(
                asAnyCoordinator(),
                with: authKey
            )
        case .manualKeyEntry:
            guard let stackNavigator else { return }
            if stackNavigator.isEmpty || delegate == nil {
                showManualTotp()
            } else {
                delegate?.showManualEntry(asAnyCoordinator())
            }
<<<<<<< HEAD
=======
        case .scanCode:
            guard let stackNavigator else { return }
            if stackNavigator.isEmpty || delegate == nil {
                Task {
                    await showScanCode()
                }
            } else {
                delegate?.showCameraScan(asAnyCoordinator())
            }
        }
    }

    func navigate(
        asyncTo route: AuthenticatorKeyCaptureRoute,
        withRedirect: Bool = false,
        context: AnyObject?
    ) async {
        guard case .scanCode = route else {
            navigate(to: route, context: context)
            return
        }
        if let stackNavigator, stackNavigator.isEmpty {
            await showScanCode()
        } else {
            delegate?.showCameraScan(asAnyCoordinator())
>>>>>>> 2949c833
        }
    }

    func start() {}

    // MARK: Private Methods

    /// Gets a new camera session for the scan code view.
    ///
    /// - Returns: An optional `AVCaptureSession`, nil on error.
    ///
    private func getNewCameraSession() async -> AVCaptureSession? {
        guard services.cameraService.deviceSupportsCamera(),
              case .authorized = await
              services.cameraService.checkStatusOrRequestCameraAuthorization() else {
            return nil
        }
        do {
            return try await services.cameraService.startCameraSession()
        } catch {
            services.errorReporter.log(error: error)
            return nil
        }
    }

    /// Shows the scan code screen.
    ///
    /// - Parameter type: The type to initialize this generator screen with. If a value is provided,
    ///   then the type field in the generator screen will be hidden, to eliminate the ability to
    ///   switch between the various types.
    ///
    private func showScanCode() async {
        guard services.cameraService.deviceSupportsCamera(),
              let session = await getNewCameraSession() else {
            showManualTotp()
            return
        }
        let processor = ScanCodeProcessor(
            coordinator: asAnyCoordinator(),
            services: services,
            state: .init()
        )
        let store = Store(processor: processor)
        let view = ScanCodeView(
            cameraSession: session,
            store: store
        )
        stackNavigator?.replace(view)
    }

    /// Shows the totp manual setup screen.
    ///
    private func showManualTotp() {
        let processor = ManualEntryProcessor(
            coordinator: asAnyCoordinator(),
            services: services,
            state: DefaultEntryState(
                deviceSupportsCamera: services.cameraService.deviceSupportsCamera()
            )
        )
        let view = ManualEntryView(
            store: Store(processor: processor)
        )
        stackNavigator?.replace(view)
    }
}<|MERGE_RESOLUTION|>--- conflicted
+++ resolved
@@ -81,6 +81,7 @@
     // MARK: Methods
 
     func handleEvent(_ event: AuthenticatorKeyCaptureEvent, context: AnyObject?) async {
+        guard let stackNavigator else { return }
         if stackNavigator.isEmpty || delegate == nil {
             await showScanCode()
         } else {
@@ -114,34 +115,6 @@
             } else {
                 delegate?.showManualEntry(asAnyCoordinator())
             }
-<<<<<<< HEAD
-=======
-        case .scanCode:
-            guard let stackNavigator else { return }
-            if stackNavigator.isEmpty || delegate == nil {
-                Task {
-                    await showScanCode()
-                }
-            } else {
-                delegate?.showCameraScan(asAnyCoordinator())
-            }
-        }
-    }
-
-    func navigate(
-        asyncTo route: AuthenticatorKeyCaptureRoute,
-        withRedirect: Bool = false,
-        context: AnyObject?
-    ) async {
-        guard case .scanCode = route else {
-            navigate(to: route, context: context)
-            return
-        }
-        if let stackNavigator, stackNavigator.isEmpty {
-            await showScanCode()
-        } else {
-            delegate?.showCameraScan(asAnyCoordinator())
->>>>>>> 2949c833
         }
     }
 
