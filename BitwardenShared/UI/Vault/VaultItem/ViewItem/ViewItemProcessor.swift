import BitwardenKit
@preconcurrency import BitwardenSdk
import Foundation

// MARK: - ViewItemProcessor

/// A processor that can process `ViewItemAction`s.
///
final class ViewItemProcessor: StateProcessor<ViewItemState, ViewItemAction, ViewItemEffect>, Rehydratable {
    // MARK: Types

    typealias Services = HasAPIService
        & HasAuthRepository
        & HasConfigService
        & HasEnvironmentService
        & HasErrorReporter
        & HasEventService
        & HasPasteboardService
        & HasRehydrationHelper
        & HasStateService
        & HasVaultRepository

    // MARK: Subtypes

    /// An error case for ViewItemAction errors.
    enum ActionError: Error, Equatable {
        /// An action that requires data has been performed while loading.
        case dataNotLoaded(String)

        /// An error for card action handling
        case nonCardTypeToggle(String)

        /// A password visibility toggle occurred when not possible.
        case nonLoginPasswordToggle(String)

        /// An error for ssh key action handling
        case nonSshKeyTypeToggle(String)
    }

    // MARK: Public properties

    var rehydrationState: RehydrationState? {
        RehydrationState(target: .viewCipher(cipherId: itemId))
    }

    // MARK: Private Properties

    /// The `Coordinator` for this processor.
    private let coordinator: AnyCoordinator<VaultItemRoute, VaultItemEvent>

    /// The delegate that is notified when delete cipher item have occurred.
    private weak var delegate: CipherItemOperationDelegate?

    /// The ID of the item being viewed.
    private let itemId: String

    /// The services used by this processor.
    private let services: Services

    // MARK: Initialization

    /// Creates a new `ViewItemProcessor`.
    ///
    /// - Parameters:
    ///   - coordinator: The `Coordinator` for this processor.
    ///   - delegate: The delegate that is notified when add/edit/delete cipher item have occurred.
    ///   - itemId: The id of the item that is being viewed.
    ///   - services: The services used by this processor.
    ///   - state: The initial state of this processor.
    ///
    init(
        coordinator: AnyCoordinator<VaultItemRoute, VaultItemEvent>,
        delegate: CipherItemOperationDelegate?,
        itemId: String,
        services: Services,
        state: ViewItemState
    ) {
        self.coordinator = coordinator
        self.delegate = delegate
        self.itemId = itemId
        self.services = services
        super.init(state: state)
        Task {
            await self.services.rehydrationHelper.addRehydratableTarget(self)
        }
    }

    deinit {
        // When the view is dismissed, ensure any temporary files are deleted.
        services.vaultRepository.clearTemporaryDownloads()
    }

    // MARK: Methods

    override func perform(_ effect: ViewItemEffect) async {
        switch effect {
        case .appeared:
            await streamCipherDetails()
        case .checkPasswordPressed:
            do {
                guard let password = state.loadingState.data?.cipher.login?.password else { return }
                let breachCount = try await services.apiService.checkDataBreaches(password: password)
                coordinator.showAlert(.dataBreachesCountAlert(count: breachCount))
            } catch {
                services.errorReporter.log(error: error)
            }
        case .deletePressed:
            guard case let .data(cipherState) = state.loadingState else { return }
            guard !state.isMasterPasswordRequired else {
                presentMasterPasswordRepromptAlert { await self.perform(effect) }
                return
            }
            if cipherState.cipher.deletedDate == nil {
                await showSoftDeleteConfirmation(cipherState.cipher)
            } else {
                await showPermanentDeleteConfirmation(cipherState.cipher)
            }
        case .restorePressed:
            guard !state.isMasterPasswordRequired else {
                presentMasterPasswordRepromptAlert { await self.perform(effect) }
                return
            }
            await showRestoreItemConfirmation()
        case .streamShowWebIcons:
            for await value in await services.stateService.showWebIconsPublisher().values {
                guard case var .data(cipherState) = state.loadingState else { continue }
                cipherState.showWebIcons = value
                state.loadingState = .data(cipherState)
            }
        case .toggleDisplayMultipleCollections:
            toggleDisplayMultipleCollections()
        case .totpCodeExpired:
            await updateTOTPCode()
        }
    }

    override func receive(_ action: ViewItemAction) { // swiftlint:disable:this function_body_length
        guard !state.isMasterPasswordRequired || !action.requiresMasterPasswordReprompt else {
            presentMasterPasswordRepromptAlert { self.receive(action) }
            return
        }
        switch action {
        case let .cardItemAction(cardAction):
            handleCardAction(cardAction)
        case let .copyPressed(value, field):
            copyValue(value, field)
        case let .customFieldVisibilityPressed(customFieldState):
            guard case var .data(cipherState) = state.loadingState else {
                services.errorReporter.log(
                    error: ActionError.dataNotLoaded("Cannot toggle password for non-loaded item.")
                )
                return
            }
            cipherState.togglePasswordVisibility(for: customFieldState)
            state.loadingState = .data(cipherState)
            if !customFieldState.isPasswordVisible { // The state before we toggled it
                Task {
                    await services.eventService.collect(
                        eventType: .cipherClientToggledHiddenFieldVisible,
                        cipherId: cipherState.cipher.id
                    )
                }
            }
        case .dismissPressed:
            coordinator.navigate(to: .dismiss())
        case let .downloadAttachment(attachment):
            confirmDownload(attachment)
        case .editPressed:
            editItem()
        case let .morePressed(menuAction):
            handleMenuAction(menuAction)
        case .passwordVisibilityPressed:
            guard case var .data(cipherState) = state.loadingState else {
                services.errorReporter.log(
                    error: ActionError.dataNotLoaded("Cannot toggle password for non-loaded item.")
                )
                return
            }
            guard case .login = cipherState.type else {
                services.errorReporter.log(
                    error: ActionError.nonLoginPasswordToggle("Cannot toggle password for non-login item.")
                )
                return
            }
            cipherState.loginState.isPasswordVisible.toggle()
            state.loadingState = .data(cipherState)
            if cipherState.loginState.isPasswordVisible {
                Task {
                    await services.eventService.collect(
                        eventType: .cipherClientToggledPasswordVisible,
                        cipherId: cipherState.cipher.id
                    )
                }
            }
        case .passwordHistoryPressed:
            guard let passwordHistory = state.passwordHistory else { return }
            coordinator.navigate(to: .passwordHistory(passwordHistory))
        case let .sshKeyItemAction(sshKeyAction):
            handleSSHKeyAction(sshKeyAction)
        case let .toastShown(newValue):
            state.toast = newValue
        }
    }
}

private extension ViewItemProcessor {
    // MARK: Private Methods

    /// Navigates to the clone item view. If the cipher contains FIDO2 credentials, an alert is
    /// shown confirming that the user wants to proceed cloning the cipher without a FIDO2 credential.
    ///
    /// - Parameter cipher: The cipher to clone.
    ///
    private func cloneItem(_ cipher: CipherView) async {
        let hasPremium = await (try? services.vaultRepository.doesActiveAccountHavePremium()) ?? false
        if cipher.login?.fido2Credentials?.isEmpty == false {
            coordinator.showAlert(.confirmCloneExcludesFido2Credential {
                self.coordinator.navigate(to: .cloneItem(cipher: cipher, hasPremium: hasPremium), context: self)
            })
        } else {
            coordinator.navigate(to: .cloneItem(cipher: cipher, hasPremium: hasPremium), context: self)
        }
    }

    /// Present an alert to confirm downloading large attachments.
    ///
    /// - Parameter attachment: The attachment to download.
    ///
    private func confirmDownload(_ attachment: AttachmentView) {
        // If the attachment is larger than 10 MB, make the user confirm downloading it.
        if let sizeName = attachment.sizeName,
           let size = Int(attachment.size ?? ""),
           size >= Constants.largeFileSize {
            coordinator.showAlert(.confirmDownload(fileSize: sizeName) {
                await self.downloadAttachment(attachment)
            })
        } else {
            Task { await downloadAttachment(attachment) }
        }
    }

    /// Copies a value to the pasteboard and shows a toast for the field that was copied.
    ///
    /// - Parameters:
    ///   - value: The string to be copied.
    ///   - field: The field being copied.
    ///
    private func copyValue(_ value: String, _ field: CopyableField?) {
        guard case let .data(cipherState) = state.loadingState else {
            services.errorReporter.log(
                error: ActionError.dataNotLoaded("Cannot copy value for non-loaded item.")
            )
            return
        }

        services.pasteboardService.copy(value)

        let localizedFieldName = field?.localizedName ?? Localizations.value
        state.toast = Toast(title: Localizations.valueHasBeenCopied(localizedFieldName))
        if let event = field?.eventOnCopy {
            Task {
                await services.eventService.collect(
                    eventType: event,
                    cipherId: cipherState.cipher.id
                )
            }
        }
    }

    /// Download the attachment.
    ///
    /// - Parameter attachment: The attachment to download.
    ///
    private func downloadAttachment(_ attachment: AttachmentView) async {
        defer { coordinator.hideLoadingOverlay() }
        do {
            guard case let .data(cipherState) = state.loadingState else { return }
            coordinator.showLoadingOverlay(LoadingOverlayState(title: Localizations.downloading))

            guard let temporaryUrl = try await services.vaultRepository.downloadAttachment(
                attachment,
                cipher: cipherState.cipher
            ) else {
                return coordinator.showAlert(.defaultAlert(title: Localizations.unableToDownloadFile))
            }

            coordinator.hideLoadingOverlay()
            coordinator.navigate(to: .saveFile(temporaryUrl: temporaryUrl))
        } catch {
            coordinator.showAlert(.defaultAlert(title: Localizations.unableToDownloadFile))
            services.errorReporter.log(error: error)
        }
    }

    /// Triggers the edit state for the item currently stored in `state`.
    ///
    private func editItem() {
        guard case let .data(cipherState) = state.loadingState,
              case let .existing(cipher) = cipherState.configuration else {
            return
        }
        Task {
            let hasPremium = try? await services.vaultRepository.doesActiveAccountHavePremium()
            coordinator.navigate(to: .editItem(cipher, hasPremium ?? false), context: self)
        }
    }

    /// Permanently deletes the item currently stored in `state`.
    ///
    private func permanentDeleteItem(id: String) async {
        defer { coordinator.hideLoadingOverlay() }
        do {
            coordinator.showLoadingOverlay(.init(title: Localizations.deleting))

            try await services.vaultRepository.deleteCipher(id)
            coordinator.navigate(to: .dismiss(DismissAction(action: { [weak self] in
                self?.delegate?.itemDeleted()
            })))
        } catch {
            await coordinator.showErrorAlert(error: error)
            services.errorReporter.log(error: error)
        }
    }

    /// Soft deletes the item currently stored in `state`.
    ///
    private func softDeleteItem(_ cipher: CipherView) async {
        defer { coordinator.hideLoadingOverlay() }
        do {
            coordinator.showLoadingOverlay(.init(title: Localizations.softDeleting))

            try await services.vaultRepository.softDeleteCipher(cipher)
            coordinator.navigate(to: .dismiss(DismissAction(action: { [weak self] in
                self?.delegate?.itemSoftDeleted()
            })))
        } catch {
            await coordinator.showErrorAlert(error: error)
            services.errorReporter.log(error: error)
        }
    }

    /// Handles `ViewCardItemAction` events.
    ///
    /// - Parameter cardAction: The action to handle.
    ///
    private func handleCardAction(_ cardAction: ViewCardItemAction) {
        guard case var .data(cipherState) = state.loadingState else {
            services.errorReporter.log(
                error: ActionError.dataNotLoaded("Cannot handle card action without loaded data")
            )
            return
        }
        guard case .card = cipherState.type else {
            services.errorReporter.log(
                error: ActionError.nonCardTypeToggle("Cannot handle card action on non-card type")
            )
            return
        }
        switch cardAction {
        case let .toggleCodeVisibilityChanged(isVisible):
            cipherState.cardItemState.isCodeVisible = isVisible
            state.loadingState = .data(cipherState)
            if isVisible {
                Task {
                    await services.eventService.collect(
                        eventType: .cipherClientToggledCardCodeVisible,
                        cipherId: cipherState.cipher.id
                    )
                }
            }
        case let .toggleNumberVisibilityChanged(isVisible):
            cipherState.cardItemState.isNumberVisible = isVisible
            state.loadingState = .data(cipherState)
            if isVisible {
                Task {
                    await services.eventService.collect(
                        eventType: .cipherClientToggledCardNumberVisible,
                        cipherId: cipherState.cipher.id
                    )
                }
            }
        }
    }

    /// Handles an action associated with the `VaultItemManagementMenuAction` menu.
    ///
    /// - Parameter action: The action that was sent from the menu.
    ///
    private func handleMenuAction(_ action: VaultItemManagementMenuAction) {
        guard let cipher = state.loadingState.data?.cipher else {
            coordinator.showAlert(.defaultAlert(title: Localizations.anErrorHasOccurred))
            services.errorReporter.log(
                error: ActionError.dataNotLoaded("Cannot perform action on cipher until it's loaded.")
            )
            return
        }

        switch action {
        case .attachments:
            coordinator.navigate(to: .attachments(cipher))
        case .clone:
            Task {
                await cloneItem(cipher)
            }
        case .editCollections:
            coordinator.navigate(to: .editCollections(cipher), context: self)
        case .moveToOrganization:
            coordinator.navigate(to: .moveToOrganization(cipher), context: self)
        }
    }

    /// Handles `ViewSSHKeyItemAction` events.
    /// - Parameter sshKeyAction: The action to handle
    private func handleSSHKeyAction(_ sshKeyAction: ViewSSHKeyItemAction) {
        guard case var .data(cipherState) = state.loadingState else {
            services.errorReporter.log(
                error: ActionError.dataNotLoaded("Cannot handle SSH key action without loaded data")
            )
            return
        }
        guard case .sshKey = cipherState.type else {
            services.errorReporter.log(
                error: ActionError.nonSshKeyTypeToggle("Cannot handle SSH key action on non SSH key type")
            )
            return
        }
        switch sshKeyAction {
        case let .copyPressed(value, field):
            copyValue(value, field)
        case .privateKeyVisibilityPressed:
            cipherState.sshKeyState.isPrivateKeyVisible.toggle()
            state.loadingState = .data(cipherState)
            // TODO: PM-11977 Collect visibility toggled event
        }
    }

    /// Presents the master password re-prompt alert for the specified action. This method will
    /// process the action once the master password has been verified.
    ///
    /// - Parameter completion: A closure containing the action to perform once the password has
    ///     been verified.
    ///
    private func presentMasterPasswordRepromptAlert(completion: @escaping () async -> Void) {
        let alert = Alert.masterPasswordPrompt { [weak self] password in
            guard let self else { return }

            do {
                let isValid = try await services.authRepository.validatePassword(password)
                guard isValid else {
                    coordinator.showAlert(.defaultAlert(title: Localizations.invalidMasterPassword))
                    return
                }
                state.hasVerifiedMasterPassword = true
                await completion()
            } catch {
                services.errorReporter.log(error: error)
            }
        }
        coordinator.showAlert(alert)
    }

    /// Restores the item currently stored in `state`.
    ///
    private func restoreItem(_ cipher: CipherView) async {
        defer { coordinator.hideLoadingOverlay() }
        do {
            coordinator.showLoadingOverlay(.init(title: Localizations.restoring))

            try await services.vaultRepository.restoreCipher(cipher)
            coordinator.navigate(to: .dismiss(DismissAction(action: { [weak self] in
                self?.delegate?.itemRestored()
            })))
        } catch {
            await coordinator.showErrorAlert(error: error)
            services.errorReporter.log(error: error)
        }
    }

    /// Shows a permanent delete cipher confirmation alert.
    ///
    private func showPermanentDeleteConfirmation(_ cipher: CipherView) async {
        guard let id = cipher.id else { return }
        let alert = Alert.deleteCipherConfirmation(isSoftDelete: false) { [weak self] in
            guard let self else { return }
            await permanentDeleteItem(id: id)
        }
        coordinator.showAlert(alert)
    }

    /// Shows a soft delete cipher confirmation alert.
    ///
    private func showSoftDeleteConfirmation(_ cipher: CipherView) async {
        let alert = Alert.deleteCipherConfirmation(isSoftDelete: true) { [weak self] in
            guard let self else { return }
            await softDeleteItem(cipher)
        }
        coordinator.showAlert(alert)
    }

    /// Shows restore cipher confirmation alert.
    ///
    private func showRestoreItemConfirmation() async {
        guard case let .data(cipherState) = state.loadingState else { return }
        let alert = Alert(
            title: Localizations.doYouReallyWantToRestoreCipher,
            message: nil,
            alertActions: [
                AlertAction(
                    title: Localizations.yes,
                    style: .default,
                    handler: { [weak self] _ in
                        guard let self else { return }
                        await restoreItem(cipherState.cipher)
                    }
                ),
                AlertAction(title: Localizations.cancel, style: .cancel),
            ]
        )
        coordinator.showAlert(alert)
    }

    /// Stream the cipher details.
    private func streamCipherDetails() async {
        do {
            await services.eventService.collect(eventType: .cipherClientViewed, cipherId: itemId)
            for try await cipher in try await services.vaultRepository.cipherDetailsPublisher(id: itemId) {
                guard let cipher else { continue }

                let hasPremium = await (try? services.vaultRepository.doesActiveAccountHavePremium()) ?? false
                let hasMasterPassword = try await services.stateService.getUserHasMasterPassword()
                let collections = try await services.vaultRepository.fetchCollections(includeReadOnly: true)
<<<<<<< HEAD
                var folder: FolderView?
                if let folderId = cipher.folderId {
                    folder = try await services.vaultRepository.fetchFolder(withId: folderId)
                }
                var organization: Organization?
                if let orgId = cipher.organizationId {
                    organization = try await services.vaultRepository.fetchOrganization(withId: orgId)
                }

=======
                let restrictCipherItemDeletionFlagEnabled: Bool = await services.configService.getFeatureFlag(
                    .restrictCipherItemDeletion
                )
>>>>>>> 93a98c7f
                var totpState = LoginTOTPState(cipher.login?.totp)
                if let key = totpState.authKeyModel,
                   let updatedState = try? await services.vaultRepository.refreshTOTPCode(for: key) {
                    totpState = updatedState
                }

                guard var newState = ViewItemState(
                    cipherView: cipher,
                    hasMasterPassword: hasMasterPassword,
                    hasPremium: hasPremium,
<<<<<<< HEAD
                    iconBaseURL: services.environmentService.iconsURL
=======
                    restrictCipherItemDeletionFlagEnabled: restrictCipherItemDeletionFlagEnabled
>>>>>>> 93a98c7f
                ) else { continue }

                if case var .data(itemState) = newState.loadingState {
                    itemState.loginState.totpState = totpState
                    itemState.collections = collections
                    if !itemState.collectionIds.isEmpty {
                        itemState.cipherCollectionsToDisplay = Array(collections
                            .filter { collection in
                                guard let id = collection.id else {
                                    return false
                                }
                                return cipher.collectionIds.contains(id)
                            }
                            .prefix(1))
                    }
                    itemState.folderName = folder?.name
                    itemState.organizationName = organization?.name
                    newState.loadingState = .data(itemState)
                }
                newState.hasVerifiedMasterPassword = state.hasVerifiedMasterPassword
                state = newState
            }
        } catch {
            services.errorReporter.log(error: error)
        }
    }

    /// Toggles whether to show one or multiple collections the cipher belongs to, if any.
    private func toggleDisplayMultipleCollections() {
        guard case var .data(cipherState) = state.loadingState,
              !cipherState.collectionIds.isEmpty,
              !cipherState.cipherCollectionsToDisplay.isEmpty else {
            return
        }

        if cipherState.cipherCollectionsToDisplay.count == 1 {
            cipherState.cipherCollectionsToDisplay = cipherState.collections.filter { collection in
                guard let collectionId = collection.id else {
                    return false
                }
                return cipherState.cipher.collectionIds.contains(collectionId)
            }
        } else if cipherState.cipherCollectionsToDisplay.count > 1 {
            cipherState.cipherCollectionsToDisplay = [cipherState.cipherCollectionsToDisplay[0]]
        }

        state.loadingState = .data(cipherState)
    }
}

// MARK: TOTP

private extension ViewItemProcessor {
    /// Updates the TOTP code for the view.
    func updateTOTPCode() async {
        // Only update the code if the user has premium and there is a valid TOTP key model.
        guard state.hasPremiumFeatures,
              case let .data(cipherItemState) = state.loadingState,
              let calculationKey = cipherItemState.loginState.totpState.authKeyModel
        else { return }
        do {
            // Get an updated TOTP code for the present key model.
            let newLoginTOTP = try await services.vaultRepository.refreshTOTPCode(for: calculationKey)

            // Don't update the state if the state is presently loading.
            guard case let .data(cipherItemState) = state.loadingState else { return }

            // Make a copy for the update.
            var updatedState = cipherItemState

            // Update the copy with the new TOTP state.
            updatedState.loginState.totpState = newLoginTOTP

            // Set the loading state with the updated model.
            state.loadingState = .data(updatedState)
        } catch {
            services.errorReporter.log(error: error)
        }
    }
}

// MARK: - CipherItemOperationDelegate

extension ViewItemProcessor: CipherItemOperationDelegate {
    func itemDeleted() {
        coordinator.navigate(to: .dismiss(DismissAction(action: { [weak self] in
            self?.delegate?.itemDeleted()
        })))
    }

    func itemRestored() {
        delegate?.itemRestored()
    }

    func itemSoftDeleted() {
        coordinator.navigate(to: .dismiss(DismissAction(action: { [weak self] in
            self?.delegate?.itemSoftDeleted()
        })))
    }
}

// MARK: - EditCollectionsProcessorDelegate

extension ViewItemProcessor: EditCollectionsProcessorDelegate {
    func didUpdateCipher() {
        state.toast = Toast(title: Localizations.itemUpdated)
    }
}

// MARK: - MoveToOrganizationProcessorDelegate

extension ViewItemProcessor: MoveToOrganizationProcessorDelegate {
    func didMoveCipher(_ cipher: CipherView, to organization: CipherOwner) {
        state.toast = Toast(title: Localizations.movedItemToOrg(cipher.name, organization.localizedName))
    }
} // swiftlint:disable:this file_length<|MERGE_RESOLUTION|>--- conflicted
+++ resolved
@@ -529,7 +529,6 @@
                 let hasPremium = await (try? services.vaultRepository.doesActiveAccountHavePremium()) ?? false
                 let hasMasterPassword = try await services.stateService.getUserHasMasterPassword()
                 let collections = try await services.vaultRepository.fetchCollections(includeReadOnly: true)
-<<<<<<< HEAD
                 var folder: FolderView?
                 if let folderId = cipher.folderId {
                     folder = try await services.vaultRepository.fetchFolder(withId: folderId)
@@ -539,11 +538,9 @@
                     organization = try await services.vaultRepository.fetchOrganization(withId: orgId)
                 }
 
-=======
                 let restrictCipherItemDeletionFlagEnabled: Bool = await services.configService.getFeatureFlag(
                     .restrictCipherItemDeletion
                 )
->>>>>>> 93a98c7f
                 var totpState = LoginTOTPState(cipher.login?.totp)
                 if let key = totpState.authKeyModel,
                    let updatedState = try? await services.vaultRepository.refreshTOTPCode(for: key) {
@@ -554,11 +551,8 @@
                     cipherView: cipher,
                     hasMasterPassword: hasMasterPassword,
                     hasPremium: hasPremium,
-<<<<<<< HEAD
-                    iconBaseURL: services.environmentService.iconsURL
-=======
+                    iconBaseURL: services.environmentService.iconsURL,
                     restrictCipherItemDeletionFlagEnabled: restrictCipherItemDeletionFlagEnabled
->>>>>>> 93a98c7f
                 ) else { continue }
 
                 if case var .data(itemState) = newState.loadingState {
