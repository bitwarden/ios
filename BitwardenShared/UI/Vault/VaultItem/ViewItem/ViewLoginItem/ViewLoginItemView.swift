--- conflicted
+++ resolved
@@ -21,7 +21,6 @@
 
     var body: some View {
         if !store.state.username.isEmpty {
-<<<<<<< HEAD
             usernameRow
         }
 
@@ -50,7 +49,7 @@
             PasswordText(password: password, isPasswordVisible: store.state.isPasswordVisible)
                 .styleGuide(.body)
                 .foregroundColor(Asset.Colors.textPrimary.swiftUIColor)
-                .accessibilityIdentifier("ItemValue")
+                .accessibilityIdentifier("LoginPasswordEntry")
         } accessoryContent: {
             if store.state.canViewPassword {
                 PasswordVisibilityButton(isPasswordVisible: store.state.isPasswordVisible) {
@@ -66,14 +65,6 @@
                 .accessibilityLabel(Localizations.checkPassword)
                 .accessibilityIdentifier("CheckPasswordButton")
 
-=======
-            let username = store.state.username
-            BitwardenTextValueField(
-                title: Localizations.username,
-                value: username,
-                valueAccessibilityIdentifier: "LoginUsernameEntry"
-            ) {
->>>>>>> b7c4e7ef
                 Button {
                     store.send(.copyPressed(value: password, field: .password))
                 } label: {
@@ -81,18 +72,12 @@
                         .imageStyle(.accessoryIcon)
                 }
                 .accessibilityLabel(Localizations.copy)
-                .accessibilityIdentifier("CopyValueButton")
+                .accessibilityIdentifier("LoginCopyPasswordButton")
             }
-<<<<<<< HEAD
-=======
-            .accessibilityElement(children: .contain)
->>>>>>> b7c4e7ef
         }
         .accessibilityElement(children: .contain)
-        .accessibilityIdentifier("ItemRow")
     }
 
-<<<<<<< HEAD
     /// Row signifying that premium subscription is required for TOTP.
     ///
     @ViewBuilder private var premiumSubscriptionRequired: some View {
@@ -106,14 +91,17 @@
                 .accessibilityIdentifier("ItemValue")
         }
         .accessibilityElement(children: .contain)
-        .accessibilityIdentifier("ItemRow")
     }
 
     /// The username field.
     ///
     @ViewBuilder private var usernameRow: some View {
         let username = store.state.username
-        BitwardenTextValueField(title: Localizations.username, value: username) {
+        BitwardenTextValueField(
+            title: Localizations.username,
+            value: username,
+            valueAccessibilityIdentifier: "LoginUsernameEntry"
+        ) {
             Button {
                 store.send(.copyPressed(value: username, field: .username))
             } label: {
@@ -121,48 +109,9 @@
                     .imageStyle(.accessoryIcon)
             }
             .accessibilityLabel(Localizations.copy)
-            .accessibilityIdentifier("CopyValueButton")
-=======
-        if !store.state.password.isEmpty {
-            let password = store.state.password
-            BitwardenField(title: Localizations.password, titleAccessibilityIdentifier: "ItemName") {
-                PasswordText(password: password, isPasswordVisible: store.state.isPasswordVisible)
-                    .styleGuide(.body)
-                    .foregroundColor(Asset.Colors.textPrimary.swiftUIColor)
-                    .accessibilityIdentifier("LoginPasswordEntry")
-            } accessoryContent: {
-                if store.state.canViewPassword {
-                    PasswordVisibilityButton(
-                        accessibilityIdentifier: "ViewPasswordButton",
-                        isPasswordVisible: store.state.isPasswordVisible
-                    ) {
-                        store.send(.passwordVisibilityPressed)
-                    }
-
-                    AsyncButton {
-                        await store.perform(.checkPasswordPressed)
-                    } label: {
-                        Asset.Images.roundCheck.swiftUIImage
-                            .imageStyle(.accessoryIcon)
-                    }
-                    .accessibilityLabel(Localizations.checkPassword)
-                    .accessibilityIdentifier("CheckPasswordButton")
-
-                    Button {
-                        store.send(.copyPressed(value: password, field: .password))
-                    } label: {
-                        Asset.Images.copy.swiftUIImage
-                            .imageStyle(.accessoryIcon)
-                    }
-                    .accessibilityLabel(Localizations.copy)
-                    .accessibilityIdentifier("LoginCopyPasswordButton")
-                }
-            }
-            .accessibilityElement(children: .contain)
->>>>>>> b7c4e7ef
+            .accessibilityIdentifier("LoginCopyUsernameButton")
         }
         .accessibilityElement(children: .contain)
-        .accessibilityIdentifier("ItemRow")
     }
 
     // MARK: Methods
@@ -176,10 +125,8 @@
                 fido2Credential.creationDate.formatted(date: .numeric, time: .omitted),
                 fido2Credential.creationDate.formatted(date: .omitted, time: .shortened)
             )
-<<<<<<< HEAD
         )
         .accessibilityElement(children: .contain)
-        .accessibilityIdentifier("ItemRow")
     }
 
     /// The TOTP row.
@@ -197,10 +144,10 @@
                         .styleGuide(.bodyMonospaced)
                         .multilineTextAlignment(.leading)
                         .foregroundColor(Asset.Colors.textPrimary.swiftUIColor)
-                        .accessibilityIdentifier("ItemValue")
+                        .accessibilityIdentifier("LoginTotpEntry")
                 } else {
                     PasswordText(password: model.displayCode, isPasswordVisible: false)
-                        .accessibilityIdentifier("ItemValue")
+                        .accessibilityIdentifier("LoginTotpEntry")
                 }
             },
             accessoryContent: {
@@ -210,43 +157,8 @@
                     onExpiration: {
                         Task {
                             await store.perform(.totpCodeExpired)
-=======
-            .accessibilityElement(children: .contain)
-        }
-
-        if !store.state.isTOTPAvailable {
-            BitwardenField(
-                title: Localizations.verificationCodeTotp,
-                titleAccessibilityIdentifier: "ItemName"
-            ) {
-                Text(Localizations.premiumSubscriptionRequired)
-                    .styleGuide(.footnote)
-                    .foregroundColor(Asset.Colors.textSecondary.swiftUIColor)
-            }
-            .accessibilityElement(children: .contain)
-        } else if let totpModel = store.state.totpCode {
-            BitwardenField(
-                title: Localizations.verificationCodeTotp,
-                titleAccessibilityIdentifier: "ItemName",
-                content: {
-                    Text(totpModel.displayCode)
-                        .styleGuide(.bodyMonospaced)
-                        .multilineTextAlignment(.leading)
-                        .foregroundColor(Asset.Colors.textPrimary.swiftUIColor)
-                        .accessibilityIdentifier("LoginTotpEntry")
-                },
-                accessoryContent: {
-                    TOTPCountdownTimerView(
-                        timeProvider: timeProvider,
-                        totpCode: totpModel,
-                        onExpiration: {
-                            Task {
-                                await store.perform(.totpCodeExpired)
-                            }
->>>>>>> b7c4e7ef
                         }
                     }
-<<<<<<< HEAD
                 )
                 Button {
                     store.send(.copyPressed(value: model.code, field: .totp))
@@ -255,18 +167,9 @@
                         .imageStyle(.accessoryIcon)
                 }
                 .accessibilityLabel(Localizations.copy)
-                .accessibilityIdentifier("CopyValueButton")
+                .accessibilityIdentifier("CopyTotpValueButton")
             }
         )
         .accessibilityElement(children: .contain)
-        .accessibilityIdentifier("ItemRow")
-=======
-                    .accessibilityLabel(Localizations.copy)
-                    .accessibilityIdentifier("CopyTotpValueButton")
-                }
-            )
-            .accessibilityElement(children: .contain)
-        }
->>>>>>> b7c4e7ef
     }
 }