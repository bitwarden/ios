--- conflicted
+++ resolved
@@ -187,17 +187,10 @@
         if !store.state.notes.isEmpty {
             let notes = store.state.notes
             SectionView(Localizations.notes) {
-<<<<<<< HEAD
-                BitwardenTextValueField(
-                    value: store.state.notes,
-                    useUIKitTextView: true
-                )
-=======
                 BitwardenTextValueField(value: notes,
                                         useUIKitTextView: true,
                                         copyButtonAccessibilityIdentifier: "CopyNotesButton",
                                         copyButtonAction: { store.send(.copyPressed(value: notes, field: .notes)) })
->>>>>>> a8cb46d7
             }
             .accessibilityElement(children: .contain)
             .accessibilityIdentifier("CipherNotesLabel")
