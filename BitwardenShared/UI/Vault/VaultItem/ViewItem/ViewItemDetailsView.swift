--- conflicted
+++ resolved
@@ -157,13 +157,8 @@
         VStack(alignment: .leading, spacing: 8) {
             if store.state.shouldDisplayNoFolder {
                 belongingView(
-<<<<<<< HEAD
-                    icon: Asset.Images.folder16,
-                    name: Localizations.folderNone,
-=======
                     icon: SharedAsset.Icons.folder16,
                     name: Localizations.folderNone
->>>>>>> fbbb2a28
                 )
                 .padding(.leading, 8)
                 .accessibilityLabel(Localizations.folderX(Localizations.folderNone))
@@ -191,13 +186,8 @@
         VStack(alignment: .leading, spacing: 8) {
             if let organizationName = store.state.organizationName {
                 belongingView(
-<<<<<<< HEAD
-                    icon: Asset.Images.business16,
-                    name: organizationName,
-=======
                     icon: SharedAsset.Icons.business16,
                     name: organizationName
->>>>>>> fbbb2a28
                 )
                 .accessibilityLabel(Localizations.ownerX(organizationName))
                 .accessibilityHint(Localizations.itemXOfY(1, store.state.totalHeaderAdditionalItems))
@@ -207,13 +197,8 @@
                 ForEachIndexed(store.state.cipherCollectionsToDisplay) { index, collection in
                     VStack(alignment: .leading, spacing: 0) {
                         belongingView(
-<<<<<<< HEAD
-                            icon: Asset.Images.collections16,
-                            name: collection.name,
-=======
                             icon: SharedAsset.Icons.collections16,
                             name: collection.name
->>>>>>> fbbb2a28
                         )
                         .accessibilityLabel(Localizations.collectionX(collection.name))
                         .accessibilityHint(Localizations.itemXOfY(index + 2, store.state.totalHeaderAdditionalItems))
@@ -227,13 +212,8 @@
 
             if store.state.shouldDisplayFolder, let folderName = store.state.folderName {
                 belongingView(
-<<<<<<< HEAD
-                    icon: Asset.Images.folder16,
-                    name: folderName,
-=======
                     icon: SharedAsset.Icons.folder16,
                     name: folderName
->>>>>>> fbbb2a28
                 )
                 .accessibilityLabel(Localizations.folderX(folderName))
                 .accessibilityHint(
