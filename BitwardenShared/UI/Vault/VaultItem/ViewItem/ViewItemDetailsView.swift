import BitwardenSdk
import SwiftUI

// MARK: - ViewItemDetailsView

/// A view for displaying the contents of a Vault item details.
struct ViewItemDetailsView: View { // swiftlint:disable:this type_body_length
    // MARK: Private Properties

    @Environment(\.openURL) private var openURL

    // MARK: Properties

    /// The `Store` for this view.
    @ObservedObject var store: Store<ViewVaultItemState, ViewItemAction, ViewItemEffect>

    /// The `TimeProvider` used to calculate TOTP expiration.
    var timeProvider: any TimeProvider

    // MARK: View

    var body: some View {
        itemInformationSection

        uriSection

        notesSection

        customFieldsSection

        attachmentsSection

        updatedDate
    }

    // MARK: Private Views

    /// The attachments section.
    @ViewBuilder private var attachmentsSection: some View {
        if let attachments = store.state.attachments, !attachments.isEmpty {
            SectionView(Localizations.attachments) {
                VStack(spacing: 0) {
                    ForEach(attachments) { attachment in
                        attachmentRow(attachment, hasDivider: attachment != attachments.last)
                    }
                }
                .cornerRadius(10)
            }
            .accessibilityElement(children: .contain)
            .accessibilityIdentifier("AttachmentsList")
        }
    }

    /// The custom fields section.
    @ViewBuilder private var customFieldsSection: some View {
        if !store.state.customFieldsState.customFields.isEmpty {
            SectionView(Localizations.customFields) {
                ForEach(store.state.customFieldsState.customFields, id: \.self) { customField in
                    if customField.type == .boolean {
                        HStack(spacing: 16) {
                            let image = customField.booleanValue
                                ? Asset.Images.checkSquare16.swiftUIImage
                                : Asset.Images.square16.swiftUIImage
                            image
                                .imageStyle(.accessoryIcon(color: Asset.Colors.textSecondary.swiftUIColor))

                            Text(customField.name ?? "")
                                .styleGuide(.body)
                        }
                        .frame(maxWidth: .infinity, minHeight: 28, alignment: .leading)
                        .padding(.horizontal, 16)
                        .padding(.vertical, 8)
                        .background(Asset.Colors.backgroundSecondary.swiftUIColor)
                        .clipShape(RoundedRectangle(cornerRadius: 10))
                    } else {
                        BitwardenField(title: customField.name) {
                            switch customField.type {
                            case .boolean:
                                EmptyView()
                            case .hidden:
                                if let value = customField.value {
                                    PasswordText(
                                        password: value,
                                        isPasswordVisible: customField.isPasswordVisible
                                    )
                                }
                            case .text:
                                if let value = customField.value {
                                    Text(value)
                                }
                            case .linked:
                                if let linkedIdType = customField.linkedIdType {
                                    HStack(spacing: 8) {
                                        Asset.Images.link16.swiftUIImage
                                            .imageStyle(.accessoryIcon(color: Asset.Colors.textSecondary.swiftUIColor))
                                        Text(linkedIdType.localizedName)
                                    }
                                }
                            }
                        } accessoryContent: {
                            if let value = customField.value {
                                switch customField.type {
                                case .hidden:
                                    PasswordVisibilityButton(
                                        accessibilityIdentifier: "HiddenCustomFieldShowValueButton",
                                        isPasswordVisible: customField.isPasswordVisible
                                    ) {
                                        store.send(.customFieldVisibilityPressed(customField))
                                    }
                                    Button {
                                        store.send(.copyPressed(value: value, field: .customHiddenField))
                                    } label: {
                                        Asset.Images.copy16.swiftUIImage
                                            .imageStyle(.accessoryIcon)
                                    }
                                    .accessibilityIdentifier("HiddenCustomFieldCopyValueButton")
                                case .text:
                                    Button {
                                        store.send(.copyPressed(value: value, field: .customTextField))
                                    } label: {
                                        Asset.Images.copy16.swiftUIImage
                                            .imageStyle(.accessoryIcon)
                                    }
                                    .accessibilityIdentifier("TextCustomFieldCopyValueButton")
                                case .boolean, .linked:
                                    EmptyView()
                                }
                            }
                        }
                    }
                }
            }
        }
    }

    /// The item information section.
    private var itemInformationSection: some View {
        SectionView(Localizations.itemInformation, contentSpacing: 12) {
            BitwardenTextValueField(title: Localizations.name, value: store.state.name)
                .accessibilityElement(children: .contain)
                .accessibilityIdentifier("ItemRow")

            // check for type
            switch store.state.type {
            case .card:
                ViewCardItemView(
                    store: store.child(
                        state: { _ in store.state.cardItemViewState },
                        mapAction: { $0 },
                        mapEffect: nil
                    )
                )
            case .identity:
                ViewIdentityItemView(
                    store: store.child(
                        state: { _ in store.state.identityState },
                        mapAction: { $0 },
                        mapEffect: nil
                    )
                )
            case .login:
                ViewLoginItemView(
                    store: store.child(
                        state: { _ in store.state.loginState },
                        mapAction: { $0 },
                        mapEffect: { $0 }
                    ),
                    timeProvider: timeProvider
                )
            case .secureNote:
                EmptyView()
            case .sshKey:
                ViewSSHKeyItemView(
                    showCopyButtons: true,
                    store: store.child(
                        state: { _ in store.state.sshKeyState },
                        mapAction: { .sshKeyItemAction($0) },
                        mapEffect: nil
                    )
                )
            }
        }
    }

    /// The notes section.
    @ViewBuilder private var notesSection: some View {
        if !store.state.notes.isEmpty {
            let notes = store.state.notes
            SectionView(Localizations.notes) {
<<<<<<< HEAD
                BitwardenTextValueField(value: notes,
                                        copyButtonAccessibilityIdentifier: "CopyNotesButton",
                                        copyButtonAction: { store.send(.copyPressed(value: notes, field: .notes)) })
=======
                BitwardenTextValueField(
                    value: store.state.notes,
                    useUIKitTextView: true
                )
>>>>>>> cee1ad4b
            }
            .accessibilityElement(children: .contain)
            .accessibilityIdentifier("CipherNotesLabel")
        }
    }

    /// The updated date footer.
    private var updatedDate: some View {
        VStack(alignment: .leading, spacing: 0) {
            FormattedDateTimeView(label: Localizations.dateUpdated, date: store.state.updatedDate)

            if store.state.type == .login {
                if let passwordUpdatedDate = store.state.loginState.passwordUpdatedDate {
                    FormattedDateTimeView(label: Localizations.datePasswordUpdated, date: passwordUpdatedDate)
                }

                if let passwordHistoryCount = store.state.loginState.passwordHistoryCount, passwordHistoryCount > 0 {
                    HStack(spacing: 4) {
                        Text(Localizations.passwordHistory + ":")

                        Button {
                            store.send(.passwordHistoryPressed)
                        } label: {
                            Text("\(passwordHistoryCount)")
                                .underline(color: Asset.Colors.textInteraction.swiftUIColor)
                        }
                        .foregroundStyle(Asset.Colors.textInteraction.swiftUIColor)
                        .id("passwordHistoryButton")
                    }
                    .accessibilityLabel(Localizations.passwordHistory + ": \(passwordHistoryCount)")
                    .accessibilityElement(children: .combine)
                }
            }
        }
        .styleGuide(.subheadline)
        .multilineTextAlignment(.leading)
        .foregroundColor(Asset.Colors.textSecondary.swiftUIColor)
    }

    /// The URIs section (login only).
    @ViewBuilder private var uriSection: some View {
        if store.state.type == .login, !store.state.loginState.uris.isEmpty {
            SectionView(Localizations.urIs) {
                ForEach(store.state.loginState.uris, id: \.self) { uri in
                    BitwardenTextValueField(
                        title: Localizations.uri,
                        value: URL(string: uri.uri)?.host ?? uri.uri,
                        valueAccessibilityIdentifier: "LoginUriEntry"
                    ) {
                        if let url = URL(string: uri.uri)?.sanitized, url.hasValidURLComponents {
                            Button {
                                openURL(url)
                            } label: {
                                Asset.Images.externalLink16.swiftUIImage
                                    .imageStyle(.accessoryIcon)
                            }
                            .accessibilityLabel(Localizations.launch)
                        }

                        Button {
                            store.send(.copyPressed(value: uri.uri, field: .uri))
                        } label: {
                            Asset.Images.copy16.swiftUIImage
                                .imageStyle(.accessoryIcon)
                        }
                        .accessibilityLabel(Localizations.copy)
                        .accessibilityIdentifier("CopyValueButton")
                    }
                    .accessibilityElement(children: .contain)
                    .accessibilityIdentifier("UriRow")
                }
            }
        }
    }

    /// A row to display an existing attachment.
    ///
    /// - Parameters:
    ///   - attachment: The attachment to display.
    ///   - hasDivider: Whether the row should display a divider.
    ///
    private func attachmentRow(_ attachment: AttachmentView, hasDivider: Bool) -> some View {
        VStack(spacing: 0) {
            HStack {
                Text(attachment.fileName ?? "")
                    .styleGuide(.body)
                    .foregroundStyle(Asset.Colors.textPrimary.swiftUIColor)
                    .lineLimit(1)

                Spacer()

                if let sizeName = attachment.sizeName {
                    Text(sizeName)
                        .styleGuide(.body)
                        .foregroundStyle(Asset.Colors.textSecondary.swiftUIColor)
                        .lineLimit(1)
                }

                Button {
                    store.send(.downloadAttachment(attachment))
                } label: {
                    Image(asset: Asset.Images.download24)
                        .imageStyle(.rowIcon(color: Asset.Colors.iconSecondary.swiftUIColor))
                }
                .accessibilityLabel(Localizations.download)
            }
            .padding(16)

            if hasDivider {
                Divider()
                    .padding(.leading, 16)
            }
        }
        .background(Asset.Colors.backgroundSecondary.swiftUIColor)
        .accessibilityElement(children: .contain)
        .accessibilityIdentifier("CipherAttachment")
    }
}<|MERGE_RESOLUTION|>--- conflicted
+++ resolved
@@ -187,16 +187,10 @@
         if !store.state.notes.isEmpty {
             let notes = store.state.notes
             SectionView(Localizations.notes) {
-<<<<<<< HEAD
                 BitwardenTextValueField(value: notes,
+                                        useUIKitTextView: true,
                                         copyButtonAccessibilityIdentifier: "CopyNotesButton",
                                         copyButtonAction: { store.send(.copyPressed(value: notes, field: .notes)) })
-=======
-                BitwardenTextValueField(
-                    value: store.state.notes,
-                    useUIKitTextView: true
-                )
->>>>>>> cee1ad4b
             }
             .accessibilityElement(children: .contain)
             .accessibilityIdentifier("CipherNotesLabel")
