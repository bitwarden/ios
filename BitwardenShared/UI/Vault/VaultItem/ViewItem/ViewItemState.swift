--- conflicted
+++ resolved
@@ -78,11 +78,8 @@
         cipherView: CipherView,
         hasMasterPassword: Bool,
         hasPremium: Bool,
-<<<<<<< HEAD
-        iconBaseURL: URL?
-=======
+        iconBaseURL: URL?,
         restrictCipherItemDeletionFlagEnabled: Bool
->>>>>>> 93a98c7f
     ) {
         guard let cipherItemState = CipherItemState(
             existing: cipherView,
