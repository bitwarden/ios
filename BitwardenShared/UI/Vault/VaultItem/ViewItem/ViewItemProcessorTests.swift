import BitwardenSdk
import XCTest

@testable import BitwardenShared

// MARK: - ViewItemProcessorTests

class ViewItemProcessorTests: BitwardenTestCase { // swiftlint:disable:this type_body_length
    // MARK: Propteries

    var coordinator: MockCoordinator<VaultItemRoute>!
    var delegate: MockCipherItemOperationDelegate!
    var errorReporter: MockErrorReporter!
    var pasteboardService: MockPasteboardService!
    var subject: ViewItemProcessor!
    var vaultRepository: MockVaultRepository!

    // MARK: Setup & Teardown

    override func setUp() {
        super.setUp()
        coordinator = MockCoordinator<VaultItemRoute>()
        delegate = MockCipherItemOperationDelegate()
        errorReporter = MockErrorReporter()
        pasteboardService = MockPasteboardService()
        vaultRepository = MockVaultRepository()
        let services = ServiceContainer.withMocks(
            errorReporter: errorReporter,
            pasteboardService: pasteboardService,
            vaultRepository: vaultRepository
        )
        subject = ViewItemProcessor(
            coordinator: coordinator,
            delegate: delegate,
            itemId: "id",
            services: services,
            state: ViewItemState()
        )
    }

    override func tearDown() {
        super.tearDown()
        coordinator = nil
        errorReporter = nil
        pasteboardService = nil
        subject = nil
        vaultRepository = nil
    }

    // MARK: Tests

    /// `didMoveCipher(_:to:)` displays a toast after the cipher is moved to the organization.
    func test_didMoveCipher() {
        subject.didMoveCipher(.fixture(name: "Bitwarden Password"), to: .organization(id: "1", name: "Organization"))

        waitFor { subject.state.toast != nil }

        XCTAssertEqual(
            subject.state.toast?.text,
            Localizations.movedItemToOrg("Bitwarden Password", "Organization")
        )
    }

    /// `didUpdateCipher()` displays a toast after the cipher is updated.
    func test_didUpdateCipher() {
        subject.didUpdateCipher()

        waitFor { subject.state.toast != nil }

        XCTAssertEqual(subject.state.toast?.text, Localizations.itemUpdated)
    }

    /// `perform(_:)` with `.appeared` starts listening for updates with the vault repository.
    func test_perform_appeared() {
        let cipherItem = CipherView.fixture(
            id: "id",
            login: LoginView(
                username: "username",
                password: "password",
                passwordRevisionDate: Date(year: 2023, month: 11, day: 5, hour: 9, minute: 41),
                uris: nil,
                totp: nil,
                autofillOnPageLoad: nil
            ),
            name: "Name",
            notes: "Notes",
            viewPassword: true
        )
        vaultRepository.cipherDetailsSubject.send(cipherItem)

        let task = Task {
            await subject.perform(.appeared)
        }

        waitFor(subject.state.loadingState != .loading)
        task.cancel()

        let expectedState = CipherItemState(existing: cipherItem, hasPremium: true)!

        XCTAssertEqual(subject.state.loadingState, .data(expectedState))
        XCTAssertFalse(vaultRepository.fetchSyncCalled)
    }

    /// `perform(_:)` with `.appeared` starts listening for updates with the vault repository.
    func test_perform_appeared_invalidFixture() {
        let cipherItem = CipherView.fixture(id: nil)
        vaultRepository.cipherDetailsSubject.send(cipherItem)

        let task = Task {
            await subject.perform(.appeared)
        }
        waitFor(vaultRepository.doesActiveAccountHavePremiumCalled)
        task.cancel()

        XCTAssertEqual(
            subject.state.loadingState,
            .loading
        )
        XCTAssertFalse(vaultRepository.fetchSyncCalled)
    }

    /// `perform(_:)` with `.appeared` observe the premium status of a user.
    func test_perform_appeared_nonPremium() {
        let cipherItem = CipherView.loginFixture(
            id: "id"
        )
        vaultRepository.hasPremiumResult = .success(false)
        vaultRepository.cipherDetailsSubject.send(cipherItem)

        let task = Task {
            await subject.perform(.appeared)
        }

        waitFor(subject.state.loadingState != .loading)
        task.cancel()

        let expectedState = CipherItemState(existing: cipherItem, hasPremium: false)!

        XCTAssertEqual(subject.state.loadingState, .data(expectedState))
        XCTAssertFalse(vaultRepository.fetchSyncCalled)
    }

    /// `perform(_:)` with `.appeared` observe the premium status of a user.
    func test_perform_appeared_unknownPremium() {
        let cipherItem = CipherView.loginFixture(
            id: "id"
        )
        struct TestError: Error, Equatable {}
        vaultRepository.hasPremiumResult = .failure(TestError())
        vaultRepository.cipherDetailsSubject.send(cipherItem)

        let task = Task {
            await subject.perform(.appeared)
        }

        waitFor(subject.state.loadingState != .loading)
        task.cancel()

        let expectedState = CipherItemState(existing: cipherItem, hasPremium: false)!

        XCTAssertEqual(subject.state.loadingState, .data(expectedState))
        XCTAssertFalse(vaultRepository.fetchSyncCalled)
    }

    /// `receive` with `.cardItemAction` while loading logs an error.
    func test_receive_cardItemAction_impossible_loading() throws {
        subject.state.loadingState = .loading
        subject.receive(.cardItemAction(.toggleCodeVisibilityChanged(true)))
        XCTAssertEqual(
            errorReporter.errors.first as? ViewItemProcessor.ActionError,
            ViewItemProcessor.ActionError.dataNotLoaded("Cannot handle card action without loaded data")
        )
    }

    /// `receive` with `.cardItemAction` throws if the cipher is not of card type.
    func test_receive_cardItemAction_impossible_nonCard() throws {
        let cipherView = CipherView.fixture(
            id: "123",
            login: nil,
            name: "name",
            revisionDate: Date(),
            type: .login
        )
        let cipherState = CipherItemState(existing: cipherView, hasPremium: true)!
        subject.state.loadingState = .data(cipherState)
        subject.receive(.cardItemAction(.toggleCodeVisibilityChanged(true)))
        XCTAssertEqual(
            errorReporter.errors.first as? ViewItemProcessor.ActionError,
            ViewItemProcessor.ActionError.nonCardTypeToggle("Cannot handle card action on non-card type")
        )
    }

    /// `receive` with `.passwordVisibilityPressed` with a login state toggles the value
    /// for `isPasswordVisible`.
    func test_receive_cardItemAction_code() throws {
        let cipherView = CipherView.cardFixture(id: "123")
        var cipherState = CipherItemState(existing: cipherView, hasPremium: true)!
        subject.state.loadingState = .data(cipherState)
        subject.receive(.cardItemAction(.toggleCodeVisibilityChanged(true)))

        cipherState.cardItemState.isCodeVisible = true
        XCTAssertEqual(subject.state.loadingState, .data(cipherState))
    }

    /// `receive` with `.passwordVisibilityPressed` with a login state toggles the value
    /// for `isPasswordVisible`.
    func test_receive_cardItemAction_number() throws {
        let cipherView = CipherView.cardFixture(id: "123")
        var cipherState = CipherItemState(existing: cipherView, hasPremium: true)!
        subject.state.loadingState = .data(cipherState)
        subject.receive(.cardItemAction(.toggleNumberVisibilityChanged(true)))

        cipherState.cardItemState.isNumberVisible = true
        XCTAssertEqual(subject.state.loadingState, .data(cipherState))
    }

    /// `receive` with `.checkPasswordPressed` checks the password with the HIBP service.
    func test_receive_checkPasswordPressed() {
        subject.receive(.checkPasswordPressed)
        // TODO: BIT-1130 Assertion for check password service call
    }

    /// `receive` with `.copyPressed` copies the value with the pasteboard service.
    func test_receive_copyPressed() {
        subject.receive(.copyPressed(value: "value"))
        XCTAssertEqual(pasteboardService.copiedString, "value")
    }

    /// `receive` with `.customFieldVisibilityPressed()` toggles custom field visibility.
    func test_receive_customFieldVisiblePressed_withValidField() throws {
        let customField1 = CustomFieldState(
            isPasswordVisible: false,
            linkedIdType: nil,
            name: "name 1",
            type: .hidden,
            value: "value 1"
        )
        let customField2 = CustomFieldState(
            isPasswordVisible: false,
            linkedIdType: nil,
            name: "name 2",
            type: .hidden,
            value: "value 2"
        )
        let customField3 = CustomFieldState(
            isPasswordVisible: false,
            linkedIdType: nil,
            name: "name 3",
            type: .hidden,
            value: "value 3"
        )
        var cipherState = CipherItemState(
            existing: CipherView.loginFixture(),
            hasPremium: true
        )!
        cipherState.customFields = [
            customField1,
            customField2,
            customField3,
        ]
        let state = ViewItemState(
            loadingState: .data(cipherState)
        )
        subject.state = state

        subject.receive(.customFieldVisibilityPressed(customField2))
        let newLoadingState = try XCTUnwrap(subject.state.loadingState.data)
        guard let loadingState = newLoadingState.viewState else {
            XCTFail("ViewItemState has incorrect value: \(newLoadingState)")
            return
        }
        let customFields = loadingState.customFields
        XCTAssertEqual(customFields.count, 3)
        XCTAssertFalse(customFields[0].isPasswordVisible)
        XCTAssertTrue(customFields[1].isPasswordVisible)
        XCTAssertFalse(customFields[2].isPasswordVisible)
    }

    /// `receive` with `.customFieldVisibilityPressed()` while loading logs an error.
    func test_receive_customFieldVisiblePressed_impossible() throws {
        let customField = CustomFieldState(
            isPasswordVisible: false,
            linkedIdType: nil,
            name: "name 2",
            type: .hidden,
            value: "value 2"
        )
        subject.state.loadingState = .loading
        subject.receive(.customFieldVisibilityPressed(customField))
        XCTAssertEqual(
            errorReporter.errors.first as? ViewItemProcessor.ActionError,
            ViewItemProcessor.ActionError
                .dataNotLoaded("Cannot toggle password for non-loaded item.")
        )
    }

    /// `receive` with `.dismissPressed` navigates to the `.dismiss` route.
    func test_receive_dismissPressed() {
        subject.receive(.dismissPressed)
        XCTAssertEqual(coordinator.routes.last, .dismiss())
    }

    /// `perform(_:)` with `.deletePressed` presents the confirmation alert before delete the item and displays
    /// generic error alert if soft deleting fails.
    func test_perform_deletePressed_genericError() async throws {
        let cipherState = CipherItemState(
            existing: CipherView.loginFixture(id: "123"),
            hasPremium: false
        )!

        let state = ViewItemState(
            loadingState: .data(cipherState)
        )
        subject.state = state
        struct TestError: Error, Equatable {}
        vaultRepository.softDeleteCipherResult = .failure(TestError())
        await subject.perform(.deletePressed)
        // Ensure the alert is shown.
        var alert = coordinator.alertShown.last
        XCTAssertEqual(alert, .deleteCipherConfirmation {})

        // Tap the "Yes" button on the alert.
        let action = try XCTUnwrap(alert?.alertActions.first(where: { $0.title == Localizations.yes }))
        await action.handler?(action, [])

        // Ensure the generic error alert is displayed.
        alert = try XCTUnwrap(coordinator.alertShown.last)
        XCTAssertEqual(
            alert,
            .networkResponseError(TestError())
        )
        XCTAssertEqual(errorReporter.errors.first as? TestError, TestError())
    }

    /// `perform(_:)` with `.deletePressed` presents the confirmation alert before delete the item and displays
    /// toast if soft deleting succeeds.
    func test_perform_deletePressed_success() async throws {
        let cipherState = CipherItemState(
            existing: CipherView.loginFixture(id: "123"),
            hasPremium: false
        )!

        let state = ViewItemState(
            loadingState: .data(cipherState)
        )
        subject.state = state
        vaultRepository.softDeleteCipherResult = .success(())
        await subject.perform(.deletePressed)
        // Ensure the alert is shown.
        let alert = coordinator.alertShown.last
        XCTAssertEqual(alert, .deleteCipherConfirmation {})

        // Tap the "Yes" button on the alert.
        let action = try XCTUnwrap(alert?.alertActions.first(where: { $0.title == Localizations.yes }))
        await action.handler?(action, [])

        XCTAssertNil(errorReporter.errors.first)
        // Ensure the cipher is deleted and the view is dismissed.
        XCTAssertEqual(vaultRepository.softDeletedCipher.last?.id, "123")
        var dismissAction: DismissAction?
        if case let .dismiss(onDismiss) = coordinator.routes.last {
            dismissAction = onDismiss
        }
        XCTAssertNotNil(dismissAction)
        dismissAction?.action()
        XCTAssertTrue(delegate.itemDeletedCalled)
    }

    /// `perform` with `.editPressed` has no change when the state is loading.
    func test_perform_editPressed_loading() async {
        await subject.perform(.editPressed)
        XCTAssertEqual(coordinator.routes, [])
    }

    /// `perform` with `.editPressed`with data navigates to the edit item route.
    func test_perform_editPressed_data() {
        let cipherView = CipherView.fixture(
            id: "123",
            login: BitwardenSdk.LoginView(
                username: nil,
                password: nil,
                passwordRevisionDate: nil,
                uris: nil,
                totp: nil,
                autofillOnPageLoad: nil
            ),
            name: "name",
            revisionDate: Date()
        )
        let loginState = CipherItemState(existing: cipherView, hasPremium: true)!
        subject.state.loadingState = .data(loginState)
<<<<<<< HEAD
        let task = Task {
            await subject.perform(.editPressed)
        }
        waitFor(!coordinator.asyncRoutes.isEmpty)
        task.cancel()

        XCTAssertEqual(coordinator.asyncRoutes, [.editItem(cipher: cipherView)])
    }

    /// `perform` with `.editPressed`with master password reprompt triggers an alert.
    func test_perform_editPressed_masterPasswordReprompt() {
        let cipherView = CipherView.fixture(
            id: "123",
            login: BitwardenSdk.LoginView(
                username: nil,
                password: nil,
                passwordRevisionDate: nil,
                uris: nil,
                totp: nil,
                autofillOnPageLoad: nil
            ),
            name: "name",
            reprompt: .password,
            revisionDate: Date()
        )
        let loginState = CipherItemState(existing: cipherView, hasPremium: true)!
        subject.state.loadingState = .data(loginState)
        let task = Task {
            await subject.perform(.editPressed)
        }
        waitFor(!coordinator.routes.isEmpty)
        task.cancel()

        XCTAssertEqual(try coordinator.unwrapLastRouteAsAlert(), .masterPasswordPrompt(completion: { _ in }))
    }

    /// `perform` with `.editPressed`with master password reprompt triggers an alert.
    func test_perform_editPressed_masterPasswordReprompt_passwordEntry() throws {
        let cipherView = CipherView.fixture(
            id: "456",
            login: BitwardenSdk.LoginView(
                username: nil,
                password: nil,
                passwordRevisionDate: nil,
                uris: nil,
                totp: nil,
                autofillOnPageLoad: nil
            ),
            name: "name",
            reprompt: .password,
            revisionDate: Date()
        )
        let loginState = CipherItemState(existing: cipherView, hasPremium: true)!
        subject.state.loadingState = .data(loginState)
        let task = Task {
            await subject.perform(.editPressed)
        }
        waitFor(!coordinator.routes.isEmpty)
        task.cancel()

        let alert = try coordinator.unwrapLastRouteAsAlert()
        XCTAssertNotNil(alert.alertTextFields.first)
        let action = try XCTUnwrap(alert.alertActions.first(where: { $0.title == Localizations.submit }))
        let submitTask = Task {
            await action.handler?(action, [AlertTextField(id: "password", text: "password1234")])
        }
        waitFor(!coordinator.asyncRoutes.isEmpty)
        submitTask.cancel()

        XCTAssertEqual(vaultRepository.validatePasswordPasswords, ["password1234"])
        XCTAssertTrue(subject.state.hasVerifiedMasterPassword)
        XCTAssertEqual(coordinator.asyncRoutes, [.editItem(cipher: cipherView)])
=======

        subject.receive(.editPressed)

        waitFor(!coordinator.routes.isEmpty)

        XCTAssertEqual(coordinator.routes, [.editItem(cipherView, true)])
>>>>>>> d5c000a5
    }

    /// `receive(_:)` with `.morePressed(.editCollections)` navigates the user to the edit
    /// collections view.
    func test_receive_morePressed_editCollections() throws {
        let cipher = CipherView.fixture(id: "1")
        subject.state.loadingState = try .data(XCTUnwrap(CipherItemState(existing: cipher, hasPremium: true)))

        subject.receive(.morePressed(.editCollections))

        XCTAssertEqual(coordinator.routes.last, .editCollections(cipher))
        XCTAssertTrue(coordinator.contexts.last as? ViewItemProcessor === subject)
    }

    /// `receive(_:)` with `.morePressed(.moveToOrganization)` navigates the user to the move to
    /// organization view.
    func test_receive_morePressed_moveToOrganization() throws {
        let cipher = CipherView.fixture(id: "1")
        subject.state.loadingState = try .data(XCTUnwrap(CipherItemState(existing: cipher, hasPremium: false)))

        subject.receive(.morePressed(.moveToOrganization))

        XCTAssertEqual(coordinator.routes.last, .moveToOrganization(cipher))
        XCTAssertTrue(coordinator.contexts.last as? ViewItemProcessor === subject)
    }

    /// `receive` with `.passwordVisibilityPressed` while loading logs an error.
    func test_receive_passwordVisibilityPressed_impossible_loading() throws {
        subject.state.loadingState = .loading
        subject.receive(.passwordVisibilityPressed)
        XCTAssertEqual(
            errorReporter.errors.first as? ViewItemProcessor.ActionError,
            ViewItemProcessor.ActionError
                .dataNotLoaded("Cannot toggle password for non-loaded item.")
        )
    }

    /// `receive` with `.passwordVisibilityPressed` while loading logs an error.
    func test_receive_passwordVisibilityPressed_impossible_nonLogin() throws {
        let cipherView = CipherView.fixture(
            id: "123",
            login: nil,
            name: "name",
            revisionDate: Date(),
            type: .card
        )
        let cipherState = CipherItemState(existing: cipherView, hasPremium: true)!
        subject.state.loadingState = .data(cipherState)
        subject.receive(.passwordVisibilityPressed)
        XCTAssertEqual(
            errorReporter.errors.first as? ViewItemProcessor.ActionError,
            ViewItemProcessor.ActionError
                .nonLoginPasswordToggle("Cannot toggle password for non-login item.")
        )
    }

    /// `receive` with `.passwordVisibilityPressed` with a login state toggles the value
    /// for `isPasswordVisible`.
    func test_receive_passwordVisibilityPressed_withLoginState() {
        let cipherView = CipherView.fixture(
            id: "123",
            login: BitwardenSdk.LoginView(
                username: nil,
                password: nil,
                passwordRevisionDate: nil,
                uris: nil,
                totp: nil,
                autofillOnPageLoad: nil
            ),
            name: "name",
            revisionDate: Date()
        )
        var cipherState = CipherItemState(existing: cipherView, hasPremium: true)!
        subject.state.loadingState = .data(cipherState)
        subject.receive(.passwordVisibilityPressed)

        cipherState.loginState.isPasswordVisible = true
        XCTAssertEqual(subject.state.loadingState, .data(cipherState))
    }

    /// `receive` with `.passwordVisibilityPressed` with a login state toggles the value
    /// for `isPasswordVisible`.
    func test_receive_passwordVisibilityPressed_withLoginState_withMasterPasswordReprompt() throws {
        let cipherView = CipherView.fixture(
            id: "123",
            login: BitwardenSdk.LoginView(
                username: nil,
                password: nil,
                passwordRevisionDate: nil,
                uris: nil,
                totp: nil,
                autofillOnPageLoad: nil
            ),
            name: "name",
            reprompt: .password,
            revisionDate: Date()
        )
        let loginState = CipherItemState(existing: cipherView, hasPremium: true)!
        subject.state.loadingState = .data(loginState)
        subject.receive(.passwordVisibilityPressed)

        XCTAssertEqual(try coordinator.unwrapLastRouteAsAlert(), .masterPasswordPrompt(completion: { _ in }))
    }

    /// `receive(_:)` with `.toastShown` with a value updates the state correctly.
    func test_receive_toastShown_withValue() {
        let toast = Toast(text: "123")
        subject.receive(.toastShown(toast))

        XCTAssertEqual(subject.state.toast, toast)
    }

    /// Tapping the "Submit" button in the master password reprompt alert validates the entered
    /// password and completes the action.
    func test_masterPasswordReprompt_submitButtonPressed() async throws {
        let cipherView = CipherView.fixture(
            id: "123",
            login: BitwardenSdk.LoginView(
                username: nil,
                password: nil,
                passwordRevisionDate: nil,
                uris: nil,
                totp: nil,
                autofillOnPageLoad: nil
            ),
            name: "name",
            reprompt: .password,
            revisionDate: Date()
        )
        var cipherState = CipherItemState(existing: cipherView, hasPremium: true)!
        subject.state.loadingState = .data(cipherState)
        subject.receive(.passwordVisibilityPressed)

        let alert = try coordinator.unwrapLastRouteAsAlert()
        XCTAssertNotNil(alert.alertTextFields.first)
        let action = try XCTUnwrap(alert.alertActions.first(where: { $0.title == Localizations.submit }))
        await action.handler?(action, [AlertTextField(id: "password", text: "password1234")])

        XCTAssertEqual(vaultRepository.validatePasswordPasswords, ["password1234"])

        cipherState.loginState.isPasswordVisible = true
        XCTAssertEqual(subject.state.loadingState, .data(cipherState))
        XCTAssertTrue(subject.state.hasVerifiedMasterPassword)
    }

    /// If validation the user's password fails, an error is logged.
    func test_masterPasswordReprompt_submitButtonPressed_error() async throws {
        struct ValidatePasswordError: Error {}
        vaultRepository.validatePasswordResult = .failure(ValidatePasswordError())

        let cipherView = CipherView.fixture(id: "1", reprompt: .password)
        let cipherState = CipherItemState(existing: cipherView, hasPremium: true)!
        subject.state.loadingState = .data(cipherState)
        subject.receive(.passwordVisibilityPressed)

        let alert = try coordinator.unwrapLastRouteAsAlert()
        XCTAssertNotNil(alert.alertTextFields.first)
        let action = try XCTUnwrap(alert.alertActions.first(where: { $0.title == Localizations.submit }))
        await action.handler?(action, [AlertTextField(id: "password", text: "password1234")])

        XCTAssertEqual(vaultRepository.validatePasswordPasswords, ["password1234"])
        XCTAssertFalse(subject.state.hasVerifiedMasterPassword)
        XCTAssertTrue(errorReporter.errors.last is ValidatePasswordError)
    }

    /// If the user's password validation fails, an invalid password alert is presented.
    func test_masterPasswordReprompt_submitButtonPressed_invalidPassword() async throws {
        vaultRepository.validatePasswordResult = .success(false)

        let cipherView = CipherView.fixture(id: "1", reprompt: .password)
        let cipherState = CipherItemState(existing: cipherView, hasPremium: true)!
        subject.state.loadingState = .data(cipherState)
        subject.receive(.passwordVisibilityPressed)

        let alert = try coordinator.unwrapLastRouteAsAlert()
        XCTAssertNotNil(alert.alertTextFields.first)
        let action = try XCTUnwrap(alert.alertActions.first(where: { $0.title == Localizations.submit }))
        await action.handler?(action, [AlertTextField(id: "password", text: "password1234")])

        XCTAssertEqual(vaultRepository.validatePasswordPasswords, ["password1234"])
        XCTAssertFalse(subject.state.hasVerifiedMasterPassword)

        let invalidPasswordAlert = try coordinator.unwrapLastRouteAsAlert()
        XCTAssertEqual(invalidPasswordAlert, .defaultAlert(title: Localizations.invalidMasterPassword))
    }
} // swiftlint:disable:this file_length<|MERGE_RESOLUTION|>--- conflicted
+++ resolved
@@ -366,14 +366,14 @@
         XCTAssertTrue(delegate.itemDeletedCalled)
     }
 
-    /// `perform` with `.editPressed` has no change when the state is loading.
-    func test_perform_editPressed_loading() async {
-        await subject.perform(.editPressed)
+    /// `receive` with `.editPressed` has no change when the state is loading.
+    func test_receive_editPressed_loading() {
+        subject.receive(.editPressed)
         XCTAssertEqual(coordinator.routes, [])
     }
 
-    /// `perform` with `.editPressed`with data navigates to the edit item route.
-    func test_perform_editPressed_data() {
+    /// `receive` with `.editPressed`with data navigates to the edit item route.
+    func test_receive_editPressed_data() {
         let cipherView = CipherView.fixture(
             id: "123",
             login: BitwardenSdk.LoginView(
@@ -389,87 +389,12 @@
         )
         let loginState = CipherItemState(existing: cipherView, hasPremium: true)!
         subject.state.loadingState = .data(loginState)
-<<<<<<< HEAD
-        let task = Task {
-            await subject.perform(.editPressed)
-        }
-        waitFor(!coordinator.asyncRoutes.isEmpty)
-        task.cancel()
-
-        XCTAssertEqual(coordinator.asyncRoutes, [.editItem(cipher: cipherView)])
-    }
-
-    /// `perform` with `.editPressed`with master password reprompt triggers an alert.
-    func test_perform_editPressed_masterPasswordReprompt() {
-        let cipherView = CipherView.fixture(
-            id: "123",
-            login: BitwardenSdk.LoginView(
-                username: nil,
-                password: nil,
-                passwordRevisionDate: nil,
-                uris: nil,
-                totp: nil,
-                autofillOnPageLoad: nil
-            ),
-            name: "name",
-            reprompt: .password,
-            revisionDate: Date()
-        )
-        let loginState = CipherItemState(existing: cipherView, hasPremium: true)!
-        subject.state.loadingState = .data(loginState)
-        let task = Task {
-            await subject.perform(.editPressed)
-        }
+
+        subject.receive(.editPressed)
+
         waitFor(!coordinator.routes.isEmpty)
-        task.cancel()
-
-        XCTAssertEqual(try coordinator.unwrapLastRouteAsAlert(), .masterPasswordPrompt(completion: { _ in }))
-    }
-
-    /// `perform` with `.editPressed`with master password reprompt triggers an alert.
-    func test_perform_editPressed_masterPasswordReprompt_passwordEntry() throws {
-        let cipherView = CipherView.fixture(
-            id: "456",
-            login: BitwardenSdk.LoginView(
-                username: nil,
-                password: nil,
-                passwordRevisionDate: nil,
-                uris: nil,
-                totp: nil,
-                autofillOnPageLoad: nil
-            ),
-            name: "name",
-            reprompt: .password,
-            revisionDate: Date()
-        )
-        let loginState = CipherItemState(existing: cipherView, hasPremium: true)!
-        subject.state.loadingState = .data(loginState)
-        let task = Task {
-            await subject.perform(.editPressed)
-        }
-        waitFor(!coordinator.routes.isEmpty)
-        task.cancel()
-
-        let alert = try coordinator.unwrapLastRouteAsAlert()
-        XCTAssertNotNil(alert.alertTextFields.first)
-        let action = try XCTUnwrap(alert.alertActions.first(where: { $0.title == Localizations.submit }))
-        let submitTask = Task {
-            await action.handler?(action, [AlertTextField(id: "password", text: "password1234")])
-        }
-        waitFor(!coordinator.asyncRoutes.isEmpty)
-        submitTask.cancel()
-
-        XCTAssertEqual(vaultRepository.validatePasswordPasswords, ["password1234"])
-        XCTAssertTrue(subject.state.hasVerifiedMasterPassword)
-        XCTAssertEqual(coordinator.asyncRoutes, [.editItem(cipher: cipherView)])
-=======
-
-        subject.receive(.editPressed)
-
-        waitFor(!coordinator.routes.isEmpty)
 
         XCTAssertEqual(coordinator.routes, [.editItem(cipherView, true)])
->>>>>>> d5c000a5
     }
 
     /// `receive(_:)` with `.morePressed(.editCollections)` navigates the user to the edit
