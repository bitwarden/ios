import BitwardenSdk
import SwiftUI

// swiftlint:disable file_length

// MARK: - VaultItemCoordinator

/// A coordinator that manages navigation for displaying, editing, and adding individual vault items.
///
class VaultItemCoordinator: NSObject, Coordinator, HasStackNavigator { // swiftlint:disable:this type_body_length
    // MARK: Types

    typealias Module = AddEditFolderModule
        & FileSelectionModule
        & GeneratorModule
        & PasswordHistoryModule
        & VaultItemModule

    typealias Services = AuthenticatorKeyCaptureCoordinator.Services
        & GeneratorCoordinator.Services
        & HasAPIService
        & HasAuthRepository
        & HasConfigService
<<<<<<< HEAD
        & HasEnvironmentService
=======
        & HasErrorAlertServices.ErrorAlertServices
>>>>>>> 93a98c7f
        & HasEventService
        & HasFido2UserInterfaceHelper
        & HasRehydrationHelper
        & HasSettingsRepository
        & HasStateService
        & HasTOTPService
        & HasTimeProvider
        & HasVaultRepository

    // MARK: - Private Properties

    /// A delegate used to communicate with the app extension.
    private weak var appExtensionDelegate: AppExtensionDelegate?

    /// The most recent coordinator used to navigate to a `FileSelectionRoute`. Used to keep the
    /// coordinator in memory.
    private var fileSelectionCoordinator: AnyCoordinator<FileSelectionRoute, Void>?

    /// The module used by this coordinator to create child coordinators.
    private let module: Module

    /// The services used by this coordinator.
    private let services: Services

    // MARK: Properties

    /// The stack navigator that is managed by this coordinator.
    private(set) weak var stackNavigator: StackNavigator?

    // MARK: Initialization

    /// Creates a new `VaultCoordinator`.
    ///
    /// - Parameters:
    ///   - appExtensionDelegate: A delegate used to communicate with the app extension.
    ///   - module: The module used by this coordinator to create child coordinators.
    ///   - services: The services used by this coordinator.
    ///   - stackNavigator: The stack navigator that is managed by this coordinator.
    ///
    init(
        appExtensionDelegate: AppExtensionDelegate?,
        module: Module,
        services: Services,
        stackNavigator: StackNavigator
    ) {
        self.appExtensionDelegate = appExtensionDelegate
        self.module = module
        self.services = services
        self.stackNavigator = stackNavigator
    }

    func handleEvent(_ event: VaultItemEvent, context: AnyObject?) async {
        switch event {
        case .showScanCode:
            guard let delegate = context as? AuthenticatorKeyCaptureDelegate else { return }
            await showCamera(delegate: delegate)
        }
    }

    func navigate(to route: VaultItemRoute, context: AnyObject?) {
        switch route {
        case .addFolder:
            showAddFolder(delegate: context as? AddEditFolderDelegate)
        case let .addItem(
            group,
            hasPremium,
            newCipherOptions,
            organizationId,
            type
        ):
            showAddItem(
                for: group,
                hasPremium: hasPremium,
                newCipherOptions: newCipherOptions,
                organizationId: organizationId,
                type: type,
                delegate: context as? CipherItemOperationDelegate
            )
        case let .attachments(cipher):
            showAttachments(for: cipher)
        case let .cloneItem(cipher, hasPremium):
            showCloneItem(for: cipher, delegate: context as? CipherItemOperationDelegate, hasPremium: hasPremium)
        case let .dismiss(onDismiss):
            stackNavigator?.dismiss(animated: true, completion: {
                onDismiss?.action()
            })
        case let .editCollections(cipher):
            showEditCollections(cipher: cipher, delegate: context as? EditCollectionsProcessorDelegate)
        case let .editItem(cipher, hasPremium):
            showEditItem(for: cipher, hasPremium: hasPremium, delegate: context as? CipherItemOperationDelegate)
        case let .fileSelection(route):
            guard let delegate = context as? FileSelectionDelegate else { return }
            showFileSelection(route: route, delegate: delegate)
        case let .generator(type, emailWebsite):
            guard let delegate = context as? GeneratorCoordinatorDelegate else { return }
            showGenerator(for: type, emailWebsite: emailWebsite, delegate: delegate)
        case let .moveToOrganization(cipher):
            showMoveToOrganization(cipher: cipher, delegate: context as? MoveToOrganizationProcessorDelegate)
        case let .passwordHistory(passwordHistory):
            showPasswordHistory(passwordHistory)
        case let .saveFile(temporaryUrl):
            showSaveFile(temporaryUrl)
        case .setupTotpManual:
            guard let delegate = context as? AuthenticatorKeyCaptureDelegate else { return }
            showManualTotp(delegate: delegate)
        case let .viewItem(id):
            showViewItem(id: id, delegate: context as? CipherItemOperationDelegate)
        }
    }

    func start() {}

    // MARK: Private Methods

    /// Present a child `VaultItemCoordinator` on top of the existing coordinator.
    ///
    /// Presenting a view on top of an already presented view within the same coordinator causes
    /// problems when dismissing only the top view. So instead, present a new coordinator and
    /// show the view to navigate to within that coordinator's navigator.
    ///
    /// - Parameter route: The route to navigate to in the presented coordinator.
    ///
    private func presentChildVaultItemCoordinator(route: VaultItemRoute, context: AnyObject?) {
        let navigationController = UINavigationController()
        let coordinator = module.makeVaultItemCoordinator(stackNavigator: navigationController)
        coordinator.navigate(to: route, context: context)
        coordinator.start()
        stackNavigator?.present(navigationController)
    }

    /// Shows the add folder screen.
    ///
    /// - Parameter delegate: A `AddEditFolderDelegate` that is notified when the user makes a
    ///     change to folders.
    ///
    private func showAddFolder(delegate: AddEditFolderDelegate?) {
        let navigationController = UINavigationController()
        let coordinator = module.makeAddEditFolderCoordinator(stackNavigator: navigationController)
        coordinator.start()
        coordinator.navigate(to: .addEditFolder(folder: nil), context: delegate)

        stackNavigator?.present(navigationController)
    }

    /// Shows the add item screen.
    ///
    /// - Parameters:
    ///   - group: An optional `VaultListGroup` to initialize this view with.
    ///   - hasPremium: Whether the user has premium,
    ///   - newCipherOptions: Options that can be used to pre-populate the add item screen.
    ///   - organizationId: The organization id in case an organization was selected in the vault filter.
    ///   - type: The type of item to add.
    ///   - delegate: A `CipherItemOperationDelegate` delegate that is notified when specific circumstances
    ///     in the add/edit/delete item view have occurred.
    ///
    private func showAddItem( // swiftlint:disable:this function_parameter_count
        for group: VaultListGroup?,
        hasPremium: Bool,
        newCipherOptions: NewCipherOptions?,
        organizationId: String?,
        type: CipherType,
        delegate: CipherItemOperationDelegate?
    ) {
        let state = CipherItemState(
            addItem: type,
            collectionIds: group?.collectionId.flatMap { [$0] } ?? [],
            folderId: group?.folderId,
            hasPremium: hasPremium,
            name: newCipherOptions?.name,
            organizationId: organizationId ?? group?.organizationId,
            password: newCipherOptions?.password,
            totpKeyString: newCipherOptions?.totpKey,
            uri: newCipherOptions?.uri,
            username: newCipherOptions?.username
        )
        let processor = AddEditItemProcessor(
            appExtensionDelegate: appExtensionDelegate,
            coordinator: asAnyCoordinator(),
            delegate: delegate,
            services: services,
            state: state
        )
        let store = Store(processor: processor)
        let view = AddEditItemView(store: store)
        stackNavigator?.replace(view)
    }

    /// Shows the attachments screen.
    ///
    /// - Parameter cipher: The cipher to show the attachments for.
    ///
    private func showAttachments(for cipher: CipherView) {
        let processor = AttachmentsProcessor(
            coordinator: asAnyCoordinator(),
            services: services,
            state: AttachmentsState(cipher: cipher)
        )
        let view = AttachmentsView(store: Store(processor: processor))
        let hostingController = UIHostingController(rootView: view)
        stackNavigator?.present(UINavigationController(rootViewController: hostingController))
    }

    /// Shows the totp camera setup screen.
    ///
    private func showCamera(delegate: AuthenticatorKeyCaptureDelegate) async {
        let navigationController = UINavigationController()
        let coordinator = AuthenticatorKeyCaptureCoordinator(
            appExtensionDelegate: appExtensionDelegate,
            delegate: delegate,
            services: services,
            stackNavigator: navigationController
        )
        coordinator.start()

        await coordinator.handleEvent(.showScanCode, context: self)
        stackNavigator?.present(navigationController, overFullscreen: true)
    }

    /// Shows the clone item screen.
    ///
    /// - Parameters:
    ///   - cipherView: A `CipherView` to initialize this view with.
    ///   - delegate: A `CipherItemOperationDelegate` delegate that is notified when specific circumstances
    ///     in the add/edit/delete item view have occurred.
    ///   - hasPremium: Whether the user has premium.
    ///
    private func showCloneItem(
        for cipherView: CipherView,
        delegate: CipherItemOperationDelegate?,
        hasPremium: Bool
    ) {
        guard let stackNavigator else { return }
        let state = CipherItemState(
            cloneItem: cipherView,
            hasPremium: hasPremium
        )
        if stackNavigator.isEmpty {
            let processor = AddEditItemProcessor(
                appExtensionDelegate: appExtensionDelegate,
                coordinator: asAnyCoordinator(),
                delegate: delegate,
                services: services,
                state: state
            )
            let store = Store(processor: processor)
            let view = AddEditItemView(store: store)
            stackNavigator.replace(view)
        } else {
            presentChildVaultItemCoordinator(
                route: .cloneItem(cipher: cipherView, hasPremium: hasPremium),
                context: delegate
            )
        }
    }

    /// Shows the move to organization screen.
    ///
    private func showEditCollections(cipher: CipherView, delegate: EditCollectionsProcessorDelegate?) {
        let processor = EditCollectionsProcessor(
            coordinator: asAnyCoordinator(),
            delegate: delegate,
            services: services,
            state: EditCollectionsState(cipher: cipher)
        )
        let view = EditCollectionsView(store: Store(processor: processor))
        let hostingController = UIHostingController(rootView: view)
        stackNavigator?.present(UINavigationController(rootViewController: hostingController))
    }

    /// Shows the edit item screen.
    /// .
    /// - Parameters:
    ///   - cipherView: The `CipherView` to edit.
    ///   - hasPremium: Whether the user has premium.
    ///   - delegate: The delegate for the view.
    ///
    private func showEditItem(for cipherView: CipherView, hasPremium: Bool, delegate: CipherItemOperationDelegate?) {
        guard let stackNavigator else { return }
        if stackNavigator.isEmpty {
            guard let state = CipherItemState(
                existing: cipherView,
                hasPremium: hasPremium
            ) else { return }

            let processor = AddEditItemProcessor(
                appExtensionDelegate: appExtensionDelegate,
                coordinator: asAnyCoordinator(),
                delegate: delegate,
                services: services,
                state: state
            )
            let store = Store(processor: processor)
            let view = AddEditItemView(store: store)
            stackNavigator.replace(view)
        } else {
            presentChildVaultItemCoordinator(route: .editItem(cipherView, hasPremium), context: delegate)
        }
    }

    /// Navigates to the specified `FileSelectionRoute`.
    ///
    /// - Parameters:
    ///   - route: The route to navigate to.
    ///   - delegate: The `FileSelectionDelegate` for this navigation.
    ///
    private func showFileSelection(
        route: FileSelectionRoute,
        delegate: FileSelectionDelegate
    ) {
        guard let stackNavigator else { return }
        let coordinator = module.makeFileSelectionCoordinator(
            delegate: delegate,
            stackNavigator: stackNavigator
        )
        coordinator.start()
        coordinator.navigate(to: route)
        fileSelectionCoordinator = coordinator
    }

    /// Shows the generator screen for the the specified type.
    ///
    /// - Parameters:
    ///   - type: The type to generate.
    ///   - emailWebsite: An optional website host used to generate usernames.
    ///   - delegate: The delegate for this generator flow.
    ///
    private func showGenerator(
        for type: GeneratorType,
        emailWebsite: String?,
        delegate: GeneratorCoordinatorDelegate
    ) {
        let navigationController = UINavigationController()
        if type != .username {
            // Username doesn't show the segmented control so the divider should show. Otherwise,
            // remove it to make the segmented control appear to be part of the navigation controller.
            navigationController.removeHairlineDivider()
        }
        let coordinator = module.makeGeneratorCoordinator(
            delegate: delegate,
            stackNavigator: navigationController
        ).asAnyCoordinator()
        coordinator.start()
        coordinator.navigate(to: .generator(staticType: type, emailWebsite: emailWebsite))
        stackNavigator?.present(navigationController)
    }

    /// Shows the totp manual setup screen.
    ///
    private func showManualTotp(delegate: AuthenticatorKeyCaptureDelegate) {
        let navigationController = UINavigationController()
        let coordinator = AuthenticatorKeyCaptureCoordinator(
            appExtensionDelegate: appExtensionDelegate,
            delegate: delegate,
            services: services,
            stackNavigator: navigationController
        ).asAnyCoordinator()
        coordinator.start()
        coordinator.navigate(to: .manualKeyEntry, context: nil)
        stackNavigator?.present(navigationController)
    }

    /// Shows the move to organization screen.
    ///
    private func showMoveToOrganization(cipher: CipherView, delegate: MoveToOrganizationProcessorDelegate?) {
        let processor = MoveToOrganizationProcessor(
            coordinator: asAnyCoordinator(),
            delegate: delegate,
            services: services,
            state: MoveToOrganizationState(cipher: cipher)
        )
        let view = MoveToOrganizationView(store: Store(processor: processor))
        let hostingController = UIHostingController(rootView: view)
        stackNavigator?.present(UINavigationController(rootViewController: hostingController))
    }

    /// A route to view the password history view.
    ///
    /// - Parameter passwordHistory: The password history to view.
    ///
    private func showPasswordHistory(_ passwordHistory: [PasswordHistoryView]) {
        let navigationController = UINavigationController()
        let coordinator = module.makePasswordHistoryCoordinator(stackNavigator: navigationController)
        coordinator.start()
        coordinator.navigate(to: .passwordHistoryList(.item(passwordHistory)))
        stackNavigator?.present(navigationController)
    }

    /// Present the `UIDocumentPickerViewController` that allows users to save the newly downloaded file.
    ///
    /// - Parameter temporaryUrl: The temporary url where the file is currently stored.
    ///
    private func showSaveFile(_ temporaryUrl: URL) {
        let documentController = UIDocumentPickerViewController(forExporting: [temporaryUrl])
        stackNavigator?.present(documentController)
    }

    /// Shows the view item screen.
    ///
    /// - Parameters:
    ///   - id: The id of the item to show.
    ///   - delegate: The delegate.
    ///
    private func showViewItem(id: String, delegate: CipherItemOperationDelegate?) {
        let processor = ViewItemProcessor(
            coordinator: asAnyCoordinator(),
            delegate: delegate,
            itemId: id,
            services: services,
            state: ViewItemState()
        )
        let store = Store(processor: processor)
        let view = ViewItemView(
            store: store,
            timeProvider: services.timeProvider
        )
        stackNavigator?.replace(view)
    }
}

// MARK: - HasErrorAlertServices

extension VaultItemCoordinator: HasErrorAlertServices {
    var errorAlertServices: ErrorAlertServices { services }
}

// MARK: - View Extension

extension View {
    @ViewBuilder var navStackWrapped: some View {
        if #available(iOSApplicationExtension 16.0, *) {
            NavigationStack { self }
        } else {
            NavigationView { self }
                .navigationViewStyle(.stack)
        }
    }
}<|MERGE_RESOLUTION|>--- conflicted
+++ resolved
@@ -21,11 +21,8 @@
         & HasAPIService
         & HasAuthRepository
         & HasConfigService
-<<<<<<< HEAD
         & HasEnvironmentService
-=======
         & HasErrorAlertServices.ErrorAlertServices
->>>>>>> 93a98c7f
         & HasEventService
         & HasFido2UserInterfaceHelper
         & HasRehydrationHelper
