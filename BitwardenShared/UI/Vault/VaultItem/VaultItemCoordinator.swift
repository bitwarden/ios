--- conflicted
+++ resolved
@@ -119,13 +119,8 @@
     ///   - type: An optional `CipherType` to initialize this view with.
     ///   - allowTypeSelection: Whether the user should be able to select the type of item to add.
     ///   - uri: A URI string used to populate the add item screen.
-<<<<<<< HEAD
-    ///   - delegate: A `CipherItemOperationDelegate` delegate.
-    ///         The delegate is notified when specific circumstances in the add/edit/delete item view have occurred.
-=======
     ///   - delegate: A `CipherItemOperationDelegate` delegate that is notified when specific circumstances
     ///     in the add/edit/delete item view have occurred.
->>>>>>> ea7b05a1
     ///
     private func showAddItem(
         for type: CipherType?,
