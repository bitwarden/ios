--- conflicted
+++ resolved
@@ -21,14 +21,6 @@
 
     /// The username for this item.
     var username: String = ""
-<<<<<<< HEAD
-}
-
-extension LoginItemState {
-    /// The website host that's passed to the generator to generate a website username.
-    var generatorEmailWebsite: String? {
-        uris.first.flatMap { URL(string: $0.uri)?.sanitized.host }
-=======
 
     /// BitwardenSDK loginView representation of loginItemState.
     var loginView: BitwardenSdk.LoginView {
@@ -40,6 +32,12 @@
             totp: nil,
             autofillOnPageLoad: nil
         )
->>>>>>> e6e538f5
+    }
+}
+
+extension LoginItemState {
+    /// The website host that's passed to the generator to generate a website username.
+    var generatorEmailWebsite: String? {
+        uris.first.flatMap { URL(string: $0.uri)?.sanitized.host }
     }
 }