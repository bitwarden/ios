--- conflicted
+++ resolved
@@ -183,11 +183,8 @@
         addItem type: CipherType = .login,
         allowTypeSelection: Bool = true,
         collectionIds: [String] = [],
-<<<<<<< HEAD
+        customFields: [CustomFieldState] = [],
         folderId: String? = nil,
-=======
-        customFields: [CustomFieldState] = [],
->>>>>>> 26adea73
         hasPremium: Bool,
         organizationId: String? = nil,
         totpKeyString: String? = nil,
@@ -199,13 +196,10 @@
             cardState: .init(),
             collectionIds: collectionIds,
             configuration: .add,
-<<<<<<< HEAD
             customFields: [],
             folderId: folderId,
-=======
             customFields: customFields,
-            folderId: nil,
->>>>>>> 26adea73
+            folderId: folderId,
             identityState: .init(),
             isFavoriteOn: false,
             isMasterPasswordRePromptOn: false,
