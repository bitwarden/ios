--- conflicted
+++ resolved
@@ -154,22 +154,14 @@
         // backwards compatibility for old server versions
         guard restrictCipherItemDeletionFlagEnabled, let cipherPermissions = cipher.permissions else {
             guard !collectionIds.isEmpty else { return true }
-            return collections.contains { collection in
+            return allUserCollections.contains { collection in
                 guard let id = collection.id else { return false }
                 return collection.manage && collectionIds.contains(id)
             }
         }
 
-<<<<<<< HEAD
-        guard !collectionIds.isEmpty else { return true }
-        return allUserCollections.contains { collection in
-            guard let id = collection.id else { return false }
-            return collection.manage && collectionIds.contains(id)
-        }
-=======
         // New permission model from PM-18091
         return cipherPermissions.delete
->>>>>>> e4fbda25
     }
 
     /// Whether or not this item can be restored by the user.
