import BitwardenResources
import SwiftUI

// MARK: - VaultItemDecorativeImageView

/// A decorative image that is used to be displayed in the cipher rows on lists
/// which also has a placeholder to be shown when the main image can't
/// or shouldn't be loaded.
///
struct VaultItemDecorativeImageView<PlaceholderContent: View>: View {
    /// The base url used to download decorative images
    let iconBaseURL: URL?

    /// The vault item that has decorative icon
    let item: VaultItemWithDecorativeIcon

    /// Whether to download the web icons
    let showWebIcons: Bool

    /// The placeholder content to build from the icon asset.
    let placeholderContent: ((SharedImageAsset) -> PlaceholderContent)?

    var body: some View {
        // The Group is needed so `.accessibilityHidden(false)` can be applied to this image wrapper.
        // This allows automated tests to detect the image's accessibility ID even though the image itself
        // is excluded from the accessibility tree.
        Group {
            if showWebIcons, let cipherDecorativeIconDataView = item.cipherDecorativeIconDataView, let iconBaseURL {
                AsyncImage(
                    url: IconImageHelper.getIconImage(
                        for: cipherDecorativeIconDataView,
                        from: iconBaseURL,
                    ),
                    content: { image in
                        image
                            .resizable()
                            .scaledToFit()
                            .accessibilityHidden(true)
                    },
                    placeholder: {
                        placeholder(item.icon)
                    },
                )
            } else {
                placeholder(item.icon)
            }
        }
        .accessibilityIdentifier(item.iconAccessibilityId)
        .accessibilityHidden(false)
    }

    /// Initializes the view vault item with decorative icon image.
    ///
    /// - Parameters:
    ///   - item: The vault item that has decorative icon
    ///   - iconBaseURL: The base url used to download decorative images
    ///   - showWebIcons: Whether to download the web icons.
    ///   - placeholderContent: The placeholder content to build from the icon asset.
    ///
    init(
        item: VaultItemWithDecorativeIcon,
        iconBaseURL: URL?,
        showWebIcons: Bool,
<<<<<<< HEAD
        placeholderContent: ((ImageAsset) -> PlaceholderContent)? = nil,
=======
        placeholderContent: ((SharedImageAsset) -> PlaceholderContent)? = nil
>>>>>>> fbbb2a28
    ) {
        self.item = item
        self.iconBaseURL = iconBaseURL
        self.placeholderContent = placeholderContent
        self.showWebIcons = showWebIcons
    }

    // MARK: - Private Views

    /// The placeholder view to use.
    ///
    /// - Parameter icon: The icon to use in the placeholder view.
    /// - Returns: The placeholder view.
    @ViewBuilder
    private func placeholder(_ icon: SharedImageAsset) -> some View {
        if item.shouldUseCustomPlaceholderContent, let placeholderContent {
            placeholderContent(icon)
        } else {
            placeholderDecorativeImage(icon)
        }
    }

    /// The placeholder image for the decorative image.
    private func placeholderDecorativeImage(_ icon: SharedImageAsset) -> some View {
        Image(decorative: icon)
            .resizable()
            .scaledToFit()
            .accessibilityHidden(true)
    }
}

extension VaultItemDecorativeImageView where PlaceholderContent == EmptyView {
    /// Initializes the view vault item with decorative icon image.
    ///
    /// - Parameters:
    ///   - item: The vault item that has decorative icon
    ///   - iconBaseURL: The base url used to download decorative images
    ///   - showWebIcons: Whether to download the web icons.
    ///
    init(
        item: VaultItemWithDecorativeIcon,
        iconBaseURL: URL?,
        showWebIcons: Bool,
    ) {
        self.item = item
        self.iconBaseURL = iconBaseURL
        placeholderContent = nil
        self.showWebIcons = showWebIcons
    }
}<|MERGE_RESOLUTION|>--- conflicted
+++ resolved
@@ -61,11 +61,7 @@
         item: VaultItemWithDecorativeIcon,
         iconBaseURL: URL?,
         showWebIcons: Bool,
-<<<<<<< HEAD
-        placeholderContent: ((ImageAsset) -> PlaceholderContent)? = nil,
-=======
         placeholderContent: ((SharedImageAsset) -> PlaceholderContent)? = nil
->>>>>>> fbbb2a28
     ) {
         self.item = item
         self.iconBaseURL = iconBaseURL
