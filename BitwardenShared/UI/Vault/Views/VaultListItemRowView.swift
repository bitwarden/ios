import BitwardenSdk
import SwiftUI

// MARK: - VaultListItemRowState

/// An object representing the visual state of a `VaultListItemRowView`.
struct VaultListItemRowState {
    // MARK: Properties

    /// The item displayed in this row.
    var item: VaultListItem

    /// A flag indicating if this row should display a divider on the bottom edge.
    var hasDivider: Bool
}

// MARK: - VaultListItemRowAction

/// Actions that can be sent from a `VaultListItemRowView`.
<<<<<<< HEAD
enum VaultListItemRowAction: Equatable {
    /// The copy TOTP Code button was pressed.
    ///
    case copyTOTPCode(_ code: String)

=======
enum VaultListItemRowEffect {
>>>>>>> 684e5e92
    /// The more button was pressed.
    ///
    case morePressed
}

// MARK: - VaultListItemRowView

/// A view that displays information about a `VaultListItem` as a row in a list.
struct VaultListItemRowView: View {
    // MARK: Properties

    /// The `Store` for this view.
    var store: Store<VaultListItemRowState, Void, VaultListItemRowEffect>

    var body: some View {
        VStack(alignment: .leading, spacing: 0) {
            HStack(spacing: 16) {
                if case let .totp(_, model) = store.state.item.itemType {
                    AsyncImage(
                        url: IconImageHelper.getIconImage(
                            for: model.loginView,
                            from: model.iconBaseURL
                        ),
                        content: { image in
                            image
                                .resizable()
                                .scaledToFit()
                                .frame(width: 22, height: 22)
                                .foregroundColor(Asset.Colors.textSecondary.swiftUIColor)
                                .padding(.vertical, 19)
                        },
                        placeholder: {
                            Image(decorative: store.state.item.icon)
                                .resizable()
                                .scaledToFit()
                                .frame(width: 22, height: 22)
                                .foregroundColor(Asset.Colors.textSecondary.swiftUIColor)
                                .padding(.vertical, 19)
                        }
                    )
                } else {
                    Image(decorative: store.state.item.icon)
                        .resizable()
                        .scaledToFit()
                        .frame(width: 22, height: 22)
                        .foregroundColor(Asset.Colors.textSecondary.swiftUIColor)
                        .padding(.vertical, 19)
                }
                HStack {
                    switch store.state.item.itemType {
                    case let .cipher(cipherItem):
                        VStack(alignment: .leading, spacing: 0) {
                            HStack(spacing: 8) {
                                Text(cipherItem.name)
                                    .styleGuide(.body)
                                    .foregroundColor(Asset.Colors.textPrimary.swiftUIColor)
                                    .lineLimit(1)

                                if cipherItem.organizationId != nil {
                                    Asset.Images.collections.swiftUIImage
                                        .foregroundColor(Asset.Colors.textSecondary.swiftUIColor)
                                        .accessibilityLabel(Localizations.shared)
                                }
                            }

                            if let subTitle = cipherItem.subTitle.nilIfEmpty {
                                Text(subTitle)
                                    .styleGuide(.subheadline)
                                    .foregroundColor(Asset.Colors.textSecondary.swiftUIColor)
                                    .lineLimit(1)
                            }
                        }
                        .accessibilityElement(children: .combine)

                        Spacer()

                        AsyncButton {
                            await store.perform(.morePressed)
                        } label: {
                            Asset.Images.horizontalKabob.swiftUIImage
                        }
                        .foregroundColor(Asset.Colors.textSecondary.swiftUIColor)
                        .accessibilityLabel(Localizations.more)

                    case let .group(group, count):
                        Text(group.name)
                            .styleGuide(.body)
                            .foregroundColor(Asset.Colors.textPrimary.swiftUIColor)
                        Spacer()
                        Text("\(count)")
                            .styleGuide(.body)
                            .foregroundColor(Asset.Colors.textSecondary.swiftUIColor)
                    case let .totp(_, model):
                        totpCodeRow(model)
                    }
                }
                .padding(.vertical, 9)
            }
            .padding(.horizontal, 16)

            if store.state.hasDivider {
                Divider()
                    .padding(.leading, 22 + 16 + 16)
            }
        }
    }

    @ViewBuilder
    private func totpCodeRow(_ model: VaultListTOTP) -> some View {
        VStack(alignment: .leading, spacing: 0) {
            if let uri = model.loginView.uris?.first?.uri {
                Text(uri)
                    .styleGuide(.body)
                    .lineLimit(1)
                    .foregroundColor(Asset.Colors.textPrimary.swiftUIColor)
            }
            if let username = model.loginView.username {
                Text(username)
                    .styleGuide(.subheadline)
                    .lineLimit(1)
                    .foregroundColor(Asset.Colors.textSecondary.swiftUIColor)
            }
        }
        Spacer()
        TOTPCountdownTimerView(
            totpCode: model.totpCode,
            onExpiration: nil
        )
        Text(model.totpCode.displayCode)
            .styleGuide(.bodyMonospaced, weight: .regular, monoSpacedDigit: true)
            .foregroundColor(Asset.Colors.textPrimary.swiftUIColor)
        Button {
            Task { @MainActor in
                store.send(.copyTOTPCode(model.totpCode.code))
            }
        } label: {
            Asset.Images.copy.swiftUIImage
        }
        .foregroundColor(Asset.Colors.primaryBitwarden.swiftUIColor)
        .accessibilityLabel(Localizations.copyTotp)
    }
}<|MERGE_RESOLUTION|>--- conflicted
+++ resolved
@@ -17,15 +17,13 @@
 // MARK: - VaultListItemRowAction
 
 /// Actions that can be sent from a `VaultListItemRowView`.
-<<<<<<< HEAD
 enum VaultListItemRowAction: Equatable {
     /// The copy TOTP Code button was pressed.
     ///
     case copyTOTPCode(_ code: String)
+}
 
-=======
 enum VaultListItemRowEffect {
->>>>>>> 684e5e92
     /// The more button was pressed.
     ///
     case morePressed
@@ -38,7 +36,7 @@
     // MARK: Properties
 
     /// The `Store` for this view.
-    var store: Store<VaultListItemRowState, Void, VaultListItemRowEffect>
+    var store: Store<VaultListItemRowState, VaultListItemRowAction, VaultListItemRowEffect>
 
     var body: some View {
         VStack(alignment: .leading, spacing: 0) {
