--- conflicted
+++ resolved
@@ -272,10 +272,6 @@
                                 VaultListSection(
                                     id: "1",
                                     items: [
-<<<<<<< HEAD
-
-=======
->>>>>>> 9f24bfa7
                                         .init(cipherListView: .init(
                                             id: UUID().uuidString,
                                             organizationId: nil,
