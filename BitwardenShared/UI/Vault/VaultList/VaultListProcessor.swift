--- conflicted
+++ resolved
@@ -62,7 +62,7 @@
     override func receive(_ action: VaultListAction) {
         switch action {
         case .addItemPressed:
-<<<<<<< HEAD
+            state.profileSwitcherState.isVisible = false
             coordinator.navigate(to: .addItem())
         case let .itemPressed(item):
             switch item.itemType {
@@ -71,12 +71,6 @@
             case let .group(group, _):
                 coordinator.navigate(to: .group(group))
             }
-=======
-            state.profileSwitcherState.isVisible = false
-            coordinator.navigate(to: .addItem)
-        case .itemPressed:
-            coordinator.navigate(to: .viewItem)
->>>>>>> a7b3bcff
         case .morePressed:
             // TODO: BIT-375 Show item actions
             break
