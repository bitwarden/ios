--- conflicted
+++ resolved
@@ -151,9 +151,8 @@
     ///
     private func handleMoreOptionsAction(_ action: MoreOptionsAction) {
         switch action {
-<<<<<<< HEAD
-        case let .copy(toast: toast, value: value, requiresMasterPasswordReprompt: reprompt):
-            if reprompt {
+        case let .copy(toast, value, requiresMasterPasswordReprompt):
+            if requiresMasterPasswordReprompt {
                 presentMasterPasswordRepromptAlert {
                     self.services.pasteboardService.copy(value)
                     self.state.toast = Toast(text: Localizations.valueHasBeenCopied(toast))
@@ -162,17 +161,9 @@
                 services.pasteboardService.copy(value)
                 state.toast = Toast(text: Localizations.valueHasBeenCopied(toast))
             }
-        case let .edit(cipherView: cipherView):
-            coordinator.navigate(to: .editItem(cipher: cipherView))
-        case let .launch(url: url):
-=======
-        case let .copy(toast, value):
-            services.pasteboardService.copy(value)
-            state.toast = Toast(text: Localizations.valueHasBeenCopied(toast))
         case let .edit(cipherView):
             coordinator.navigate(to: .editItem(cipherView), context: self)
         case let .launch(url):
->>>>>>> d5c000a5
             state.url = url.sanitized
         case let .view(id):
             coordinator.navigate(to: .viewItem(id: id))
