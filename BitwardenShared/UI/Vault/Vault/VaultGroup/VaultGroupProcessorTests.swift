--- conflicted
+++ resolved
@@ -1,11 +1,13 @@
 import BitwardenSdk
 import XCTest
 
+// swiftlint:disable file_length
+
 @testable import BitwardenShared
 
 // MARK: - VaultGroupProcessorTests
 
-class VaultGroupProcessorTests: BitwardenTestCase {
+class VaultGroupProcessorTests: BitwardenTestCase { // swiftlint:disable:this type_body_length
     // MARK: Properties
 
     var coordinator: MockCoordinator<VaultRoute>!
@@ -296,7 +298,6 @@
         XCTAssertNil(subject.state.url)
     }
 
-<<<<<<< HEAD
     /// `receive` with `.copyTOTPCode` copies the value with the pasteboard service.
     func test_receive_copyTOTPCode() {
         subject.receive(.copyTOTPCode("123456"))
@@ -304,22 +305,16 @@
         XCTAssertEqual(subject.state.toast?.text, Localizations.valueHasBeenCopied(Localizations.verificationCode))
     }
 
-    /// `receive(_:)` with `.itemPressed` navigates to the `.viewItem` route.
-    func test_receive_itemPressed() {
-=======
     /// `receive(_:)` with `.itemPressed` on a cipher navigates to the `.viewItem` route.
     func test_receive_itemPressed_cipher() {
->>>>>>> 684e5e92
         subject.receive(.itemPressed(.fixture(cipherListView: .fixture(id: "id"))))
         XCTAssertEqual(coordinator.routes.last, .viewItem(id: "id"))
     }
 
-<<<<<<< HEAD
-    /// `receive(_:)` with `.itemPressed` navigates to the `.group` route.
+    /// `receive(_:)` with `.itemPressed` on a group navigates to the `.group` route.
     func test_receive_itemPressed_group() {
-        let groupItem = VaultListItem.fixtureGroup(group: .identity)
-        subject.receive(.itemPressed(groupItem))
-        XCTAssertEqual(coordinator.routes.last, .group(.identity))
+        subject.receive(.itemPressed(VaultListItem(id: "1", itemType: .group(.card, 2))))
+        XCTAssertEqual(coordinator.routes.last, .group(.card))
     }
 
     /// `receive(_:)` with `.itemPressed` navigates to the `.viewItem` route.
@@ -327,18 +322,6 @@
         let totpItem = VaultListItem.fixtureTOTP()
         subject.receive(.itemPressed(totpItem))
         XCTAssertEqual(coordinator.routes.last, .viewItem(id: totpItem.id))
-    }
-
-    /// `receive(_:)` with `.morePressed` navigates to the more menu.
-    func test_receive_morePressed() {
-        subject.receive(.morePressed(.fixture()))
-        // TODO: BIT-375 Assert navigation to the more menu
-=======
-    /// `receive(_:)` with `.itemPressed` on a group navigates to the `.group` route.
-    func test_receive_itemPressed_group() {
-        subject.receive(.itemPressed(VaultListItem(id: "1", itemType: .group(.card, 2))))
-        XCTAssertEqual(coordinator.routes.last, .group(.card))
->>>>>>> 684e5e92
     }
 
     /// `receive(_:)` with `.searchTextChanged` and no value sets the state correctly.
@@ -392,10 +375,10 @@
             await subject.perform(.appeared)
         }
         vaultRepository.vaultListGroupSubject.send([result])
-        waitFor(!vaultRepository.refreshTOTPCodes.isEmpty)
+        waitFor(!vaultRepository.refreshedTOTPCodes.isEmpty)
         waitFor(subject.state.loadingState.data == [newResult])
         task.cancel()
-        XCTAssertEqual([result], vaultRepository.refreshTOTPCodes)
+        XCTAssertEqual([result], vaultRepository.refreshedTOTPCodes)
         let first = try XCTUnwrap(subject.state.loadingState.data?.first)
         XCTAssertEqual(first, newResult)
     }
@@ -453,10 +436,10 @@
             expiredResult,
             stableResult,
         ])
-        waitFor(!vaultRepository.refreshTOTPCodes.isEmpty)
+        waitFor(!vaultRepository.refreshedTOTPCodes.isEmpty)
         waitFor(subject.state.loadingState.data == [expectedUpdate, stableResult])
         task.cancel()
-        XCTAssertEqual([expiredResult], vaultRepository.refreshTOTPCodes)
+        XCTAssertEqual([expiredResult], vaultRepository.refreshedTOTPCodes)
     }
 
     /// `receive(_:)` with `.totpCodeExpired` handles errors.
@@ -476,7 +459,7 @@
             await subject.perform(.appeared)
         }
         vaultRepository.vaultListGroupSubject.send([result])
-        waitFor(!vaultRepository.refreshTOTPCodes.isEmpty)
+        waitFor(!vaultRepository.refreshedTOTPCodes.isEmpty)
         waitFor(!errorReporter.errors.isEmpty)
         task.cancel()
         let first = try XCTUnwrap(errorReporter.errors.first as? TestError)
