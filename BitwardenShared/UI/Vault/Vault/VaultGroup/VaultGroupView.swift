import SwiftUI

// swiftlint:disable file_length

// MARK: - VaultGroupView

/// A view that displays the items in a single vault group.
struct VaultGroupView: View {
    // MARK: Properties

    /// An object used to open urls from this view.
    @Environment(\.openURL) private var openURL

    /// The GroupSearchDelegate used to bridge UIKit to SwiftUI
    var searchHandler: VaultGroupSearchHandler?

    /// The `Store` for this view.
    @ObservedObject var store: Store<VaultGroupState, VaultGroupAction, VaultGroupEffect>

    /// The `TimeProvider` used to calculate TOTP expiration.
    var timeProvider: any TimeProvider

    // MARK: View

    var body: some View {
        content
            .searchable(
                text: store.binding(
                    get: \.searchText,
                    send: VaultGroupAction.searchTextChanged
                ),
                placement: .navigationBarDrawer(displayMode: .always),
                prompt: Localizations.search
            )
            .navigationTitle(store.state.group.navigationTitle)
            .navigationBarTitleDisplayMode(.inline)
            .background(Asset.Colors.backgroundSecondary.swiftUIColor.ignoresSafeArea())
            .toolbar {
                addToolbarItem(hidden: !store.state.showAddToolbarItem) {
                    store.send(.addItemPressed)
                }
            }
            .task {
                await store.perform(.appeared)
            }
            .task {
                await store.perform(.streamOrganizations)
            }
            .task {
                await store.perform(.streamShowWebIcons)
            }
            .task(id: store.state.vaultFilterType) {
                await store.perform(.streamVaultList)
            }
            .toast(store.binding(
                get: \.toast,
                send: VaultGroupAction.toastShown
            ))
    }

    // MARK: Private

    @ViewBuilder private var content: some View {
        searchOrGroup
            .onChange(of: store.state.url) { newValue in
                guard let url = newValue else { return }
                openURL(url)
                store.send(.clearURL)
            }
            .task(id: store.state.searchText) {
                await store.perform(.search(store.state.searchText))
            }
            .task(id: store.state.searchVaultFilterType) {
                await store.perform(.search(store.state.searchText))
            }
            .animation(.default, value: store.state.isSearching)
    }

    /// A view that displays an empty state for this vault group.
    @ViewBuilder private var emptyView: some View {
        GeometryReader { reader in
            ScrollView {
                VStack(spacing: 24) {
                    vaultFilterRow
                        .padding(.top, 16)

                    Spacer()

                    Text(store.state.noItemsString)
                        .multilineTextAlignment(.center)
                        .styleGuide(.callout)
                        .foregroundColor(Asset.Colors.textPrimary.swiftUIColor)

                    if store.state.showAddItemButton {
                        Button(Localizations.addAnItem) {
                            store.send(.addItemPressed)
                        }
                        .buttonStyle(.tertiary())
                    }

                    Spacer()
                }
                .padding(.horizontal, 16)
                .frame(minWidth: reader.size.width, minHeight: reader.size.height)
            }
        }
    }

    /// A view that displays either the group or empty interface.
    @ViewBuilder private var groupItems: some View {
        LoadingView(state: store.state.loadingState) { items in
            if items.isEmpty {
                emptyView
            } else {
                groupView(with: items)
            }
        }
    }

    /// A view that displays the search interface, including search results, an empty search
    /// interface, and a message indicating that no results were found.
    ///
    @ViewBuilder private var searchContent: some View {
        if store.state.searchText.isEmpty || !store.state.searchResults.isEmpty {
            ScrollView {
                LazyVStack(spacing: 0) {
                    searchVaultFilterRow

                    ForEach(store.state.searchResults) { item in
                        Button {
                            store.send(.itemPressed(item))
                        } label: {
                            vaultItemRow(
                                for: item,
                                isLastInSection: store.state.searchResults.last == item
                            )
                            .background(Asset.Colors.backgroundPrimary.swiftUIColor)
                        }
                    }
                }
            }
        } else {
            SearchNoResultsView {
                searchVaultFilterRow
            }
        }
    }

    /// The group content or search view.
    ///
    ///  If `store.state.isSearching` is `true`:  The view shows the `searchContentView`,
    ///     else: The view shows the `groupItemsView`.
    ///
    @ViewBuilder private var searchOrGroup: some View {
        if store.state.isSearching {
            searchContent
        } else {
            groupItems
        }
    }

    /// Displays the vault filter for search row if the user is a member of any org.
    ///
    private var searchVaultFilterRow: some View {
        SearchVaultFilterRowView(
            hasDivider: true, store: store.child(
                state: { state in
                    SearchVaultFilterRowState(
                        organizations: state.organizations,
                        searchVaultFilterType: state.searchVaultFilterType,
                        isPersonalOwnershipDisabled: state.isPersonalOwnershipDisabled
                    )
                },
                mapAction: { action in
                    switch action {
                    case let .searchVaultFilterChanged(type):
                        return .searchVaultFilterChanged(type)
                    }
                },
                mapEffect: nil
            )
        )
    }

    /// Displays the vault filter row if the user is a member of any.
    ///
    private var vaultFilterRow: some View {
        SearchVaultFilterRowView(
            hasDivider: false,
            accessibilityID: store.state.filterAccessibilityID,
            store: store.child(
                state: { state in
                    SearchVaultFilterRowState(
                        organizations: state.organizations,
                        searchVaultFilterType: state.vaultFilterType,
                        isPersonalOwnershipDisabled: state.isPersonalOwnershipDisabled
                    )
                },
                mapAction: { action in
                    switch action {
                    case let .searchVaultFilterChanged(type):
                        return .vaultFilterChanged(type)
                    }
                },
                mapEffect: nil
            )
        )
        .clipShape(RoundedRectangle(cornerRadius: 10))
    }

    // MARK: Private Methods

    /// A view that displays a list of the sections within this vault group.
    ///
    @ViewBuilder
    private func groupView(with sections: [VaultListSection]) -> some View {
        ScrollView {
            VStack(spacing: 20.0) {
                vaultFilterRow

                ForEach(sections) { section in
                    VStack(alignment: .leading, spacing: 7) {
                        HStack(alignment: .firstTextBaseline) {
                            SectionHeaderView(section.name)
                            Spacer()
                            SectionHeaderView(String(section.items.count))
                        }

                        LazyVStack(alignment: .leading, spacing: 0) {
                            ForEach(section.items) { item in
                                Button {
                                    store.send(.itemPressed(item))
                                } label: {
                                    vaultItemRow(
                                        for: item,
                                        isLastInSection: section.items.last == item
                                    )
                                }
                            }
                        }
                        .background(Asset.Colors.backgroundPrimary.swiftUIColor)
                        .clipShape(RoundedRectangle(cornerRadius: 10))
                    }
                }
            }
            .padding(16)
        }
    }

    /// Creates a row in the list for the provided item.
    ///
    /// - Parameters:
    ///   - item: The `VaultListItem` to use when creating the view.
    ///   - isLastInSection: A flag indicating if this item is the last one in the section.
    ///
    @ViewBuilder
    private func vaultItemRow(for item: VaultListItem, isLastInSection: Bool = false) -> some View {
        VaultListItemRowView(
            store: store.child(
                state: { state in
                    VaultListItemRowState(
                        iconBaseURL: state.iconBaseURL,
                        item: item,
                        hasDivider: !isLastInSection,
                        showWebIcons: state.showWebIcons
                    )
                },
                mapAction: { action in
                    switch action {
                    case let .copyTOTPCode(code):
                        return .copyTOTPCode(code)
                    case .morePressed:
                        return .morePressed(item)
                    }
                },
                mapEffect: nil
            ),
            timeProvider: timeProvider
        )
    }
}

// MARK: Previews

#if DEBUG
#Preview("Loading") {
    NavigationView {
        VaultGroupView(
            store: Store(
                processor: StateProcessor(
                    state: VaultGroupState(
                        loadingState: .loading(nil),
                        searchVaultFilterType: .allVaults,
                        vaultFilterType: .allVaults
                    )
                )
            ),
            timeProvider: PreviewTimeProvider()
        )
    }
}

#Preview("Empty") {
    NavigationView {
        VaultGroupView(
            store: Store(
                processor: StateProcessor(
                    state: VaultGroupState(
                        loadingState: .data([]),
                        searchVaultFilterType: .allVaults,
                        vaultFilterType: .allVaults
                    )
                )
            ),
            timeProvider: PreviewTimeProvider()
        )
    }
}

#Preview("Logins") {
    NavigationView {
        VaultGroupView(
            store: Store(
                processor: StateProcessor(
                    state: VaultGroupState(
                        group: .login,
<<<<<<< HEAD
                        loadingState: .data(
                            [
                                .init(
                                    id: "Items",
                                    items: [
                                        .init(cipherView: .init(
                                            id: UUID().uuidString,
                                            organizationId: nil,
                                            folderId: nil,
                                            collectionIds: [],
                                            key: nil,
                                            name: "Example",
                                            notes: nil,
                                            type: .login,
                                            login: .init(
                                                username: "email@example.com",
                                                password: nil,
                                                passwordRevisionDate: nil,
                                                uris: nil,
                                                totp: nil,
                                                autofillOnPageLoad: nil
                                            ),
                                            identity: nil,
                                            card: nil,
                                            secureNote: nil,
                                            favorite: true,
                                            reprompt: .none,
                                            organizationUseTotp: false,
                                            edit: false,
                                            viewPassword: true,
                                            localData: nil,
                                            attachments: [],
                                            fields: [],
                                            passwordHistory: [],
                                            creationDate: Date(),
                                            deletedDate: nil,
                                            revisionDate: Date()
                                        ))!,
                                        .init(cipherView: .init(
                                            id: UUID().uuidString,
                                            organizationId: nil,
                                            folderId: nil,
                                            collectionIds: [],
                                            key: nil,
                                            name: "Example 2",
                                            notes: nil,
                                            type: .login,
                                            login: .init(
                                                username: "email2@example.com",
                                                password: nil,
                                                passwordRevisionDate: nil,
                                                uris: nil,
                                                totp: nil,
                                                autofillOnPageLoad: nil
                                            ),
                                            identity: nil,
                                            card: nil,
                                            secureNote: nil,
                                            favorite: true,
                                            reprompt: .none,
                                            organizationUseTotp: false,
                                            edit: false,
                                            viewPassword: true,
                                            localData: nil,
                                            attachments: [],
                                            fields: [],
                                            passwordHistory: [],
                                            creationDate: Date(),
                                            deletedDate: nil,
                                            revisionDate: Date()
                                        ))!,
                                    ],
                                    name: "Items"
=======
                        loadingState: .data([
                            .init(cipherView: .init(
                                id: UUID().uuidString,
                                organizationId: nil,
                                folderId: nil,
                                collectionIds: [],
                                key: nil,
                                name: "Example",
                                notes: nil,
                                type: .login,
                                login: .init(
                                    username: "email@example.com",
                                    password: nil,
                                    passwordRevisionDate: nil,
                                    uris: nil,
                                    totp: nil,
                                    autofillOnPageLoad: nil,
                                    fido2Credentials: nil
                                ),
                                identity: nil,
                                card: nil,
                                secureNote: nil,
                                favorite: true,
                                reprompt: .none,
                                organizationUseTotp: false,
                                edit: false,
                                viewPassword: true,
                                localData: nil,
                                attachments: [],
                                fields: [],
                                passwordHistory: [],
                                creationDate: Date(),
                                deletedDate: nil,
                                revisionDate: Date()
                            ))!,
                            .init(cipherView: .init(
                                id: UUID().uuidString,
                                organizationId: nil,
                                folderId: nil,
                                collectionIds: [],
                                key: nil,
                                name: "Example 2",
                                notes: nil,
                                type: .login,
                                login: .init(
                                    username: "email2@example.com",
                                    password: nil,
                                    passwordRevisionDate: nil,
                                    uris: nil,
                                    totp: nil,
                                    autofillOnPageLoad: nil,
                                    fido2Credentials: nil
>>>>>>> ea85e6ce
                                ),
                            ]
                        ),
                        searchVaultFilterType: .allVaults,
                        vaultFilterType: .allVaults
                    )
                )
            ),
            timeProvider: PreviewTimeProvider()
        )
    }
}
#endif<|MERGE_RESOLUTION|>--- conflicted
+++ resolved
@@ -324,7 +324,6 @@
                 processor: StateProcessor(
                     state: VaultGroupState(
                         group: .login,
-<<<<<<< HEAD
                         loadingState: .data(
                             [
                                 .init(
@@ -345,7 +344,8 @@
                                                 passwordRevisionDate: nil,
                                                 uris: nil,
                                                 totp: nil,
-                                                autofillOnPageLoad: nil
+                                                autofillOnPageLoad: nil,
+                                                fido2Credentials: nil
                                             ),
                                             identity: nil,
                                             card: nil,
@@ -378,7 +378,8 @@
                                                 passwordRevisionDate: nil,
                                                 uris: nil,
                                                 totp: nil,
-                                                autofillOnPageLoad: nil
+                                                autofillOnPageLoad: nil,
+                                                fido2Credentials: nil
                                             ),
                                             identity: nil,
                                             card: nil,
@@ -398,60 +399,6 @@
                                         ))!,
                                     ],
                                     name: "Items"
-=======
-                        loadingState: .data([
-                            .init(cipherView: .init(
-                                id: UUID().uuidString,
-                                organizationId: nil,
-                                folderId: nil,
-                                collectionIds: [],
-                                key: nil,
-                                name: "Example",
-                                notes: nil,
-                                type: .login,
-                                login: .init(
-                                    username: "email@example.com",
-                                    password: nil,
-                                    passwordRevisionDate: nil,
-                                    uris: nil,
-                                    totp: nil,
-                                    autofillOnPageLoad: nil,
-                                    fido2Credentials: nil
-                                ),
-                                identity: nil,
-                                card: nil,
-                                secureNote: nil,
-                                favorite: true,
-                                reprompt: .none,
-                                organizationUseTotp: false,
-                                edit: false,
-                                viewPassword: true,
-                                localData: nil,
-                                attachments: [],
-                                fields: [],
-                                passwordHistory: [],
-                                creationDate: Date(),
-                                deletedDate: nil,
-                                revisionDate: Date()
-                            ))!,
-                            .init(cipherView: .init(
-                                id: UUID().uuidString,
-                                organizationId: nil,
-                                folderId: nil,
-                                collectionIds: [],
-                                key: nil,
-                                name: "Example 2",
-                                notes: nil,
-                                type: .login,
-                                login: .init(
-                                    username: "email2@example.com",
-                                    password: nil,
-                                    passwordRevisionDate: nil,
-                                    uris: nil,
-                                    totp: nil,
-                                    autofillOnPageLoad: nil,
-                                    fido2Credentials: nil
->>>>>>> ea85e6ce
                                 ),
                             ]
                         ),
