--- conflicted
+++ resolved
@@ -46,11 +46,7 @@
                 )
             }
 
-<<<<<<< HEAD
             addToolbarItem(hidden: !store.state.showAddItemButton) {
-=======
-            addToolbarItem {
->>>>>>> 6da628e7
                 store.send(.addTapped(fromToolbar: true))
             }
         }
@@ -202,37 +198,6 @@
     /// The content displayed in the view.
     @ViewBuilder
     private func contentView() -> some View {
-<<<<<<< HEAD
-        if isSearching {
-            searchContentView()
-        } else {
-            vaultContentView()
-        }
-    }
-
-    /// A view for displaying the vault cipher results.
-    @ViewBuilder
-    private func vaultContentView() -> some View {
-        if store.state.vaultListSections.isEmpty {
-            EmptyContentView(
-                image: Asset.Images.openSource.swiftUIImage,
-                text: store.state.emptyViewMessage
-            ) {
-                if store.state.isAutofillingFido2List {
-                    EmptyView()
-                } else {
-                    Button {
-                        store.send(.addTapped(fromToolbar: false))
-                    } label: {
-                        Label {
-                            Text(store.state.emptyViewButtonText)
-                        } icon: {
-                            Asset.Images.plus.swiftUIImage
-                                .imageStyle(.accessoryIcon(
-                                    color: Asset.Colors.textPrimaryInverted.swiftUIColor,
-                                    scaleWithFont: true
-                                ))
-=======
         ZStack {
             let isSearching = isSearching
                 || !store.state.searchText.isEmpty
@@ -244,19 +209,22 @@
                         image: Asset.Images.Illustrations.items.swiftUIImage,
                         text: store.state.emptyViewMessage
                     ) {
-                        Button {
-                            store.send(.addTapped(fromToolbar: false))
-                        } label: {
-                            Label {
-                                Text(store.state.emptyViewButtonText)
-                            } icon: {
-                                Asset.Images.plus16.swiftUIImage
-                                    .imageStyle(.accessoryIcon(
-                                        color: Asset.Colors.buttonFilledForeground.swiftUIColor,
-                                        scaleWithFont: true
-                                    ))
+                        if store.state.isAutofillingFido2List {
+                            EmptyView()
+                        } else {
+                            Button {
+                                store.send(.addTapped(fromToolbar: false))
+                            } label: {
+                                Label {
+                                    Text(store.state.emptyViewButtonText)
+                                } icon: {
+                                    Asset.Images.plus16.swiftUIImage
+                                        .imageStyle(.accessoryIcon(
+                                            color: Asset.Colors.buttonFilledForeground.swiftUIColor,
+                                            scaleWithFont: true
+                                        ))
+                                }
                             }
->>>>>>> 6da628e7
                         }
                     }
                 } else {
@@ -268,15 +236,10 @@
                     store.send(.addTapped(fromToolbar: false))
                 }
             }
-<<<<<<< HEAD
-        } else {
-            cipherListView(store.state.vaultListSections)
-=======
             .hidden(isSearching)
 
             searchContentView()
                 .hidden(!isSearching)
->>>>>>> 6da628e7
         }
     }
 
