import BitwardenSdk
import SwiftUI

// MARK: - VaultCoordinatorDelegate

/// An object that is signaled when specific circumstances in the application flow have been encountered.
///
@MainActor
public protocol VaultCoordinatorDelegate: AnyObject {
    /// Called when the user taps add account.
    ///
    func didTapAddAccount()

    /// Called when the user taps selects alternate account.
    ///
    ///  - Parameter userId: The userId of the selected account.
    ///
    func didTapAccount(userId: String)
}

// MARK: - VaultCoordinator

/// A coordinator that manages navigation in the vault tab.
///
final class VaultCoordinator: Coordinator, HasStackNavigator {
    // MARK: Types

    typealias Module = GeneratorModule
        & VaultItemModule

    typealias Services = HasAuthRepository
        & HasCameraService
        & HasEnvironmentService
        & HasErrorReporter
        & HasStateService
        & HasVaultRepository
        & VaultItemCoordinator.Services

    // MARK: Private Properties

    /// The delegate for this coordinator, used to notify when the user logs out.
    private weak var delegate: VaultCoordinatorDelegate?

    // MARK: - Private Properties

    /// A delegate used to communicate with the app extension.
    private weak var appExtensionDelegate: AppExtensionDelegate?

    /// The module used by this coordinator to create child coordinators.
    private let module: Module

    /// The services used by this coordinator.
    private let services: Services

    // MARK: Properties

    /// The stack navigator that is managed by this coordinator.
    var stackNavigator: StackNavigator

    // MARK: Initialization

    /// Creates a new `VaultCoordinator`.
    ///
    /// - Parameters:
    ///   - appExtensionDelegate: A delegate used to communicate with the app extension.
    ///   - delegate: The delegate for this coordinator, relays user interactions with the profile switcher.
    ///   - module: The module used by this coordinator to create child coordinators.
    ///   - services: The services used by this coordinator.
    ///   - stackNavigator: The stack navigator that is managed by this coordinator.
    ///
    init(
        appExtensionDelegate: AppExtensionDelegate?,
        delegate: VaultCoordinatorDelegate,
        module: Module,
        services: Services,
        stackNavigator: StackNavigator
    ) {
        self.appExtensionDelegate = appExtensionDelegate
        self.module = module
        self.services = services
        self.stackNavigator = stackNavigator
        self.delegate = delegate
    }

    // MARK: Methods

    func navigate(to route: VaultRoute, context: AnyObject?) {
        switch route {
        case .addAccount:
            delegate?.didTapAddAccount()
<<<<<<< HEAD
        case .addItem,
             .editItem,
             .viewItem:
            Task {
                await navigate(asyncTo: route, context: context)
            }
=======
        case let .addItem(allowTypeSelection, group, uri):
            showVaultItem(route: .addItem(allowTypeSelection: allowTypeSelection, group: group, uri: uri))
>>>>>>> 7cd13e18
        case let .alert(alert):
            stackNavigator.present(alert)
        case .autofillList:
            showAutofillList()
        case .dismiss:
            stackNavigator.dismiss()
        case let .group(group):
            showGroup(group)
        case .list:
            showList()
        case let .switchAccount(userId: userId):
            delegate?.didTapAccount(userId: userId)
        }
    }

    func navigate(asyncTo route: VaultRoute, context: AnyObject?) async {
        switch route {
        case let .addItem(group: group):
            await showVaultItem(route: .addItem(group: group))
        case let .editItem(cipher: cipher):
            await showVaultItem(route: .editItem(cipher: cipher))
        case let .viewItem(id):
            await showVaultItem(route: .viewItem(id: id), delegate: context as? CipherItemOperationDelegate)
        default:
            navigate(to: route, context: context)
        }
    }

    func start() {}

    // MARK: Private Methods

    /// Shows the autofill list screen.
    ///
    private func showAutofillList() {
        let processor = VaultAutofillListProcessor(
            appExtensionDelegate: appExtensionDelegate,
            coordinator: asAnyCoordinator(),
            services: services,
            state: VaultAutofillListState()
        )
        let view = VaultAutofillListView(store: Store(processor: processor))
        stackNavigator.replace(view)
    }

    /// Shows the vault group screen.
    ///
    private func showGroup(_ group: VaultListGroup) {
        let processor = VaultGroupProcessor(
            coordinator: asAnyCoordinator(),
            services: services,
            state: VaultGroupState(
                group: group,
                iconBaseURL: services.environmentService.iconsURL
            )
        )
        let store = Store(processor: processor)
        let view = VaultGroupView(store: store)
        let viewController = UIHostingController(rootView: view)

        stackNavigator.push(
            viewController,
            navigationTitle: group.navigationTitle,
            hasSearchBar: true
        )
    }

    /// Shows the vault list screen.
    ///
    private func showList() {
        if stackNavigator.isPresenting {
            stackNavigator.dismiss()
        } else {
            let processor = VaultListProcessor(
                coordinator: asAnyCoordinator(),
                services: services,
                state: VaultListState(
                    iconBaseURL: services.environmentService.iconsURL
                )
            )
            let store = Store(processor: processor)
            let view = VaultListView(store: store)
            stackNavigator.replace(view, animated: false)
        }
    }

    /// Presents a vault item coordinator, which will navigate to the provided route.
    ///
    /// - Parameter route: The route to navigate to in the coordinator.
    ///
    private func showVaultItem(route: VaultItemRoute, delegate: CipherItemOperationDelegate? = nil) async {
        let navigationController = UINavigationController()
        let coordinator = module.makeVaultItemCoordinator(stackNavigator: navigationController)
        coordinator.start()
        await coordinator.navigate(asyncTo: route, context: delegate)

        stackNavigator.present(navigationController)
    }
}<|MERGE_RESOLUTION|>--- conflicted
+++ resolved
@@ -88,17 +88,12 @@
         switch route {
         case .addAccount:
             delegate?.didTapAddAccount()
-<<<<<<< HEAD
         case .addItem,
              .editItem,
              .viewItem:
             Task {
                 await navigate(asyncTo: route, context: context)
             }
-=======
-        case let .addItem(allowTypeSelection, group, uri):
-            showVaultItem(route: .addItem(allowTypeSelection: allowTypeSelection, group: group, uri: uri))
->>>>>>> 7cd13e18
         case let .alert(alert):
             stackNavigator.present(alert)
         case .autofillList:
@@ -116,10 +111,20 @@
 
     func navigate(asyncTo route: VaultRoute, context: AnyObject?) async {
         switch route {
-        case let .addItem(group: group):
-            await showVaultItem(route: .addItem(group: group))
+        case let .addItem(allowTypeSelection, group, uri):
+            await showVaultItem(
+                route: .addItem(
+                    allowTypeSelection: allowTypeSelection,
+                    group: group,
+                    uri: uri
+                ),
+                delegate: context as? CipherItemOperationDelegate
+            )
         case let .editItem(cipher: cipher):
-            await showVaultItem(route: .editItem(cipher: cipher))
+            await showVaultItem(
+                route: .editItem(cipher: cipher),
+                delegate: context as? CipherItemOperationDelegate
+            )
         case let .viewItem(id):
             await showVaultItem(route: .viewItem(id: id), delegate: context as? CipherItemOperationDelegate)
         default:
