import SwiftUI
import XCTest

@testable import BitwardenShared

// MARK: - VaultCoordinatorTests

class VaultCoordinatorTests: BitwardenTestCase {
    // MARK: Properties

    var delegate: MockVaultCoordinatorDelegate!
    var module: MockAppModule!
    var stackNavigator: MockStackNavigator!
    var subject: VaultCoordinator!

    // MARK: Setup & Teardown

    override func setUp() {
        super.setUp()

        delegate = MockVaultCoordinatorDelegate()
        module = MockAppModule()
        stackNavigator = MockStackNavigator()
        subject = VaultCoordinator(
            appExtensionDelegate: MockAppExtensionDelegate(),
            delegate: delegate,
            module: module,
            services: ServiceContainer.withMocks(),
            stackNavigator: stackNavigator
        )
    }

    override func tearDown() {
        super.tearDown()

        delegate = nil
        stackNavigator = nil
        subject = nil
    }

    // MARK: Tests

    /// `navigate(to:)` with `.autofillList` replaces the stack navigator's stack with the autofill list.
    func test_navigateTo_autofillList() throws {
        subject.navigate(to: .autofillList)

        let action = try XCTUnwrap(stackNavigator.actions.last)
        XCTAssertEqual(action.type, .replaced)
        XCTAssertTrue(action.view is VaultAutofillListView)
    }

    /// `navigate(to:)` with `. addAccount ` informs the delegate that the user wants to add an account.
    func test_navigateTo_addAccount() throws {
        subject.navigate(to: .addAccount)

        XCTAssertTrue(delegate.addAccountTapped)
    }

    /// `navigate(to:)` with `.addItem` presents the add item view onto the stack navigator.
    func test_navigateTo_addItem() throws {
        let coordinator = MockCoordinator<VaultItemRoute>()
        module.vaultItemCoordinator = coordinator
        subject.navigate(to: .addItem())

        waitFor(!stackNavigator.actions.isEmpty)

        let action = try XCTUnwrap(stackNavigator.actions.last)
        XCTAssertEqual(action.type, .presented)
        XCTAssertTrue(module.vaultItemCoordinator.isStarted)
        XCTAssertEqual(module.vaultItemCoordinator.routes.last, .addItem(hasPremium: true))
    }

    /// `navigate(to:)` with `.alert` presents the provided alert on the stack navigator.
    func test_navigate_alert() {
        let alert = BitwardenShared.Alert(
            title: "title",
            message: "message",
            preferredStyle: .alert,
            alertActions: [
                AlertAction(
                    title: "alert title",
                    style: .cancel
                ),
            ]
        )

        subject.navigate(to: .alert(alert))
        XCTAssertEqual(stackNavigator.alerts.last, alert)
    }

    /// `.navigate(to:)` with `.editItem` presents the edit item screen.
    func test_navigateTo_editItem() throws {
        subject.navigate(to: .editItem(.fixture()))

        waitFor(!stackNavigator.actions.isEmpty)

        let action = try XCTUnwrap(stackNavigator.actions.last)
        XCTAssertEqual(action.type, .presented)
        XCTAssertTrue(module.vaultItemCoordinator.isStarted)
        XCTAssertEqual(module.vaultItemCoordinator.routes.last, .editItem(.fixture(), true))
    }

    /// `navigate(to:)` with `.dismiss` dismisses the top most view presented by the stack
    /// navigator.
    func test_navigate_dismiss() throws {
        subject.navigate(to: .dismiss)
        let action = try XCTUnwrap(stackNavigator.actions.last)
        XCTAssertEqual(action.type, .dismissed)
    }

    /// `navigate(to:)` with `.group` pushes the vault group view onto the stack navigator.
    func test_navigateTo_group() throws {
        subject.navigate(to: .group(.identity, filter: .allVaults))

        let action = try XCTUnwrap(stackNavigator.actions.last)
        XCTAssertEqual(action.type, .pushed)

        let view = try XCTUnwrap((action.view as? UIHostingController<VaultGroupView>)?.rootView)
        XCTAssertEqual(view.store.state.group, .identity)
        XCTAssertEqual(view.store.state.vaultFilterType, .allVaults)
    }

    /// `navigate(to:)` with `.list` pushes the vault list view onto the stack navigator.
    func test_navigateTo_list_withoutPresented() throws {
        XCTAssertFalse(stackNavigator.isPresenting)
        subject.navigate(to: .list)

        let action = try XCTUnwrap(stackNavigator.actions.last)
        XCTAssertEqual(action.type, .replaced)
        XCTAssertTrue(action.view is VaultListView)
    }

<<<<<<< HEAD
=======
    /// `navigate(to:)` with `.lockVault` navigates the user to the login view.
    func test_navigateTo_lockVault() throws {
        subject.navigate(to: .lockVault(account: .fixture()))

        XCTAssertEqual(delegate.lockVaultAccount, .fixture())
    }

    /// `navigate(to:)` with `.logout` informs the delegate that the user logged out.
    func test_navigateTo_logout() throws {
        subject.navigate(to: .logout)

        XCTAssertTrue(delegate.logoutTapped)
    }

>>>>>>> 2e0d6fe2
    /// `navigate(to:)` with `.switchAccount(userId:, isUnlocked: isUnlocked)`calls the associated delegate method.
    func test_navigateTo_switchAccount() throws {
        subject.navigate(to: .switchAccount(userId: "123"))

        XCTAssertEqual(delegate.accountTapped, ["123"])
    }

    /// `.navigate(to:)` with `.viewItem` presents the view item screen.
    func test_navigateTo_viewItem() throws {
        subject.navigate(to: .viewItem(id: "id"))

        let action = try XCTUnwrap(stackNavigator.actions.last)
        XCTAssertEqual(action.type, .presented)
        XCTAssertTrue(module.vaultItemCoordinator.isStarted)
        XCTAssertEqual(module.vaultItemCoordinator.routes.last, .viewItem(id: "id"))
    }

    /// `showLoadingOverlay()` and `hideLoadingOverlay()` can be used to show and hide the loading overlay.
    func test_show_hide_loadingOverlay() throws {
        stackNavigator.rootViewController = UIViewController()
        try setKeyWindowRoot(viewController: XCTUnwrap(stackNavigator.rootViewController))

        XCTAssertNil(window.viewWithTag(LoadingOverlayDisplayHelper.overlayViewTag))

        subject.showLoadingOverlay(LoadingOverlayState(title: "Loading..."))
        XCTAssertNotNil(window.viewWithTag(LoadingOverlayDisplayHelper.overlayViewTag))

        subject.hideLoadingOverlay()
        waitFor { window.viewWithTag(LoadingOverlayDisplayHelper.overlayViewTag) == nil }
        XCTAssertNil(window.viewWithTag(LoadingOverlayDisplayHelper.overlayViewTag))
    }

    /// `start()` has no effect.
    func test_start() {
        subject.start()

        XCTAssertTrue(stackNavigator.actions.isEmpty)
    }
}

class MockVaultCoordinatorDelegate: VaultCoordinatorDelegate {
    var addAccountTapped = false
    var accountTapped = [String]()
    var lockVaultAccount: Account?
    var logoutTapped = false

    func didLockVault(account: Account) {
        lockVaultAccount = account
    }

    func didLogout() {
        logoutTapped = true
    }

    func didTapAddAccount() {
        addAccountTapped = true
    }

    func didTapAccount(userId: String) {
        accountTapped.append(userId)
    }
}<|MERGE_RESOLUTION|>--- conflicted
+++ resolved
@@ -130,8 +130,6 @@
         XCTAssertTrue(action.view is VaultListView)
     }
 
-<<<<<<< HEAD
-=======
     /// `navigate(to:)` with `.lockVault` navigates the user to the login view.
     func test_navigateTo_lockVault() throws {
         subject.navigate(to: .lockVault(account: .fixture()))
@@ -146,7 +144,6 @@
         XCTAssertTrue(delegate.logoutTapped)
     }
 
->>>>>>> 2e0d6fe2
     /// `navigate(to:)` with `.switchAccount(userId:, isUnlocked: isUnlocked)`calls the associated delegate method.
     func test_navigateTo_switchAccount() throws {
         subject.navigate(to: .switchAccount(userId: "123"))
