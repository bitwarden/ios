import BitwardenSdk
import XCTest

@testable import BitwardenShared

class VaultListItemTests: BitwardenTestCase { // swiftlint:disable:this type_body_length
    // MARK: Properties

    var subject: VaultListItem!

    override func setUp() {
        super.setUp()

        subject = .fixture()
    }

    override func tearDown() {
        super.tearDown()

        subject = nil
    }

    // MARK: Tests

    /// `init` returns the expected value.
    func test_init() {
        XCTAssertNil(VaultListItem(cipherView: .fixture(id: nil)))
        XCTAssertNotNil(VaultListItem(cipherView: .fixture(id: ":)")))
    }

    /// `init` returns the expected value when using the one that takes `fido2CredentialAutofillView`.
    func test_init_fido2CredentialAutofillView() {
        XCTAssertNil(
            VaultListItem(
                cipherView: .fixture(id: nil),
                fido2CredentialAutofillView: .fixture()
            )
        )
        XCTAssertNil(
            VaultListItem(
                cipherView: .fixture(id: ":)", type: .card),
                fido2CredentialAutofillView: .fixture()
            )
        )
        XCTAssertNil(
            VaultListItem(
                cipherView: .fixture(id: ":)", type: .identity),
                fido2CredentialAutofillView: .fixture()
            )
        )
        XCTAssertNil(
            VaultListItem(
                cipherView: .fixture(id: ":)", type: .secureNote),
                fido2CredentialAutofillView: .fixture()
            )
        )
        XCTAssertNotNil(
            VaultListItem(
                cipherView: .fixture(id: ":)", type: .login),
                fido2CredentialAutofillView: .fixture()
            )
        )
    }

    /// `fido2CredentialRpId` returns expected value.
    func test_fido2CredentialRpId() { // swiftlint:disable:this function_body_length
        XCTAssertEqual(
            VaultListItem(
                cipherView: .fixture(
                    login: .fixture(
                        fido2Credentials: [
                            .fixture(),
                        ],
<<<<<<< HEAD
                        username: "email@example.com"
=======
                        username: FakeData.username1
>>>>>>> c37b1c67
                    ),
                    name: "MyApp",
                    type: .login
                ),
                fido2CredentialAutofillView: .fixture(
<<<<<<< HEAD
                    rpId: "myApp.com",
                    userNameForUi: "fido2Username"
                )
            )!.fido2CredentialRpId,
            "myApp.com"
=======
                    userNameForUi: FakeData.username2
                )
            )!.fido2CredentialRpId,
            BitwardenSdk.Fido2CredentialAutofillView.defaultRpId
>>>>>>> c37b1c67
        )
        XCTAssertNil(
            VaultListItem(cipherView: .fixture(
                login: .fixture(
                    fido2Credentials: [
<<<<<<< HEAD
                        .fixture(rpId: "myApp.com", userName: "fido2Username"),
                    ],
                    username: "email@example.com"
=======
                        .fixture(userName: FakeData.username2),
                    ],
                    username: FakeData.email1
>>>>>>> c37b1c67
                ),
                name: "MyApp",
                type: .login
            ))!.fido2CredentialRpId
        )
        XCTAssertNil(
            VaultListItem(cipherView: .fixture(
                login: .fixture(
<<<<<<< HEAD
                    username: "email@example.com"
=======
                    username: FakeData.email1
>>>>>>> c37b1c67
                ),
                name: "MyApp",
                type: .login
            ))!.fido2CredentialRpId
        )
        XCTAssertNil(
            VaultListItem(
                id: "1",
                itemType: .group(.card, 1)
            ).fido2CredentialRpId
        )
        XCTAssertNil(
            VaultListItem(
                id: "1",
                itemType: .totp(name: "test", totpModel: VaultListTOTP.fixture())
            ).fido2CredentialRpId
        )
    }

    /// `icon` returns the expected value.
    func test_icon() { // swiftlint:disable:this function_body_length
        XCTAssertEqual(
            VaultListItem(cipherView: .fixture(type: .card))?.icon.name,
            Asset.Images.creditCard.name
        )
        XCTAssertEqual(
            VaultListItem(cipherView: .fixture(type: .identity))?.icon.name,
            Asset.Images.id.name
        )
        XCTAssertEqual(
            VaultListItem(cipherView: .fixture(type: .login))?.icon.name,
            Asset.Images.globe.name
        )
        XCTAssertEqual(
            VaultListItem(
                cipherView: .fixture(type: .login),
                fido2CredentialAutofillView: .fixture()
            )?.icon.name,
            Asset.Images.passkey.name
        )
        XCTAssertEqual(
            VaultListItem(cipherView: .fixture(type: .secureNote))?.icon.name,
            Asset.Images.doc.name
        )

        XCTAssertEqual(
            VaultListItem(id: "", itemType: .group(.card, 1)).icon.name,
            Asset.Images.creditCard.name
        )
        XCTAssertEqual(
            VaultListItem(id: "", itemType: .group(.collection(id: "", name: "", organizationId: "1"), 1)).icon.name,
            Asset.Images.collections.name
        )
        XCTAssertEqual(
            VaultListItem(id: "", itemType: .group(.folder(id: "", name: ""), 1)).icon.name,
            Asset.Images.folderClosed.name
        )
        XCTAssertEqual(
            VaultListItem(id: "", itemType: .group(.identity, 1)).icon.name,
            Asset.Images.id.name
        )
        XCTAssertEqual(
            VaultListItem(id: "", itemType: .group(.login, 1)).icon.name,
            Asset.Images.globe.name
        )
        XCTAssertEqual(
            VaultListItem(id: "", itemType: .group(.secureNote, 1)).icon.name,
            Asset.Images.doc.name
        )
        XCTAssertEqual(
            VaultListItem(id: "", itemType: .group(.totp, 1)).icon.name,
            Asset.Images.clock.name
        )
        XCTAssertEqual(
            VaultListItem(id: "", itemType: .group(.trash, 1)).icon.name,
            Asset.Images.trash.name
        )
        XCTAssertEqual(
            VaultListItem(id: "", itemType: .group(.trash, 1)).icon.name,
            Asset.Images.trash.name
        )

        XCTAssertEqual(
            VaultListItem.fixtureTOTP(totp: .fixture()).icon.name,
            Asset.Images.clock.name
        )
    }

    /// `name` returns the expected value.
    func test_name() {
        XCTAssertEqual(subject.name, "")

        subject = .fixtureTOTP(totp: .fixture())
        XCTAssertEqual(subject.name, "Name123")
    }

    /// `shouldShowFido2CredentialRpId` returns expected value.
    func test_shouldShowFido2CredentialRpId() { // swiftlint:disable:this function_body_length
        XCTAssertTrue(
            VaultListItem(cipherView: .fixture(
                login: .fixture(
                    fido2Credentials: [
<<<<<<< HEAD
                        .fixture(rpId: "myApp.com", userName: "fido2Username"),
                    ],
                    username: "email@example.com"
=======
                        .fixture(userName: FakeData.username2),
                    ],
                    username: FakeData.email1
>>>>>>> c37b1c67
                ),
                name: "MyApp",
                type: .login
            ), fido2CredentialAutofillView: .fixture())!.shouldShowFido2CredentialRpId
        )
        XCTAssertFalse(
            VaultListItem(cipherView: .fixture(
                login: .fixture(
                    fido2Credentials: [
<<<<<<< HEAD
                        .fixture(rpId: "myApp.com", userName: "fido2Username"),
                    ],
                    username: "email@example.com"
                ),
                name: "myApp.com",
=======
                        .fixture(userName: FakeData.username2),
                    ],
                    username: FakeData.email1
                ),
                name: BitwardenSdk.Fido2CredentialAutofillView.defaultRpId,
>>>>>>> c37b1c67
                type: .login
            ), fido2CredentialAutofillView: .fixture())!.shouldShowFido2CredentialRpId
        )
        XCTAssertFalse(
            VaultListItem(cipherView: .fixture(
                login: .fixture(
                    fido2Credentials: [
<<<<<<< HEAD
                        .fixture(rpId: "", userName: "fido2Username"),
                    ],
                    username: "email@example.com"
                ),
                name: "myApp.com",
=======
                        .fixture(rpId: "", userName: FakeData.username2),
                    ],
                    username: FakeData.email1
                ),
                name: BitwardenSdk.Fido2CredentialAutofillView.defaultRpId,
>>>>>>> c37b1c67
                type: .login
            ), fido2CredentialAutofillView: .fixture())!.shouldShowFido2CredentialRpId
        )
        XCTAssertFalse(
            VaultListItem(cipherView: .fixture(
                login: .fixture(
<<<<<<< HEAD
                    username: "email@example.com"
                ),
                name: "myApp.com",
=======
                    username: FakeData.email1
                ),
                name: BitwardenSdk.Fido2CredentialAutofillView.defaultRpId,
>>>>>>> c37b1c67
                type: .login
            ))!.shouldShowFido2CredentialRpId
        )
        XCTAssertFalse(
            VaultListItem(id: "1", itemType: .group(.card, 1)).shouldShowFido2CredentialRpId
        )
        XCTAssertFalse(
            VaultListItem(
                id: "1",
                itemType: .totp(name: "test", totpModel: VaultListTOTP.fixture())
            ).shouldShowFido2CredentialRpId
        )
    }

    /// `subtitle` returns the expected value.
    func test_subtitle() {
        XCTAssertEqual(
            VaultListItem(cipherView: .fixture(
                card: .fixture(
                    brand: "Mom's Credit Card",
                    number: "1234567890"
                ),
                type: .card
            ))?.subtitle,
            "Mom's Credit Card, *7890"
        )

        XCTAssertEqual(
            VaultListItem(cipherView: .fixture(
                identity: .init(
                    title: nil,
                    firstName: "First",
                    middleName: nil,
                    lastName: "Last",
                    address1: nil,
                    address2: nil,
                    address3: nil,
                    city: nil,
                    state: nil,
                    postalCode: nil,
                    country: nil,
                    company: nil,
                    email: nil,
                    phone: nil,
                    ssn: nil,
                    username: nil,
                    passportNumber: nil,
                    licenseNumber: nil
                ),
                type: .identity
            ))?.subtitle,
            "First Last"
        )

        XCTAssertEqual(
            VaultListItem(cipherView: .fixture(
                login: .fixture(username: FakeData.email1),
                type: .login
            ))?.subtitle,
            FakeData.email1
        )

        XCTAssertNil(VaultListItem(cipherView: .fixture(type: .secureNote))?.subtitle)

        XCTAssertNil(VaultListItem(id: "1", itemType: .group(.card, 1)).subtitle)
        XCTAssertNil(VaultListItem.fixtureTOTP(totp: .fixture()).subtitle)
    }

    /// `subtitle` returns the expected value when in Fido2 credential.
    func test_subtitle_fido2() {
        XCTAssertEqual(
            VaultListItem(cipherView: .fixture(
                login: .fixture(
                    fido2Credentials: [
                        .fixture(),
                    ],
<<<<<<< HEAD
                    username: "email@example.com"
                ),
                type: .login
            ), fido2CredentialAutofillView: .fixture(userNameForUi: "fido2Username"))?.subtitle,
            "fido2Username"
        )
    }
=======
                    username: FakeData.email1
                ),
                type: .login
            ), fido2CredentialAutofillView: .fixture(userNameForUi: FakeData.username2))?.subtitle,
            FakeData.username2
        )
    }
}

private extension BitwardenSdk.LoginView {
    static func usernameFixture() -> BitwardenSdk.LoginView {
        .fixture(username: FakeData.email1)
    }
>>>>>>> c37b1c67
}<|MERGE_RESOLUTION|>--- conflicted
+++ resolved
@@ -71,42 +71,24 @@
                         fido2Credentials: [
                             .fixture(),
                         ],
-<<<<<<< HEAD
-                        username: "email@example.com"
-=======
                         username: FakeData.username1
->>>>>>> c37b1c67
                     ),
                     name: "MyApp",
                     type: .login
                 ),
                 fido2CredentialAutofillView: .fixture(
-<<<<<<< HEAD
-                    rpId: "myApp.com",
-                    userNameForUi: "fido2Username"
-                )
-            )!.fido2CredentialRpId,
-            "myApp.com"
-=======
                     userNameForUi: FakeData.username2
                 )
             )!.fido2CredentialRpId,
             BitwardenSdk.Fido2CredentialAutofillView.defaultRpId
->>>>>>> c37b1c67
-        )
-        XCTAssertNil(
-            VaultListItem(cipherView: .fixture(
-                login: .fixture(
-                    fido2Credentials: [
-<<<<<<< HEAD
-                        .fixture(rpId: "myApp.com", userName: "fido2Username"),
-                    ],
-                    username: "email@example.com"
-=======
+        )
+        XCTAssertNil(
+            VaultListItem(cipherView: .fixture(
+                login: .fixture(
+                    fido2Credentials: [
                         .fixture(userName: FakeData.username2),
                     ],
                     username: FakeData.email1
->>>>>>> c37b1c67
                 ),
                 name: "MyApp",
                 type: .login
@@ -115,11 +97,7 @@
         XCTAssertNil(
             VaultListItem(cipherView: .fixture(
                 login: .fixture(
-<<<<<<< HEAD
-                    username: "email@example.com"
-=======
-                    username: FakeData.email1
->>>>>>> c37b1c67
+                    username: FakeData.email1
                 ),
                 name: "MyApp",
                 type: .login
@@ -222,15 +200,9 @@
             VaultListItem(cipherView: .fixture(
                 login: .fixture(
                     fido2Credentials: [
-<<<<<<< HEAD
-                        .fixture(rpId: "myApp.com", userName: "fido2Username"),
-                    ],
-                    username: "email@example.com"
-=======
                         .fixture(userName: FakeData.username2),
                     ],
                     username: FakeData.email1
->>>>>>> c37b1c67
                 ),
                 name: "MyApp",
                 type: .login
@@ -240,19 +212,11 @@
             VaultListItem(cipherView: .fixture(
                 login: .fixture(
                     fido2Credentials: [
-<<<<<<< HEAD
-                        .fixture(rpId: "myApp.com", userName: "fido2Username"),
-                    ],
-                    username: "email@example.com"
-                ),
-                name: "myApp.com",
-=======
                         .fixture(userName: FakeData.username2),
                     ],
                     username: FakeData.email1
                 ),
                 name: BitwardenSdk.Fido2CredentialAutofillView.defaultRpId,
->>>>>>> c37b1c67
                 type: .login
             ), fido2CredentialAutofillView: .fixture())!.shouldShowFido2CredentialRpId
         )
@@ -260,34 +224,20 @@
             VaultListItem(cipherView: .fixture(
                 login: .fixture(
                     fido2Credentials: [
-<<<<<<< HEAD
-                        .fixture(rpId: "", userName: "fido2Username"),
-                    ],
-                    username: "email@example.com"
-                ),
-                name: "myApp.com",
-=======
                         .fixture(rpId: "", userName: FakeData.username2),
                     ],
                     username: FakeData.email1
                 ),
                 name: BitwardenSdk.Fido2CredentialAutofillView.defaultRpId,
->>>>>>> c37b1c67
                 type: .login
             ), fido2CredentialAutofillView: .fixture())!.shouldShowFido2CredentialRpId
         )
         XCTAssertFalse(
             VaultListItem(cipherView: .fixture(
                 login: .fixture(
-<<<<<<< HEAD
-                    username: "email@example.com"
-                ),
-                name: "myApp.com",
-=======
                     username: FakeData.email1
                 ),
                 name: BitwardenSdk.Fido2CredentialAutofillView.defaultRpId,
->>>>>>> c37b1c67
                 type: .login
             ))!.shouldShowFido2CredentialRpId
         )
@@ -364,15 +314,6 @@
                     fido2Credentials: [
                         .fixture(),
                     ],
-<<<<<<< HEAD
-                    username: "email@example.com"
-                ),
-                type: .login
-            ), fido2CredentialAutofillView: .fixture(userNameForUi: "fido2Username"))?.subtitle,
-            "fido2Username"
-        )
-    }
-=======
                     username: FakeData.email1
                 ),
                 type: .login
@@ -386,5 +327,4 @@
     static func usernameFixture() -> BitwardenSdk.LoginView {
         .fixture(username: FakeData.email1)
     }
->>>>>>> c37b1c67
 }