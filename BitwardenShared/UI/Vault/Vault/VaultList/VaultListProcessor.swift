--- conflicted
+++ resolved
@@ -290,18 +290,11 @@
             guard case let .cipher(cipherView) = item.itemType else { return }
 
             let hasPremium = await (try? services.vaultRepository.doesActiveAccountHavePremium()) ?? false
-<<<<<<< HEAD
-            state.hasMasterPassword = try await services.stateService.getUserHasMasterPassword()
-
-            coordinator.showAlert(.moreOptions(
-                cipherView: cipherView,
-=======
             let hasMasterPassword = try await services.stateService.getUserHasMasterPassword()
 
             coordinator.showAlert(.moreOptions(
                 cipherView: cipherView,
                 hasMasterPassword: hasMasterPassword,
->>>>>>> 5dde8144
                 hasPremium: hasPremium,
                 id: item.id,
                 showEdit: true,
@@ -336,13 +329,8 @@
             } else {
                 await generateAndCopyTotpCode(totpKey: totpKey)
             }
-<<<<<<< HEAD
-        case let .edit(cipherView):
-            if cipherView.reprompt == .password, state.hasMasterPassword {
-=======
         case let .edit(cipherView, requiresMasterPasswordReprompt):
             if requiresMasterPasswordReprompt {
->>>>>>> 5dde8144
                 presentMasterPasswordRepromptAlert {
                     self.coordinator.navigate(to: .editItem(cipherView), context: self)
                 }
