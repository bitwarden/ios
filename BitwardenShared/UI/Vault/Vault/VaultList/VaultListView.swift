--- conflicted
+++ resolved
@@ -223,23 +223,6 @@
         .navigationBarTitleDisplayMode(.large)
         .toolbar {
             ToolbarItem(placement: .navigationBarLeading) {
-<<<<<<< HEAD
-                Button {
-                    store.send(.requestedProfileSwitcher(visible: !store.state.profileSwitcherState.isVisible))
-                } label: {
-                    HStack {
-                        Text(store.state.userInitials)
-                            .styleGuide(.caption2Monospaced)
-                            .foregroundColor(.white)
-                            .padding(4)
-                            .background(Color.purple)
-                            .clipShape(Circle())
-                        Spacer()
-                    }
-                    .frame(minWidth: 50)
-                    .fixedSize()
-                }
-=======
                 ProfileSwitcherToolbarView(
                     store: store.child(
                         state: { state in
@@ -251,7 +234,6 @@
                         mapEffect: nil
                     )
                 )
->>>>>>> 6bdfbd1f
             }
             ToolbarItem(placement: .primaryAction) {
                 AddItemButton {
