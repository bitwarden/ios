import Foundation

// MARK: - VaultRoute

/// A route to a specific screen in the vault tab.
public enum VaultRoute: Equatable, Hashable {
    /// A route to the add account flow.
    case addAccount

    /// A route to the add item screen.
    ///
    /// - Parameter group: An optional `VaultListGroup` that the user wants to add an item for.
    case addItem(group: VaultListGroup? = nil)

    /// A route to display the specified alert.
    ///
    /// - Parameter alert: The alert to display.
    case alert(_ alert: Alert)

<<<<<<< HEAD
    /// A route to dismiss the last presented view.
=======
    /// A route to dismiss the screen currently presented modally.
>>>>>>> aa5b3da0
    case dismiss

    /// A route to the username/password generator screen.
    ///
    /// - Parameter type: The type to generate.
    case generator(_ type: GeneratorType)

    /// A route to the vault item list screen for the specified group.
    case group(_ group: VaultListGroup)

    /// A route to the vault list screen.
    case list

    /// A route to the camera screen for setting up TOTP.
    case setupTotpCamera

    /// A route to the view item screen.
    ///
    /// - Parameter id: The id of the item to display.
    case viewItem(id: String)
}<|MERGE_RESOLUTION|>--- conflicted
+++ resolved
@@ -17,11 +17,7 @@
     /// - Parameter alert: The alert to display.
     case alert(_ alert: Alert)
 
-<<<<<<< HEAD
-    /// A route to dismiss the last presented view.
-=======
     /// A route to dismiss the screen currently presented modally.
->>>>>>> aa5b3da0
     case dismiss
 
     /// A route to the username/password generator screen.
