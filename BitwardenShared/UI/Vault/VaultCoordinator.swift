import SwiftUI

// MARK: - VaultCoordinatorDelegate

/// An object that is signaled when specific circumstances in the application flow have been encountered.
///
@MainActor
public protocol VaultCoordinatorDelegate: AnyObject {
    /// Called when the user taps add account.
    ///
    func didTapAddAccount()
}

// MARK: - VaultCoordinator

/// A coordinator that manages navigation in the vault tab.
///
final class VaultCoordinator: Coordinator, HasStackNavigator {
    // MARK: Types

    typealias Module = GeneratorModule

    typealias Services = HasVaultRepository
        & GeneratorCoordinator.Services

    // MARK: Properties

    /// The delegate for this coordinator, used to notify when the user logs out.
    private weak var delegate: VaultCoordinatorDelegate?

    // MARK: - Private Properties

    /// The module used by this coordinator to create child coordinators.
    private let module: Module

    /// The services used by this coordinator.
    private let services: Services

    /// The stack navigator that is managed by this coordinator.
    var stackNavigator: StackNavigator

    // MARK: Initialization

    /// Creates a new `VaultCoordinator`.
    ///
    /// - Parameters:
<<<<<<< HEAD
    ///   - module: The module used by this coordinator to create child coordinators.
=======
    ///   - delegate: The delegate for this coordinator, relays user interactions with the profile switcher.
>>>>>>> aa5b3da0
    ///   - services: The services used by this coordinator.
    ///   - stackNavigator: The stack navigator that is managed by this coordinator.
    ///
    init(
<<<<<<< HEAD
        module: Module,
        services: Services,
        stackNavigator: StackNavigator
    ) {
        self.module = module
=======
        delegate: VaultCoordinatorDelegate,
        services: Services,
        stackNavigator: StackNavigator
    ) {
>>>>>>> aa5b3da0
        self.services = services
        self.stackNavigator = stackNavigator
        self.delegate = delegate
    }

    // MARK: Methods

    func navigate(to route: VaultRoute, context: AnyObject?) {
        switch route {
        case .addAccount:
            delegate?.didTapAddAccount()
        case let .addItem(group):
            showAddItem(for: group.flatMap(CipherType.init))
        case let .alert(alert):
            stackNavigator.present(alert)
        case .dismiss:
<<<<<<< HEAD
            stackNavigator.dismiss(all: false)
        case let .generator(type):
            guard let delegate = context as? GeneratorCoordinatorDelegate else { return }
            showGenerator(for: type, delegate: delegate)
=======
            stackNavigator.dismiss()
        case .generator:
            showGenerator()
>>>>>>> aa5b3da0
        case let .group(group):
            showGroup(group)
        case .list:
            showList()
        case .setupTotpCamera:
            showCamera()
        case let .viewItem(id):
            showViewItem(id: id)
        }
    }

    func start() {}

    // MARK: Private Methods

    /// Shows the add item screen.
    ///
    /// - Parameter type: An optional `CipherType` to initialize this view with.
    ///
    private func showAddItem(for type: CipherType?) {
        let state = AddItemState(
            type: type ?? .login
        )
        let processor = AddItemProcessor(
            coordinator: asAnyCoordinator(),
            services: services,
            state: state
        )
        let store = Store(processor: processor)
        let view = AddItemView(store: store)
        let viewController = UIHostingController(rootView: view)
        let navigationController = UINavigationController(rootViewController: viewController)
        stackNavigator.present(navigationController)
    }

    /// Shows the totp camera setup screen.
    ///
    private func showCamera() {
        // TODO: BIT-874 Update to show the actual camera screen
        let view = Text("Camera")
        stackNavigator.present(view)
    }

    /// Shows the generator screen for the the specified type.
    ///
    /// - Parameters:
    ///   - type: The type to generate.
    ///   - delegate: The delegate for this generator flow.
    ///
    private func showGenerator(for type: GeneratorType, delegate: GeneratorCoordinatorDelegate) {
        let navigationController = UINavigationController()
        let coordinator = module.makeGeneratorCoordinator(
            delegate: delegate,
            stackNavigator: navigationController
        )
        coordinator.start()
        coordinator.navigate(to: .generator(staticType: type))
        stackNavigator.present(navigationController)
    }

    /// Shows the vault group screen.
    ///
    private func showGroup(_ group: VaultListGroup) {
        let processor = VaultGroupProcessor(
            coordinator: asAnyCoordinator(),
            services: services,
            state: VaultGroupState(group: group)
        )
        let store = Store(processor: processor)
        let view = VaultGroupView(store: store)
        let viewController = UIHostingController(rootView: view)

        // Preset some navigation item values so that the navigation bar does not flash oddly once
        // the view's push animation has completed. This happens because `UIHostingController` does
        // not resolve its `navigationItem` properties until the view has been displayed on screen.
        // In this case, that doesn't happen until the push animation has completed, which results
        // in both the title and the search bar flashing into view after the push animation
        // completes. This occurs on all iOS versions (tested on iOS 17).
        //
        // The values set here are temporary, and are overwritten once the hosting controller has
        // resolved its root view's navigation bar modifiers.
        viewController.navigationItem.largeTitleDisplayMode = .never
        viewController.navigationItem.title = group.navigationTitle
        let searchController = UISearchController()
        if #available(iOS 16.0, *) {
            viewController.navigationItem.preferredSearchBarPlacement = .stacked
        }
        viewController.navigationItem.searchController = searchController
        viewController.navigationItem.hidesSearchBarWhenScrolling = false

        stackNavigator.push(viewController)
    }

    /// Shows the vault list screen.
    ///
    private func showList() {
        if stackNavigator.isPresenting {
            stackNavigator.dismiss()
        } else {
            let processor = VaultListProcessor(
                coordinator: asAnyCoordinator(),
                services: services,
                state: VaultListState()
            )
            let store = Store(processor: processor)
            let view = VaultListView(store: store)
            stackNavigator.replace(view, animated: false)
        }
    }

    /// Shows the view item screen.
    ///
    /// - Parameter id: The id of the item to show.
    ///
    private func showViewItem(id: String) {
        let processor = ViewItemProcessor(
            coordinator: self,
            itemId: id,
            services: services,
            state: ViewItemState()
        )
        let store = Store(processor: processor)
        let view = ViewItemView(store: store)
        let stackNavigator = UINavigationController()
        stackNavigator.replace(view)
        self.stackNavigator.present(stackNavigator)
    }
}<|MERGE_RESOLUTION|>--- conflicted
+++ resolved
@@ -21,9 +21,10 @@
     typealias Module = GeneratorModule
 
     typealias Services = HasVaultRepository
+
         & GeneratorCoordinator.Services
 
-    // MARK: Properties
+    // MARK: Private Properties
 
     /// The delegate for this coordinator, used to notify when the user logs out.
     private weak var delegate: VaultCoordinatorDelegate?
@@ -36,6 +37,8 @@
     /// The services used by this coordinator.
     private let services: Services
 
+    // MARK: Properties
+
     /// The stack navigator that is managed by this coordinator.
     var stackNavigator: StackNavigator
 
@@ -44,27 +47,18 @@
     /// Creates a new `VaultCoordinator`.
     ///
     /// - Parameters:
-<<<<<<< HEAD
+    ///   - delegate: The delegate for this coordinator, relays user interactions with the profile switcher.
     ///   - module: The module used by this coordinator to create child coordinators.
-=======
-    ///   - delegate: The delegate for this coordinator, relays user interactions with the profile switcher.
->>>>>>> aa5b3da0
     ///   - services: The services used by this coordinator.
     ///   - stackNavigator: The stack navigator that is managed by this coordinator.
     ///
     init(
-<<<<<<< HEAD
+        delegate: VaultCoordinatorDelegate,
         module: Module,
         services: Services,
         stackNavigator: StackNavigator
     ) {
         self.module = module
-=======
-        delegate: VaultCoordinatorDelegate,
-        services: Services,
-        stackNavigator: StackNavigator
-    ) {
->>>>>>> aa5b3da0
         self.services = services
         self.stackNavigator = stackNavigator
         self.delegate = delegate
@@ -81,16 +75,10 @@
         case let .alert(alert):
             stackNavigator.present(alert)
         case .dismiss:
-<<<<<<< HEAD
             stackNavigator.dismiss(all: false)
         case let .generator(type):
             guard let delegate = context as? GeneratorCoordinatorDelegate else { return }
             showGenerator(for: type, delegate: delegate)
-=======
-            stackNavigator.dismiss()
-        case .generator:
-            showGenerator()
->>>>>>> aa5b3da0
         case let .group(group):
             showGroup(group)
         case .list:
