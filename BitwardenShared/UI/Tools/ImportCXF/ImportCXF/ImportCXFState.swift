import BitwardenResources
import Foundation

// MARK: - ImportCXFState

/// The state used to present the `ImportCXFView`.
///
struct ImportCXFState: Equatable, Sendable {
    // MARK: Types

    /// The status of the import process.
    enum ImportCXFStatus: Equatable, Sendable {
        /// The import flow is at the start point.
        case start

        /// The import flow is in progress.
        case importing

        /// The import flow succeded.
        case success(totalImportedCredentials: Int, importedResults: [CXFCredentialsResult])

        /// The import flow failed.
        case failure(message: String)
    }

    // MARK: Properties

    /// The token used in `ASCredentialImportManager` to get the credentials to import.
    var credentialImportToken: UUID?

    /// Whether the Credential Exchange import feature is unavailable.
    var isFeatureUnavailable: Bool = false

    /// The title of the main button.
    var mainButtonTitle: String {
        switch status {
        case .start:
            Localizations.continue
        case .importing:
            ""
        case .success:
            Localizations.showVault
        case .failure:
            Localizations.retryImport
        }
    }

    /// The main icon to be displayed.
<<<<<<< HEAD
    var mainIcon: ImageAsset {
        switch status {
=======
    var mainIcon: SharedImageAsset {
        return switch status {
>>>>>>> fbbb2a28
        case .importing, .start:
            SharedAsset.Icons.fileUpload24
        case .success:
            SharedAsset.Icons.checkCircle24
        case .failure:
            SharedAsset.Icons.circleX16
        }
    }

    /// The message to display on the page header.
    var message: String {
        switch status {
        case .start:
            Localizations.startImportCXFDescriptionLong
        case .importing:
            Localizations.pleaseDoNotCloseTheApp
        case let .success(total, _):
            Localizations.itemsSuccessfullyImported(total)
        case let .failure(message):
            message
        }
    }

    /// The progress of importing credentials.
    var progress = 0.0

    /// The title to display on the page header.
    var title: String {
        switch status {
        case .start:
            Localizations.importPasswords
        case .importing:
            Localizations.importingEllipsis
        case .success:
            Localizations.importSuccessful
        case .failure:
            isFeatureUnavailable ? Localizations.importNotAvailable : Localizations.importFailed
        }
    }

    /// Whether to show the cancel button.
    var showCancelButton: Bool {
        switch status {
        case .importing, .success:
            false
        case .failure, .start:
            true
        }
    }

    /// Whether to show the main button.
    var showMainButton: Bool {
        status != .importing && !isFeatureUnavailable
    }

    /// The current status of the import process.
    var status: ImportCXFStatus = .start
}<|MERGE_RESOLUTION|>--- conflicted
+++ resolved
@@ -46,13 +46,8 @@
     }
 
     /// The main icon to be displayed.
-<<<<<<< HEAD
-    var mainIcon: ImageAsset {
-        switch status {
-=======
     var mainIcon: SharedImageAsset {
         return switch status {
->>>>>>> fbbb2a28
         case .importing, .start:
             SharedAsset.Icons.fileUpload24
         case .success:
