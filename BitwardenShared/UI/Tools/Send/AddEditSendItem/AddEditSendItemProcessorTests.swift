import XCTest

@testable import BitwardenShared

// MARK: - AddEditSendItemProcessorTests

class AddEditSendItemProcessorTests: BitwardenTestCase {
    // MARK: Properties

    var coordinator: MockCoordinator<SendRoute>!
    var sendRepository: MockSendRepository!
    var subject: AddEditSendItemProcessor!

    // MARK: Setup & Teardown

    override func setUp() {
        super.setUp()
        coordinator = MockCoordinator()
        sendRepository = MockSendRepository()
        subject = AddEditSendItemProcessor(
            coordinator: coordinator,
            services: ServiceContainer.withMocks(sendRepository: sendRepository),
            state: AddEditSendItemState()
        )
    }

    // MARK: Tests

<<<<<<< HEAD
    /// `fileSelectionCompleted()` updates the state with the new file values.
    func test_fileSelectionCompleted() {
        let data = Data("data".utf8)
        subject.fileSelectionCompleted(fileName: "exampleFile.txt", data: data)
        XCTAssertEqual(subject.state.fileName, "exampleFile.txt")
        XCTAssertEqual(subject.state.fileData, data)
    }

    /// `perform(_:)` with `.savePressed` saves the item.
    func test_perform_savePressed() async {
=======
    /// `perform(_:)` with `.savePressed` and valid input saves the item.
    func test_perform_savePressed_validated_success() async {
        subject.state.name = "Name"
        subject.state.type = .text
        subject.state.text = "Text"
        subject.state.deletionDate = .custom
        subject.state.customDeletionDate = Date(year: 2023, month: 11, day: 5)
        sendRepository.addSendResult = .success(())

>>>>>>> f81bf696
        await subject.perform(.savePressed)

        XCTAssertEqual(coordinator.loadingOverlaysShown, [
            LoadingOverlayState(title: Localizations.saving),
        ])
        XCTAssertEqual(sendRepository.addSendSendView?.name, "Name")
        XCTAssertEqual(sendRepository.addSendSendView?.text?.text, "Text")
        XCTAssertEqual(sendRepository.addSendSendView?.deletionDate, Date(year: 2023, month: 11, day: 5))

        XCTAssertFalse(coordinator.isLoadingOverlayShowing)
        XCTAssertEqual(coordinator.routes.last, .dismiss)
    }

    /// `perform(_:)` with `.savePressed` and valid input saves the item.
    func test_perform_savePressed_validated_error() async {
        subject.state.name = "Name"
        subject.state.type = .text
        subject.state.text = "Text"
        subject.state.deletionDate = .custom
        subject.state.customDeletionDate = Date(year: 2023, month: 11, day: 5)
        sendRepository.addSendResult = .failure(BitwardenTestError.example)

        await subject.perform(.savePressed)

        XCTAssertEqual(coordinator.loadingOverlaysShown, [
            LoadingOverlayState(title: Localizations.saving),
        ])
        XCTAssertEqual(sendRepository.addSendSendView?.name, "Name")
        XCTAssertEqual(sendRepository.addSendSendView?.text?.text, "Text")
        XCTAssertEqual(sendRepository.addSendSendView?.deletionDate, Date(year: 2023, month: 11, day: 5))

        XCTAssertFalse(coordinator.isLoadingOverlayShowing)
    }

    /// `perform(_:)` with `.savePressed` and valid input saves the item.
    func test_perform_savePressed_unvalidated() async {
        subject.state.name = ""
        await subject.perform(.savePressed)

        XCTAssertTrue(coordinator.loadingOverlaysShown.isEmpty)
        XCTAssertNil(sendRepository.addSendSendView)
        XCTAssertEqual(coordinator.alertShown, [
            .validationFieldRequired(fieldName: Localizations.name),
        ])
    }

    /// `receive(_:)` with `.chooseFilePressed` navigates to the document browser.
    func test_receive_chooseFilePressed() async throws {
        subject.receive(.chooseFilePressed)

        let alert = try XCTUnwrap(coordinator.alertShown.last)

        try await alert.tapAction(title: Localizations.browse)
        XCTAssertEqual(coordinator.routes.last, .fileSelection(.file))
        XCTAssertIdentical(coordinator.contexts.last as? FileSelectionDelegate, subject)

        try await alert.tapAction(title: Localizations.camera)
        XCTAssertEqual(coordinator.routes.last, .fileSelection(.camera))
        XCTAssertIdentical(coordinator.contexts.last as? FileSelectionDelegate, subject)

        try await alert.tapAction(title: Localizations.photos)
        XCTAssertEqual(coordinator.routes.last, .fileSelection(.photo))
        XCTAssertIdentical(coordinator.contexts.last as? FileSelectionDelegate, subject)
    }

    /// `receive(_:)` with `.customDeletionDateChanged` updates the custom deletion date.
    func test_receive_customDeletionDateChanged() {
        subject.state.customDeletionDate = Date(year: 2000, month: 5, day: 5)
        subject.receive(.customDeletionDateChanged(Date(year: 2023, month: 11, day: 5)))

        XCTAssertEqual(subject.state.customDeletionDate, Date(year: 2023, month: 11, day: 5))
    }

    /// `receive(_:)` with `.customExpirationDateChanged` updates the custom expiration date.
    func test_receive_customExpirationDateChanged() {
        subject.state.customExpirationDate = Date(year: 2000, month: 5, day: 5)
        subject.receive(.customExpirationDateChanged(Date(year: 2023, month: 11, day: 5)))

        XCTAssertEqual(subject.state.customExpirationDate, Date(year: 2023, month: 11, day: 5))
    }

    /// `receive(_:)` with `.deactivateThisSendChanged` updates the deactivate this send toggle.
    func test_receive_deactivateThisSendChanged() {
        subject.state.isDeactivateThisSendOn = false
        subject.receive(.deactivateThisSendChanged(true))

        XCTAssertTrue(subject.state.isDeactivateThisSendOn)
    }

    /// `receive(_:)` with `.deletionDateChanged` updates the deletion date.
    func test_receive_deletionDateChanged() {
        subject.state.deletionDate = .sevenDays
        subject.receive(.deletionDateChanged(.thirtyDays))

        XCTAssertEqual(subject.state.deletionDate, .thirtyDays)
    }

    /// `receive(_:)` with `.dismissPressed` navigates to the dismiss route.
    func test_receive_dismissPressed() {
        subject.receive(.dismissPressed)

        XCTAssertEqual(coordinator.routes.last, .dismiss)
    }

    /// `receive(_:)` with `.expirationDateChanged` updates the expiration date.
    func test_receive_expirationDateChanged() {
        subject.state.expirationDate = .sevenDays
        subject.receive(.expirationDateChanged(.thirtyDays))

        XCTAssertEqual(subject.state.expirationDate, .thirtyDays)
    }

    /// `receive(_:)` with `.hideMyEmailChanged` updates the hide my email toggle.
    func test_receive_hideMyEmailChanged() {
        subject.state.isHideMyEmailOn = false
        subject.receive(.hideMyEmailChanged(true))

        XCTAssertTrue(subject.state.isHideMyEmailOn)
    }

    /// `receive(_:)` with `.hideTextByDefaultChanged` updates the hide text by default toggle.
    func test_receive_hideTextByDefaultChanged() {
        subject.state.isHideTextByDefaultOn = false
        subject.receive(.hideTextByDefaultChanged(true))

        XCTAssertTrue(subject.state.isHideTextByDefaultOn)
    }

    /// `receive(_:)` with `.maximumAccessCountChanged` updates the maximum access count.
    func test_receive_maximumAccessCountChanged() {
        subject.state.maximumAccessCount = 0
        subject.receive(.maximumAccessCountChanged(42))

        XCTAssertEqual(subject.state.maximumAccessCount, 42)
    }

    /// `receive(_:)` with `.nameChanged` updates the name.
    func test_receive_nameChanged() {
        subject.state.name = ""
        subject.receive(.nameChanged("Name"))

        XCTAssertEqual(subject.state.name, "Name")
    }

    /// `receive(_:)` with `.notesChanged` updates the notes.
    func test_receive_notesChanged() {
        subject.state.notes = ""
        subject.receive(.notesChanged("Notes"))

        XCTAssertEqual(subject.state.notes, "Notes")
    }

    /// `receive(_:)` with `.optionsPressed` expands and collapses the options.
    func test_receive_optionsPressed() {
        subject.state.isOptionsExpanded = false
        subject.receive(.optionsPressed)
        XCTAssertTrue(subject.state.isOptionsExpanded)

        subject.receive(.optionsPressed)
        XCTAssertFalse(subject.state.isOptionsExpanded)
    }

    /// `receive(_:)` with `.passwordChanged` updates the password.
    func test_receive_passwordChanged() {
        subject.state.password = ""
        subject.receive(.passwordChanged("password"))

        XCTAssertEqual(subject.state.password, "password")
    }

    /// `receive(_:)` with `.passwordVisibileChanged` updates the password visibility.
    func test_receive_passwordVisibleChanged() {
        subject.state.isPasswordVisible = false
        subject.receive(.passwordVisibileChanged(true))

        XCTAssertTrue(subject.state.isPasswordVisible)
    }

    /// `receive(_:)` with `.shareOnSaveChanged` updates the share on save toggle.
    func test_receive_shareOnSaveChanged() {
        subject.state.isShareOnSaveOn = false
        subject.receive(.shareOnSaveChanged(true))

        XCTAssertTrue(subject.state.isShareOnSaveOn)
    }

    /// `receive(_:)` with `.textChanged` updates the text.
    func test_receive_textChanged() {
        subject.state.text = ""
        subject.receive(.textChanged("Text"))

        XCTAssertEqual(subject.state.text, "Text")
    }

    /// `receive(_:)` with `.typeChanged` and premium access updates the type.
    func test_receive_typeChanged_hasPremium() {
        subject.state.hasPremium = true
        subject.state.type = .text
        subject.receive(.typeChanged(.file))

        XCTAssertEqual(subject.state.type, .file)
    }

    /// `receive(_:)` with `.typeChanged` and no premium access does not update the type.
    func test_receive_typeChanged_notHasPremium() {
        subject.state.hasPremium = false
        subject.state.type = .text
        subject.receive(.typeChanged(.file))

        XCTAssertEqual(coordinator.alertShown, [
            .defaultAlert(title: Localizations.sendFilePremiumRequired),
        ])
        XCTAssertEqual(subject.state.type, .text)
    }
}<|MERGE_RESOLUTION|>--- conflicted
+++ resolved
@@ -26,7 +26,6 @@
 
     // MARK: Tests
 
-<<<<<<< HEAD
     /// `fileSelectionCompleted()` updates the state with the new file values.
     func test_fileSelectionCompleted() {
         let data = Data("data".utf8)
@@ -37,7 +36,14 @@
 
     /// `perform(_:)` with `.savePressed` saves the item.
     func test_perform_savePressed() async {
-=======
+        await subject.perform(.savePressed)
+
+        XCTAssertEqual(coordinator.loadingOverlaysShown, [
+            LoadingOverlayState(title: Localizations.saving),
+        ])
+        XCTAssertFalse(coordinator.isLoadingOverlayShowing)
+    }
+
     /// `perform(_:)` with `.savePressed` and valid input saves the item.
     func test_perform_savePressed_validated_success() async {
         subject.state.name = "Name"
@@ -47,7 +53,6 @@
         subject.state.customDeletionDate = Date(year: 2023, month: 11, day: 5)
         sendRepository.addSendResult = .success(())
 
->>>>>>> f81bf696
         await subject.perform(.savePressed)
 
         XCTAssertEqual(coordinator.loadingOverlaysShown, [
@@ -59,9 +64,7 @@
 
         XCTAssertFalse(coordinator.isLoadingOverlayShowing)
         XCTAssertEqual(coordinator.routes.last, .dismiss)
-    }
-
-    /// `perform(_:)` with `.savePressed` and valid input saves the item.
+    }/// `perform(_:)` with `.savePressed` and valid input saves the item.
     func test_perform_savePressed_validated_error() async {
         subject.state.name = "Name"
         subject.state.type = .text
