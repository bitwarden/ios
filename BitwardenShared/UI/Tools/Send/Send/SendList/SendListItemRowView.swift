import BitwardenKit
import BitwardenResources
@preconcurrency import BitwardenSdk
import SwiftUI

// MARK: - SendListItemRowState

/// An object representing the visual state of a `SendListItemRowState`.
struct SendListItemRowState: Equatable {
    // MARK: Properties

    /// The accessibility identifier for the `SendListItem`.
    var accessibilityIdentifier: String {
        switch item.itemType {
        case .send:
            "SendCell"
        case let .group(type, _):
            switch type {
            case .text:
                "SendTextFilter"
            case .file:
                "SendFileFilter"
            }
        }
    }

    /// Whether sends are disabled via a policy.
    var isSendDisabled = false

    /// The item displayed in this row.
    var item: SendListItem

    /// A flag indicating if this row should display a divider on the bottom edge.
    var hasDivider: Bool
}

// MARK: - SendListItemRowAction

/// Actions that can be sent from a `SendListItemRowView`.
enum SendListItemRowAction: Equatable, Sendable {
    /// The edit button was pressed.
    case editPressed(_ sendView: SendView)

    /// The item was pressed.
    case sendListItemPressed(SendListItem)

    /// The view send button was tapped.
    case viewSend(_ sendView: SendView)
}

// MARK: - SendListItemRowEffect

enum SendListItemRowEffect: Equatable, Sendable {
    /// The copy link button was pressed.
    case copyLinkPressed(_ sendView: SendView)

    /// The delete button was pressed.
    case deletePressed(_ sendView: SendView)

    /// The remove password button was pressed.
    case removePassword(_ sendView: SendView)

    /// The share link button was pressed.
    case shareLinkPressed(_ sendView: SendView)
}

// MARK: - SendListItemView

/// A view that displays details about a `SendListItem`, to be used as a row in a list.
///
struct SendListItemRowView: View {
    // MARK: Private Properties

    /// The width of the icon displayed on the leading edge of the screen, scaled to match
    /// DynamicType.
    @ScaledMetric private var scaledIconWidth = 22

    // MARK: Properties

    /// The `Store` for this view.
    @ObservedObject var store: Store<SendListItemRowState, SendListItemRowAction, SendListItemRowEffect>

    var body: some View {
        VStack(alignment: .leading, spacing: 0) {
            HStack(spacing: 16) {
                Button {
                    store.send(.sendListItemPressed(store.state.item))
                } label: {
                    buttonLabel(for: store.state.item)
                }
                .accessibilityIdentifier(store.state.accessibilityIdentifier)

                if case let .send(sendView) = store.state.item.itemType {
                    optionsMenu(for: sendView)
                }
            }
            .padding(.horizontal, 16)

            if store.state.hasDivider {
                Divider()
                    .padding(.leading, scaledIconWidth + 16 + 16)
            }
        }
    }

    // MARK: Private Views

    /// The button's label for the specified send.
    ///
    /// - Parameter item: The `SendListItem` to display.
    ///
    @ViewBuilder
    private func buttonLabel(for item: SendListItem) -> some View {
        HStack(spacing: 16) {
            Image(decorative: item.icon)
                .scaledFrame(width: 22, height: 22)
                .foregroundStyle(SharedAsset.Colors.textSecondary.swiftUIColor)
                .padding(.vertical, 19)

            switch item.itemType {
            case let .send(sendView):
                sendLabel(for: sendView)
            case let .group(sendType, count):
                groupLabel(for: sendType, count: count)
            }
        }
    }

    /// The label for a group.
    ///
    /// - Parameters:
    ///   - sendType: The type of sends this group represents.
    ///   - count: The number of sends in this group.
    ///
    @ViewBuilder
    private func groupLabel(for sendType: SendType, count: Int) -> some View {
        Text(sendType.localizedName)
            .styleGuide(.body)
            .foregroundStyle(SharedAsset.Colors.textPrimary.swiftUIColor)

        Spacer()

        Text("\(count)")
            .styleGuide(.body)
            .foregroundStyle(SharedAsset.Colors.textSecondary.swiftUIColor)
    }

    /// An options menu to display for a send.
    ///
    /// - Parameter sendView: The `SendView` to display a menu for.
    ///
    @ViewBuilder
    private func optionsMenu(for sendView: SendView) -> some View {
        Menu {
            if !store.state.isSendDisabled {
                AsyncButton(Localizations.copyLink) {
                    await store.perform(.copyLinkPressed(sendView))
                }
                .accessibilityIdentifier("Copy")
                AsyncButton(Localizations.shareLink) {
                    await store.perform(.shareLinkPressed(sendView))
                }

                Section("") {
                    Button(Localizations.view) {
                        store.send(.viewSend(sendView))
                    }
                    Button(Localizations.edit) {
                        store.send(.editPressed(sendView))
                    }
                    if sendView.hasPassword {
                        AsyncButton(Localizations.removePassword) {
                            await store.perform(.removePassword(sendView))
                        }
                    }

                    AsyncButton(Localizations.delete, role: .destructive) {
                        await store.perform(.deletePressed(sendView))
                    }
                }
            } else {
                AsyncButton(Localizations.delete, role: .destructive) {
                    await store.perform(.deletePressed(sendView))
                }
            }

        } label: {
            SharedAsset.Icons.ellipsisHorizontal24.swiftUIImage
                .foregroundStyle(SharedAsset.Colors.textSecondary.swiftUIColor)
        }
        .accessibilityIdentifier("SendOptionsButton")
    }

    /// The label for a send.
    ///
    /// - Parameter sendView: The `SendView` to display.
    ///
    @ViewBuilder
    private func sendLabel(for sendView: SendView) -> some View {
        VStack(alignment: .leading, spacing: 0) {
            AccessibleHStack(alignment: .leading, spacing: 8) {
                Text(sendView.name)
                    .styleGuide(.body)
                    .lineLimit(1)
                    .foregroundStyle(SharedAsset.Colors.textPrimary.swiftUIColor)
                    .accessibilityIdentifier("SendNameLabel")

                iconStack(for: sendView)
            }

            Text(sendView.deletionDate.dateTimeDisplay)
                .styleGuide(.subheadline)
                .lineLimit(1)
                .foregroundStyle(SharedAsset.Colors.textSecondary.swiftUIColor)
                .accessibilityIdentifier("SendDateLabel")
        }
        .padding(.vertical, 9)

        Spacer()
    }

    private func icons(
        for sendView: SendView,
    ) -> [[SendListItemIcon]] {
        var icons: [SendListItemIcon] = []
        if sendView.disabled {
            icons.append(
                SendListItemIcon(
                    accessibilityID: "DisabledSendIcon",
<<<<<<< HEAD
                    asset: Asset.Images.warning16.swiftUIImage,
                ),
=======
                    asset: SharedAsset.Icons.warning16.swiftUIImage
                )
>>>>>>> fbbb2a28
            )
        }

        if sendView.hasPassword {
            icons.append(
                SendListItemIcon(
                    accessibilityID: "PasswordProtectedSendIcon",
<<<<<<< HEAD
                    asset: Asset.Images.key16.swiftUIImage,
                ),
=======
                    asset: SharedAsset.Icons.key16.swiftUIImage
                )
>>>>>>> fbbb2a28
            )
        }

        if let maxAccessCount = sendView.maxAccessCount,
           sendView.accessCount >= maxAccessCount {
            icons.append(
                SendListItemIcon(
                    accessibilityID: "MaxAccessSendIcon",
<<<<<<< HEAD
                    asset: Asset.Images.doNot16.swiftUIImage,
                ),
=======
                    asset: SharedAsset.Icons.doNot16.swiftUIImage
                )
>>>>>>> fbbb2a28
            )
        }

        if let expirationDate = sendView.expirationDate, expirationDate < Date() {
            icons.append(
                SendListItemIcon(
                    accessibilityID: "ExpiredSendIcon",
<<<<<<< HEAD
                    asset: Asset.Images.clock16.swiftUIImage,
                ),
=======
                    asset: SharedAsset.Icons.clock16.swiftUIImage
                )
>>>>>>> fbbb2a28
            )
        }

        if sendView.deletionDate < Date() {
            icons.append(
                SendListItemIcon(
                    accessibilityID: "PendingDeletionSendIcon",
<<<<<<< HEAD
                    asset: Asset.Images.trash16.swiftUIImage,
                ),
=======
                    asset: SharedAsset.Icons.trash16.swiftUIImage
                )
>>>>>>> fbbb2a28
            )
        }

        let groupedIcons = stride(from: icons.startIndex, to: icons.endIndex, by: 3)
            .map { index in
                Array(icons[index ..< min(index + 3, icons.endIndex)])
            }
        return groupedIcons
    }

    @ViewBuilder
    private func iconStack(for sendView: SendView) -> some View {
        AccessibleHStack(alignment: .leading, spacing: 8, minVerticalDynamicTypeSize: .accessibility3) {
            ForEachIndexed(icons(for: sendView), id: \.self) { _, row in
                HStack(spacing: 8) {
                    ForEachIndexed(row, id: \.self) { _, image in
                        image.asset
                            .scaledFrame(width: 16, height: 16)
                            .foregroundStyle(SharedAsset.Colors.textSecondary.swiftUIColor)
                            .accessibilityIdentifier(image.accessibilityID)
                    }
                }
            }
        }
    }
}

// MARK: - SendListItemIcon

/// An icon used in the `SendListItemRowView`.
///
struct SendListItemIcon: Hashable {
    /// The icon's accessibility ID.
    let accessibilityID: String

    /// The asset for the icon.
    let asset: Image

    func hash(into hasher: inout Hasher) {
        hasher.combine(accessibilityID)
    }
}

// MARK: Previews

#if DEBUG
#Preview {
    VStack {
        SendListItemRowView(
            store: Store(
                processor: StateProcessor(
                    state: SendListItemRowState(
                        item: SendListItem(id: "1", itemType: .group(.text, 42)),
                        hasDivider: true,
                    ),
                ),
            ),
        )
        SendListItemRowView(
            store: Store(
                processor: StateProcessor(
                    state: SendListItemRowState(
                        item: SendListItem(id: "1", itemType: .group(.file, 42)),
                        hasDivider: true,
                    ),
                ),
            ),
        )
        SendListItemRowView(
            store: Store(
                processor: StateProcessor(
                    state: SendListItemRowState(
                        item: SendListItem(
                            id: "3",
                            itemType: .send(.fixture(
                                id: "3",
                                name: "All Statuses",
                                hasPassword: true,
                                type: .text,
                                maxAccessCount: 1,
                                accessCount: 1,
                                disabled: true,
                                deletionDate: Date(),
                                expirationDate: Date().advanced(by: -1),
                            )),
                        ),
                        hasDivider: true,
                    ),
                ),
            ),
        )
        SendListItemRowView(
            store: Store(
                processor: StateProcessor(
                    state: SendListItemRowState(
                        item: SendListItem(
                            id: "4",
                            itemType: .send(.fixture(
                                id: "4",
                                name: "No Status",
                                deletionDate: Date().advanced(by: 100),
                                expirationDate: Date().advanced(by: 100),
                            )),
                        ),
                        hasDivider: false,
                    ),
                ),
            ),
        )
    }
}
#endif<|MERGE_RESOLUTION|>--- conflicted
+++ resolved
@@ -227,13 +227,8 @@
             icons.append(
                 SendListItemIcon(
                     accessibilityID: "DisabledSendIcon",
-<<<<<<< HEAD
-                    asset: Asset.Images.warning16.swiftUIImage,
-                ),
-=======
                     asset: SharedAsset.Icons.warning16.swiftUIImage
                 )
->>>>>>> fbbb2a28
             )
         }
 
@@ -241,13 +236,8 @@
             icons.append(
                 SendListItemIcon(
                     accessibilityID: "PasswordProtectedSendIcon",
-<<<<<<< HEAD
-                    asset: Asset.Images.key16.swiftUIImage,
-                ),
-=======
                     asset: SharedAsset.Icons.key16.swiftUIImage
                 )
->>>>>>> fbbb2a28
             )
         }
 
@@ -256,13 +246,8 @@
             icons.append(
                 SendListItemIcon(
                     accessibilityID: "MaxAccessSendIcon",
-<<<<<<< HEAD
-                    asset: Asset.Images.doNot16.swiftUIImage,
-                ),
-=======
                     asset: SharedAsset.Icons.doNot16.swiftUIImage
                 )
->>>>>>> fbbb2a28
             )
         }
 
@@ -270,13 +255,8 @@
             icons.append(
                 SendListItemIcon(
                     accessibilityID: "ExpiredSendIcon",
-<<<<<<< HEAD
-                    asset: Asset.Images.clock16.swiftUIImage,
-                ),
-=======
                     asset: SharedAsset.Icons.clock16.swiftUIImage
                 )
->>>>>>> fbbb2a28
             )
         }
 
@@ -284,13 +264,8 @@
             icons.append(
                 SendListItemIcon(
                     accessibilityID: "PendingDeletionSendIcon",
-<<<<<<< HEAD
-                    asset: Asset.Images.trash16.swiftUIImage,
-                ),
-=======
                     asset: SharedAsset.Icons.trash16.swiftUIImage
                 )
->>>>>>> fbbb2a28
             )
         }
 
