import BitwardenSdk
import SwiftUI

// MARK: - AddEditSendItemView

/// A view that allows the user to add or edit a send item.
///
struct AddEditSendItemView: View { // swiftlint:disable:this type_body_length
    // MARK: Properties

    /// The `Store` for this view.
    @ObservedObject var store: Store<AddEditSendItemState, AddEditSendItemAction, AddEditSendItemEffect>

    /// A state variable to track whether the TextField is focused
    @FocusState private var isMaxAccessCountFocused: Bool

    /// The height of the notes textfield
    @SwiftUI.State private var notesDynamicHeight: CGFloat = 28

    /// The height of the text send attributes textfield
    @SwiftUI.State private var textSendDynamicHeight: CGFloat = 28

    var body: some View {
        ZStack {
            VStack(spacing: 0) {
                if store.state.mode == .add {
                    typePicker
                    Divider()
                }

                ScrollView {
                    VStack(alignment: .leading, spacing: 8) {
                        if store.state.isSendDisabled {
                            InfoContainer(Localizations.sendDisabledWarning)
                                .accessibilityIdentifier("DisabledSendPolicyLabel")
                        } else if store.state.isSendHideEmailDisabled {
                            InfoContainer(Localizations.sendOptionsPolicyInEffect)
                                .accessibilityIdentifier("HideEmailAddressPolicyLabel")
                        }

                        switch store.state.type {
                        case .text:
                            textSendAttributes
                        case .file:
                            fileSendAttributes
                        }

                        sendDetails

                        optionsButton

                        if store.state.isOptionsExpanded {
                            options
                        }
                    }
                    .padding(12)
                }
            }
            .disabled(store.state.isSendDisabled)

            profileSwitcher
        }
        .dismissKeyboardInteractively()
        .background(Asset.Colors.backgroundPrimary.swiftUIColor.ignoresSafeArea())
        .navigationBar(
            title: store.state.mode.navigationTitle,
            titleDisplayMode: .inline
        )
        .toolbar {
            ToolbarItemGroup(placement: .topBarLeading) {
                cancelToolbarButton {
                    store.send(.dismissPressed)
                }

                switch store.state.mode {
                case .add,
                     .edit:
                    EmptyView()
                case let .shareExtension(profileSwitcherState):
                    ProfileSwitcherToolbarView(
                        store: store.child(
                            state: { _ in
                                profileSwitcherState
                            },
                            mapAction: { action in
                                .profileSwitcher(action)
                            },
                            mapEffect: { effect in
                                .profileSwitcher(effect)
                            }
                        )
                    )
                }
            }

            ToolbarItemGroup(placement: .navigationBarTrailing) {
                saveToolbarButton {
                    await store.perform(.savePressed)
                }
                .disabled(store.state.isSendDisabled)

                if store.state.mode == .edit {
                    optionsToolbarMenu {
                        if !store.state.isSendDisabled {
                            AsyncButton(Localizations.shareLink) {
                                await store.perform(.shareLinkPressed)
                            }
                            AsyncButton(Localizations.copyLink) {
                                await store.perform(.copyLinkPressed)
                            }
                            if store.state.originalSendView?.hasPassword ?? false {
                                AsyncButton(Localizations.removePassword) {
                                    await store.perform(.removePassword)
                                }
                            }
                        }

                        AsyncButton(Localizations.delete, role: .destructive) {
                            await store.perform(.deletePressed)
                        }
                    }
                }
            }
        }
        .toast(store.binding(
            get: \.toast,
            send: AddEditSendItemAction.toastShown
        ))
        .animation(.easeInOut(duration: 0.2), value: store.state.type)
        .animation(.easeInOut(duration: 0.2), value: store.state.deletionDate)
        .animation(.easeInOut(duration: 0.2), value: store.state.expirationDate)
        .animation(.default, value: store.state.isOptionsExpanded)
        .task {
            await store.perform(.loadData)
        }
    }

    /// The access count stepper.
    @ViewBuilder private var accessCount: some View {
        ContentBlock(dividerLeadingPadding: 16) {
            Group {
                Stepper(
                    value: store.binding(
                        get: \.maximumAccessCount,
                        send: AddEditSendItemAction.maximumAccessCountStepperChanged
                    ),
                    in: 0 ... Int.max
                ) {
                    HStack(spacing: 8) {
                        Text(Localizations.maximumAccessCount)
                            .styleGuide(.body)
                            .foregroundStyle(Asset.Colors.textPrimary.swiftUIColor)
                            .layoutPriority(1)

                        Spacer()

                        TextField(
                            "",
                            text: store.binding(
                                get: \.maximumAccessCountText,
                                send: AddEditSendItemAction.maximumAccessCountTextFieldChanged
                            )
                        )
                        .focused($isMaxAccessCountFocused)
                        .keyboardType(.numberPad)
                        .styleGuide(.body)
                        .foregroundStyle(Asset.Colors.textSecondary.swiftUIColor)
                        .multilineTextAlignment(.trailing)
                        .textFieldStyle(.plain)
                        .toolbar {
                            ToolbarItemGroup(placement: .keyboard) {
                                Spacer()
                                Button(Localizations.save) {
                                    isMaxAccessCountFocused = false
                                }
                            }
                        }
                        .accessibilityIdentifier("MaxAccessCountTextField")
                    }
                }
                .accessibilityIdentifier("SendMaxAccessCountEntry")

                VStack(alignment: .leading, spacing: 2) {
                    Text(Localizations.maximumAccessCountInfo)
                        .styleGuide(.footnote)
                        .foregroundColor(Asset.Colors.textSecondary.swiftUIColor)

                    if let currentAccessCount = store.state.currentAccessCount {
                        // Wrap these texts in a group so that the style guide can be set on
                        // both of them at once.
                        Group {
                            Text("\(Localizations.currentAccessCount): ")
                                + Text("\(currentAccessCount)")
                                .fontWeight(.bold)
                        }
                        .styleGuide(.footnote)
                        .foregroundColor(Asset.Colors.textSecondary.swiftUIColor)
                    }
                }
            }
            .padding(.horizontal, 16)
            .padding(.vertical, 12)
        }
    }

    /// The deletion date field.
    @ViewBuilder private var deletionDate: some View {
        ContentBlock(dividerLeadingPadding: 16) {
            VStack(alignment: .leading, spacing: 0) {
                switch store.state.mode {
                case .add,
                     .shareExtension:
                    BitwardenMenuField(
                        title: Localizations.deletionDate,
                        accessibilityIdentifier: "SendDeletionOptionsPicker",
                        options: SendDeletionDateType.allCases,
                        selection: store.binding(
                            get: \.deletionDate,
                            send: AddEditSendItemAction.deletionDateChanged
                        )
                    )

                    if store.state.expirationDate == .custom {
                        Divider()
                            .padding(.leading, 16)
                    }
                case .edit:
                    Text(Localizations.deletionDate)
                        .styleGuide(.subheadline, weight: .semibold)
                        .foregroundColor(Asset.Colors.textSecondary.swiftUIColor)
                        .padding(.top, 12)
                        .padding(.horizontal, 16)
                }

                if store.state.deletionDate == .custom {
                    AccessibleHStack(alignment: .leading, spacing: 8) {
                        BitwardenDatePicker(
                            selection: store.binding(
                                get: \.customDeletionDate,
                                send: AddEditSendItemAction.customDeletionDateChanged
                            ),
                            displayComponents: .date,
                            accessibilityIdentifier: "SendCustomDeletionDatePicker"
                        )

                        BitwardenDatePicker(
                            selection: store.binding(
                                get: \.customDeletionDate,
                                send: AddEditSendItemAction.customDeletionDateChanged
                            ),
                            displayComponents: .hourAndMinute,
                            accessibilityIdentifier: "SendCustomDeletionTimePicker"
                        )
                    }
                    .padding(.horizontal, 16)
                    .padding(.vertical, 12)
                }
            }

            Text(Localizations.deletionDateInfo)
                .styleGuide(.footnote)
                .foregroundColor(Asset.Colors.textSecondary.swiftUIColor)
                .padding(.horizontal, 16)
                .padding(.vertical, 12)
        }
    }

    /// The expiration date field.
    @ViewBuilder private var expirationDate: some View {
        ContentBlock(dividerLeadingPadding: 16) {
            VStack(alignment: .leading, spacing: 0) {
                switch store.state.mode {
                case .add,
                     .shareExtension:
                    BitwardenMenuField(
                        title: Localizations.expirationDate,
                        accessibilityIdentifier: "SendExpirationOptionsPicker",
                        options: SendExpirationDateType.allCases,
                        selection: store.binding(
                            get: \.expirationDate,
                            send: AddEditSendItemAction.expirationDateChanged
                        )
                    )

                    if store.state.expirationDate == .custom {
                        Divider()
                            .padding(.leading, 16)
                    }
                case .edit:
                    Text(Localizations.expirationDate)
                        .styleGuide(.subheadline, weight: .semibold)
                        .foregroundColor(Asset.Colors.textSecondary.swiftUIColor)
                        .padding(.top, 12)
                        .padding(.horizontal, 16)
                }

                if store.state.expirationDate == .custom {
                    AccessibleHStack(alignment: .leading, spacing: 8) {
                        BitwardenDatePicker(
                            selection: store.binding(
                                get: \.customExpirationDate,
                                send: AddEditSendItemAction.customExpirationDateChanged
                            ),
                            displayComponents: .date,
                            accessibilityIdentifier: "SendCustomExpirationDatePicker"
                        )

                        BitwardenDatePicker(
                            selection: store.binding(
                                get: \.customExpirationDate,
                                send: AddEditSendItemAction.customExpirationDateChanged
                            ),
                            displayComponents: .hourAndMinute,
                            accessibilityIdentifier: "SendCustomDeletionTimePicker"
                        )
                    }
                    .padding(.horizontal, 16)
                    .padding(.vertical, 12)
                }
            }

            HStack(spacing: 8) {
                Text(Localizations.expirationDateInfo)
                    .styleGuide(.footnote)
                    .foregroundColor(Asset.Colors.textSecondary.swiftUIColor)

                if store.state.mode == .edit {
                    Spacer()

                    Button(Localizations.clear) {
                        store.send(.clearExpirationDatePressed)
                    }
                    .styleGuide(.body)
                    .tint(Asset.Colors.textInteraction.swiftUIColor)
                    .accessibilityIdentifier("SendClearExpirationDateButton")
                }
            }
            .padding(.horizontal, 16)
            .padding(.vertical, 12)
        }
    }

    /// The attributes for a file type send.
    @ViewBuilder private var fileSendAttributes: some View {
        SectionView(Localizations.file, titleDesignVersion: .v2, contentSpacing: 8) {
            switch store.state.mode {
            case .add, .shareExtension:
<<<<<<< HEAD
                BitwardenField {
                    Text(store.state.fileName ?? Localizations.noFileChosen)
                        .styleGuide(.body)
                        .accessibilityIdentifier(store.state.fileName != nil ? "SendCurrentFileNameLabel" : "")
                        .foregroundStyle(Asset.Colors.textPrimary.swiftUIColor)
=======
                if let fileName = store.state.fileName {
                    BitwardenField {
                        Text(fileName)
                            .styleGuide(.body)
                            .accessibilityIdentifier("SendCurrentFileNameLabel")
                            .foregroundStyle(Asset.Colors.textPrimary.swiftUIColor)
                    }
>>>>>>> a84afc08
                }

                VStack(alignment: .leading, spacing: 8) {
                    if store.state.mode == .add {
                        Button(Localizations.chooseFile) {
                            store.send(.chooseFilePressed)
                        }
                        .buttonStyle(.secondary())
                        .accessibilityIdentifier("SendChooseFileButton")
                        .padding(.top, 4)
                    }

                    Text(Localizations.maxFileSize)
                        .styleGuide(.subheadline)
                        .foregroundStyle(Asset.Colors.textSecondary.swiftUIColor)
                        .padding(.leading, 12)
                }

            case .edit:
                BitwardenField {
                    HStack(alignment: .firstTextBaseline, spacing: 8) {
                        if let fileName = store.state.fileName {
                            Text(fileName)
                                .styleGuide(.body)
                                .foregroundStyle(Asset.Colors.textPrimary.swiftUIColor)
                        }

                        Spacer(minLength: 0)

                        if let fileSize = store.state.fileSize {
                            Text(fileSize)
                                .styleGuide(.footnote)
                                .foregroundStyle(Asset.Colors.textSecondary.swiftUIColor)
                                .multilineTextAlignment(.trailing)
                        }
                    }
                }
            }
        }
        .padding(.top, 8)
    }

    /// The name field.
    @ViewBuilder private var nameField: some View {
        BitwardenTextField(
            title: Localizations.sendNameRequired,
            text: store.binding(
                get: \.name,
                send: AddEditSendItemAction.nameChanged
            ),
            accessibilityIdentifier: "SendNameEntry"
        )
    }

    /// Additional options.
    @ViewBuilder private var options: some View {
        expirationDate

        accessCount

        BitwardenTextField(
            title: Localizations.newPassword,
            text: store.binding(
                get: \.password,
                send: AddEditSendItemAction.passwordChanged
            ),
            footer: Localizations.passwordInfo,
            accessibilityIdentifier: "SendNewPasswordEntry",
            isPasswordVisible: store.binding(
                get: \.isPasswordVisible,
                send: AddEditSendItemAction.passwordVisibleChanged
            )
        )
        .textFieldConfiguration(.password)

        BitwardenField(
            title: Localizations.notes,
            footer: Localizations.notesInfo
        ) {
            BitwardenUITextView(
                text: store.binding(
                    get: \.notes,
                    send: AddEditSendItemAction.notesChanged
                ),
                calculatedHeight: $notesDynamicHeight
            )
            .frame(minHeight: notesDynamicHeight)
            .accessibilityLabel(Localizations.notes)
        }

        ContentBlock(dividerLeadingPadding: 16) {
            BitwardenToggle(Localizations.hideEmail, isOn: store.binding(
                get: \.isHideMyEmailOn,
                send: AddEditSendItemAction.hideMyEmailChanged
            ))
            .accessibilityIdentifier("SendHideEmailSwitch")
            .disabled(!store.state.isHideMyEmailOn && store.state.isSendHideEmailDisabled)

            BitwardenToggle(Localizations.disableSend, isOn: store.binding(
                get: \.isDeactivateThisSendOn,
                send: AddEditSendItemAction.deactivateThisSendChanged
            ))
            .accessibilityIdentifier("SendDeactivateSwitch")
        }
    }

    /// The options button.
    @ViewBuilder private var optionsButton: some View {
        Button {
            store.send(.optionsPressed)
        } label: {
            HStack(spacing: 8) {
                Text(Localizations.additionalOptions)
                    .styleGuide(.callout, weight: .semibold)

                Asset.Images.chevronDown16.swiftUIImage
                    .imageStyle(.accessoryIcon16(scaleWithFont: true))
                    .rotationEffect(store.state.isOptionsExpanded ? Angle(degrees: 180) : .zero)
            }
            .multilineTextAlignment(.leading)
            .padding(.top, 8)
            .foregroundStyle(Asset.Colors.textInteraction.swiftUIColor)
        }
        .accessibilityIdentifier("SendShowHideOptionsButton")
        .padding(.leading, 12)
    }

    /// A view that displays the ability to add or switch between account profiles
    @ViewBuilder private var profileSwitcher: some View {
        switch store.state.mode {
        case let .shareExtension(profileSwitcherState):
            ProfileSwitcherView(
                store: store.child(
                    state: { _ in
                        profileSwitcherState
                    },
                    mapAction: { action in
                        .profileSwitcher(action)
                    },
                    mapEffect: { profileEffect in
                        .profileSwitcher(profileEffect)
                    }
                )
            )
        default: EmptyView()
        }
    }

    /// Additional details for the send.
    @ViewBuilder private var sendDetails: some View {
        SectionView(Localizations.sendDetails, titleDesignVersion: .v2, contentSpacing: 8) {
            nameField

            if store.state.type == .text {
                ContentBlock {
                    BitwardenToggle(Localizations.hideTextByDefault, isOn: store.binding(
                        get: \.isHideTextByDefaultOn,
                        send: AddEditSendItemAction.hideTextByDefaultChanged
                    ))
                    .accessibilityIdentifier("SendHideTextByDefaultToggle")
                }
            }

            deletionDate
        }
    }

    /// The attributes for a text type send.
    @ViewBuilder private var textSendAttributes: some View {
        BitwardenField(title: Localizations.textToShare) {
            BitwardenUITextView(
                text: store.binding(
                    get: \.text,
                    send: AddEditSendItemAction.textChanged
                ),
                calculatedHeight: $textSendDynamicHeight
            )
            .frame(minHeight: textSendDynamicHeight)
            .accessibilityLabel(Localizations.text)
            .accessibilityIdentifier("SendTextContentEntry")
        }
<<<<<<< HEAD

        ContentBlock {
            BitwardenToggle(Localizations.hideTextByDefault, isOn: store.binding(
                get: \.isHideTextByDefaultOn,
                send: AddEditSendItemAction.hideTextByDefaultChanged
            ))
            .accessibilityIdentifier("SendHideTextByDefaultToggle")
        }
=======
>>>>>>> a84afc08
    }

    /// The type field.
    @ViewBuilder private var typePicker: some View {
        BitwardenSegmentedControl(
            selection: store.binding(get: \.type, send: AddEditSendItemAction.typeChanged),
            selections: SendType.allCases
        )
        .padding(.horizontal, 12)
        .padding(.bottom, 12)
        .background(Asset.Colors.backgroundSecondary.swiftUIColor)
    }
}

// MARK: Previews

#if DEBUG
#Preview("Empty") {
    NavigationView {
        AddEditSendItemView(
            store: Store(
                processor: StateProcessor(
                    state: AddEditSendItemState()
                )
            )
        )
    }
}

#Preview("File") {
    NavigationView {
        AddEditSendItemView(
            store: Store(
                processor: StateProcessor(
                    state: AddEditSendItemState(
                        fileName: "Example File",
                        isHideTextByDefaultOn: true,
                        name: "Sendy",
                        type: .file
                    )
                )
            )
        )
    }
}

#Preview("Text") {
    NavigationView {
        AddEditSendItemView(
            store: Store(
                processor: StateProcessor(
                    state: AddEditSendItemState(
                        isHideTextByDefaultOn: true,
                        name: "Sendy",
                        text: "Example text",
                        type: .text
                    )
                )
            )
        )
    }
}

#Preview("Options") {
    NavigationView {
        AddEditSendItemView(
            store: Store(
                processor: StateProcessor(
                    state: AddEditSendItemState(
                        isOptionsExpanded: true
                    )
                )
            )
        )
    }
}

#Preview("Options - Custom Dates") {
    NavigationView {
        AddEditSendItemView(
            store: Store(
                processor: StateProcessor(
                    state: AddEditSendItemState(
                        deletionDate: .custom,
                        expirationDate: .custom,
                        isOptionsExpanded: true
                    )
                )
            )
        )
    }
}

#Preview("Text - Edit") {
    NavigationView {
        AddEditSendItemView(
            store: Store(
                processor: StateProcessor(
                    state: AddEditSendItemState(
                        currentAccessCount: 42,
                        customDeletionDate: Date(),
                        customExpirationDate: nil,
                        deletionDate: .custom,
                        expirationDate: .custom,
                        isHideTextByDefaultOn: true,
                        isOptionsExpanded: true,
                        mode: .edit,
                        name: "Sendy",
                        text: "Example text",
                        type: .text
                    )
                )
            )
        )
    }
}

#Preview("File - Edit") {
    NavigationView {
        AddEditSendItemView(
            store: Store(
                processor: StateProcessor(
                    state: AddEditSendItemState(
                        currentAccessCount: 42,
                        customDeletionDate: Date(),
                        customExpirationDate: nil,
                        deletionDate: .custom,
                        expirationDate: .custom,
                        fileName: "example.txt",
                        fileSize: "420.42 KB",
                        isHideTextByDefaultOn: true,
                        isOptionsExpanded: true,
                        mode: .edit,
                        name: "Sendy",
                        type: .file
                    )
                )
            )
        )
    }
}

#Preview("Text - Share") {
    NavigationView {
        AddEditSendItemView(
            store: Store(
                processor: StateProcessor(
                    state: AddEditSendItemState(
                        currentAccessCount: 42,
                        customDeletionDate: Date(),
                        customExpirationDate: nil,
                        deletionDate: .custom,
                        expirationDate: .custom,
                        isHideTextByDefaultOn: true,
                        isOptionsExpanded: true,
                        mode: .shareExtension(.singleAccount),
                        name: "Sendy",
                        text: "Example text",
                        type: .text
                    )
                )
            )
        )
    }
}

#endif // swiftlint:disable:this file_length<|MERGE_RESOLUTION|>--- conflicted
+++ resolved
@@ -345,13 +345,6 @@
         SectionView(Localizations.file, titleDesignVersion: .v2, contentSpacing: 8) {
             switch store.state.mode {
             case .add, .shareExtension:
-<<<<<<< HEAD
-                BitwardenField {
-                    Text(store.state.fileName ?? Localizations.noFileChosen)
-                        .styleGuide(.body)
-                        .accessibilityIdentifier(store.state.fileName != nil ? "SendCurrentFileNameLabel" : "")
-                        .foregroundStyle(Asset.Colors.textPrimary.swiftUIColor)
-=======
                 if let fileName = store.state.fileName {
                     BitwardenField {
                         Text(fileName)
@@ -359,7 +352,6 @@
                             .accessibilityIdentifier("SendCurrentFileNameLabel")
                             .foregroundStyle(Asset.Colors.textPrimary.swiftUIColor)
                     }
->>>>>>> a84afc08
                 }
 
                 VStack(alignment: .leading, spacing: 8) {
@@ -541,17 +533,6 @@
             .accessibilityLabel(Localizations.text)
             .accessibilityIdentifier("SendTextContentEntry")
         }
-<<<<<<< HEAD
-
-        ContentBlock {
-            BitwardenToggle(Localizations.hideTextByDefault, isOn: store.binding(
-                get: \.isHideTextByDefaultOn,
-                send: AddEditSendItemAction.hideTextByDefaultChanged
-            ))
-            .accessibilityIdentifier("SendHideTextByDefaultToggle")
-        }
-=======
->>>>>>> a84afc08
     }
 
     /// The type field.
