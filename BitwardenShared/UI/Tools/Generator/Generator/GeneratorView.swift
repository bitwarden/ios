--- conflicted
+++ resolved
@@ -29,33 +29,24 @@
 
             Divider()
 
-<<<<<<< HEAD
-            ScrollView {
-                VStack(alignment: .leading, spacing: 20) {
-                    if store.state.isLearnGeneratorActionCardEligible {
-                        ActionCard(
-                            title: Localizations.exploreTheGenerator,
-                            message: Localizations.learnMoreAboutGeneratingSecureLoginCredentialsWithAGuidedTour,
-                            actionButtonState: ActionCard.ButtonState(title: Localizations.getStarted) {
-                                await store.perform(.showLearnGeneratorGuidedTour)
-                            },
-                            dismissButtonState: ActionCard.ButtonState(title: Localizations.dismiss) {
-                                await store.perform(.dismissLearnGeneratorActionCard)
-                            }
-                        )
-                    }
-
-                    if store.state.isPolicyInEffect {
-                        InfoContainer(Localizations.passwordGeneratorPolicyInEffect)
-                            .accessibilityIdentifier("PasswordGeneratorPolicyInEffectLabel")
-                    }
-=======
             VStack(alignment: .leading, spacing: 24) {
+                if store.state.isLearnGeneratorActionCardEligible {
+                    ActionCard(
+                        title: Localizations.exploreTheGenerator,
+                        message: Localizations.learnMoreAboutGeneratingSecureLoginCredentialsWithAGuidedTour,
+                        actionButtonState: ActionCard.ButtonState(title: Localizations.getStarted) {
+                            await store.perform(.showLearnGeneratorGuidedTour)
+                        },
+                        dismissButtonState: ActionCard.ButtonState(title: Localizations.dismiss) {
+                            await store.perform(.dismissLearnGeneratorActionCard)
+                        }
+                    )
+                }
+
                 if store.state.isPolicyInEffect {
                     InfoContainer(Localizations.passwordGeneratorPolicyInEffect)
                         .accessibilityIdentifier("PasswordGeneratorPolicyInEffectLabel")
                 }
->>>>>>> 06bc8930
 
                 ForEach(store.state.formSections) { section in
                     sectionView(section)
