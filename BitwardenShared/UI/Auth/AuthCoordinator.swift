import AuthenticationServices
import SwiftUI
import UIKit

// MARK: - AuthCoordinatorDelegate

/// An object that is signaled when specific circumstances in the auth flow have been encountered.
///
@MainActor
protocol AuthCoordinatorDelegate: AnyObject {
    /// Called when the auth flow has been completed.
    ///
    func didCompleteAuth()
}

// MARK: - AuthCoordinator

/// A coordinator that manages navigation in the authentication flow.
///
final class AuthCoordinator: NSObject, Coordinator, HasStackNavigator { // swiftlint:disable:this type_body_length
    // MARK: Types

    typealias Services = HasAccountAPIService
        & HasAppIdService
        & HasAppSettingsStore
        & HasAuthAPIService
        & HasAuthRepository
        & HasAuthService
        & HasBiometricsService
        & HasCaptchaService
        & HasClientAuth
        & HasDeviceAPIService
        & HasEnvironmentService
        & HasErrorReporter
        & HasStateService
        & HasSystemDevice
        & HasVaultTimeoutService

    // MARK: Properties

    /// A delegate used to communicate with the app extension. This should be passed to any
    /// processors that need to communicate with the app extension.
    private weak var appExtensionDelegate: AppExtensionDelegate?

    /// The delegate for this coordinator. Used to signal when auth has been completed. This should
    /// be used by the coordinator to communicate to its parent coordinator when auth completes and
    /// the auth flow should be dismissed.
    private weak var delegate: (any AuthCoordinatorDelegate)?

    /// The root navigator used to display this coordinator's interface.
    weak var rootNavigator: (any RootNavigator)?

    /// The services used by this coordinator.
    let services: Services

    /// The stack navigator that is managed by this coordinator.
    var stackNavigator: StackNavigator

    // MARK: Initialization

    /// Creates a new `AuthCoordinator`.
    ///
    /// - Parameters:
    ///   - appExtensionDelegate: A delegate used to communicate with the app extension.
    ///   - delegate: The delegate for this coordinator. Used to signal when auth has been completed.
    ///   - rootNavigator: The root navigator used to display this coordinator's interface.
    ///   - services: The services used by this coordinator.
    ///   - stackNavigator: The stack navigator that is managed by this coordinator.
    ///
    init(
        appExtensionDelegate: AppExtensionDelegate?,
        delegate: AuthCoordinatorDelegate,
        rootNavigator: RootNavigator,
        services: Services,
        stackNavigator: StackNavigator
    ) {
        self.appExtensionDelegate = appExtensionDelegate
        self.delegate = delegate
        self.rootNavigator = rootNavigator
        self.services = services
        self.stackNavigator = stackNavigator
    }

    // MARK: Methods

    func navigate(to route: AuthRoute, context: AnyObject?) { // swiftlint:disable:this function_body_length
        switch route {
        case let .alert(alert):
            showAlert(alert)
        case let .captcha(url, callbackUrlScheme):
            showCaptcha(
                url: url,
                callbackUrlScheme: callbackUrlScheme,
                delegate: context as? CaptchaFlowDelegate
            )
        case .complete:
            delegate?.didCompleteAuth()
        case .createAccount:
            showCreateAccount()
        case .dismiss:
            stackNavigator.dismiss()
        case let .enterpriseSingleSignOn(email):
            showEnterpriseSingleSignOn(email: email)
        case .landing:
            showLanding()
        case let .login(username, region, isLoginWithDeviceVisible):
            showLogin(
                state: LoginState(
                    isLoginWithDeviceVisible: isLoginWithDeviceVisible,
                    username: username,
                    region: region
                )
            )
        case .loginOptions:
            showLoginOptions()
        case .loginWithDevice:
            showLoginWithDevice()
        case let .masterPasswordHint(username):
            showMasterPasswordHint(for: username)
        case .selfHosted:
            showSelfHostedView(delegate: context as? SelfHostedProcessorDelegate)
        case let .singleSignOn(callbackUrlScheme, state, url):
            showSingleSignOn(
                callbackUrlScheme: callbackUrlScheme,
                delegate: context as? SingleSignOnFlowDelegate,
                state: state,
                url: url
            )
        case let .switchAccount(userId: userId):
            selectAccount(for: userId)
        case let .twoFactor(email, password, authMethodsData):
            showTwoFactorAuth(email: email, password: password, authMethodsData: authMethodsData)
        case let .vaultUnlock(account, animated, attemptAutomaticBiometricUnlock):
            showVaultUnlock(
                account: account,
                animated: animated,
                attemptAutmaticBiometricUnlock: attemptAutomaticBiometricUnlock
            )
        }
    }

    func start() {
        rootNavigator?.show(child: stackNavigator)
    }

    // MARK: Private Methods

    /// Selects the account for a given userId and navigates to the correct point
    ///
    /// - Parameter userId: The user id of the selected account.
    private func selectAccount(for userId: String) {
        Task {
            do {
                let account = try await services.authRepository.setActiveAccount(userId: userId)
                let isLocked = try services.vaultTimeoutService.isLocked(userId: userId)
                if isLocked {
<<<<<<< HEAD
                    showVaultUnlock(account: account, attemptAutmaticBiometricUnlock: true)
=======
                    showVaultUnlock(account: account, animated: false)
>>>>>>> 476025af
                } else {
                    delegate?.didCompleteAuth()
                }
            } catch {
                services.errorReporter.log(error: error)
                showLanding()
            }
        }
    }

    /// Shows the captcha screen.
    ///
    /// - Parameters:
    ///   - url: The URL for the captcha screen.
    ///   - callbackUrlScheme: The callback url scheme for this application.
    ///   - delegate: A `CaptchaFlowDelegate` object that is notified when the captcha flow succeeds or fails.
    ///
    private func showCaptcha(
        url: URL,
        callbackUrlScheme: String,
        delegate: CaptchaFlowDelegate?
    ) {
        let session = ASWebAuthenticationSession(
            url: url,
            callbackURLScheme: callbackUrlScheme
        ) { url, error in
            if let url,
               let components = URLComponents(url: url, resolvingAgainstBaseURL: false),
               let queryItem = components.queryItems?.first(where: { $0.name == "token" }),
               let token = queryItem.value {
                delegate?.captchaCompleted(token: token)
            } else if let error {
                delegate?.captchaErrored(error: error)
            }
        }

        // prefersEphemeralWebBrowserSession should be false to allow access to the hCaptcha accessibility
        // cookie set in the default browser: https://www.hcaptcha.com/accessibility
        session.prefersEphemeralWebBrowserSession = false
        session.presentationContextProvider = self
        session.start()
    }

    /// Shows the create account screen.
    private func showCreateAccount() {
        let view = CreateAccountView(
            store: Store(
                processor: CreateAccountProcessor(
                    coordinator: asAnyCoordinator(),
                    services: services,
                    state: CreateAccountState()
                )
            )
        )
        let navController = UINavigationController(rootViewController: UIHostingController(rootView: view))
        stackNavigator.present(navController)
    }

    /// Shows the enterprise single sign-on screen.
    ///
    /// - Parameter email: The user's email address.
    ///
    private func showEnterpriseSingleSignOn(email: String) {
        let processor = SingleSignOnProcessor(
            coordinator: asAnyCoordinator(),
            services: services,
            state: SingleSignOnState(email: email)
        )
        let store = Store(processor: processor)
        let view = SingleSignOnView(store: store)
        let viewController = UIHostingController(rootView: view)
        let navigationController = UINavigationController(rootViewController: viewController)
        stackNavigator.present(navigationController)
    }

    /// Shows the landing screen.
    ///
    private func showLanding() {
        if stackNavigator.popToRoot(animated: UI.animated).isEmpty {
            let processor = LandingProcessor(
                coordinator: asAnyCoordinator(),
                services: services,
                state: LandingState()
            )
            let store = Store(processor: processor)
            let view = LandingView(store: store)
            stackNavigator.replace(view, animated: false)
        }
    }

    /// Shows the login screen. If the create account flow is being presented it will be dismissed
    /// and the login screen will be pushed
    ///
    /// - Parameter state: The `LoginState` to initialize the login screen with.
    ///
    private func showLogin(state: LoginState) {
        let isPresenting = stackNavigator.rootViewController?.presentedViewController != nil

        let processor = LoginProcessor(
            coordinator: asAnyCoordinator(),
            services: services,
            state: state
        )
        let store = Store(processor: processor)
        let view = LoginView(store: store)
        let viewController = UIHostingController(rootView: view)

        // When hiding the back button, we need to use both SwiftUI's method alongside UIKit's, otherwise the
        // back button might flash on screen while the screen is being pushed.
        viewController.navigationItem.hidesBackButton = true
        stackNavigator.push(viewController)

        if isPresenting {
            stackNavigator.dismiss()
        }
    }

    /// Shows the login options screen.
    private func showLoginOptions() {
        let view = Text("Login Options")
        stackNavigator.push(view)
    }

    /// Shows the login with device screen.
    private func showLoginWithDevice() {
        let processor = LoginWithDeviceProcessor(
            coordinator: asAnyCoordinator(),
            state: LoginWithDeviceState()
        )
        let store = Store(processor: processor)
        let view = LoginWithDeviceView(store: store)
        let viewController = UIHostingController(rootView: view)
        let navigationController = UINavigationController(rootViewController: viewController)
        stackNavigator.present(navigationController)
    }

    /// Shows the master password hint screen for the provided username.
    ///
    /// - Parameter username: The username to get the password hint for.
    ///
    private func showMasterPasswordHint(for username: String) {
        let processor = PasswordHintProcessor(
            coordinator: asAnyCoordinator(),
            services: services,
            state: PasswordHintState(emailAddress: username)
        )
        let store = Store(processor: processor)
        let view = PasswordHintView(store: store)
        let viewController = UIHostingController(rootView: view)
        let navigationController = UINavigationController(rootViewController: viewController)
        stackNavigator.present(navigationController)
    }

    /// Shows the self-hosted settings view.
    private func showSelfHostedView(delegate: SelfHostedProcessorDelegate?) {
        let processor = SelfHostedProcessor(
            coordinator: asAnyCoordinator(),
            delegate: delegate,
            state: SelfHostedState()
        )
        let view = SelfHostedView(store: Store(processor: processor))
        let navController = UINavigationController(rootViewController: UIHostingController(rootView: view))
        stackNavigator.present(navController)
    }

    /// Shows the single sign on screen.
    ///
    /// - Parameters:
    ///   - callbackUrlScheme: The callback url scheme for this application.
    ///   - delegate: A `SingleSignOnFlowDelegate` object that is notified when the single sign on flow succeeds or
    ///     fails.
    ///   - state: The password that the response has to match.
    ///   - url: The URL for the single sign on web auth session.
    ///
    private func showSingleSignOn(
        callbackUrlScheme: String,
        delegate: SingleSignOnFlowDelegate?,
        state: String,
        url: URL
    ) {
        let session = ASWebAuthenticationSession(
            url: url,
            callbackURLScheme: callbackUrlScheme
        ) { url, error in
            if let error {
                delegate?.singleSignOnErrored(error: error)
                return
            }
            guard let url,
                  let components = URLComponents(url: url, resolvingAgainstBaseURL: false),
                  let stateItem = components.queryItems?.first(where: { $0.name == "state" }),
                  stateItem.value == state,
                  let codeItem = components.queryItems?.first(where: { $0.name == "code" }),
                  let code = codeItem.value
            else {
                delegate?.singleSignOnErrored(error: AuthError.unableToDecodeSSOResponse)
                return
            }
            delegate?.singleSignOnCompleted(code: code)
        }

        // prefersEphemeralWebBrowserSession should be false to allow access to the hCaptcha accessibility
        // cookie set in the default browser: https://www.hcaptcha.com/accessibility
        session.prefersEphemeralWebBrowserSession = false
        session.presentationContextProvider = self
        session.start()
    }

    /// Show the two factor authentication view.
    ///
    /// - Parameter data: The data required for the two-factor flow.
    ///
    private func showTwoFactorAuth(email: String, password: String?, authMethodsData: [String: [String: String]]) {
        let state = TwoFactorAuthState(
            authMethodsData: authMethodsData,
            email: email,
            password: password
        )
        let processor = TwoFactorAuthProcessor(
            coordinator: asAnyCoordinator(),
            services: services,
            state: state
        )
        let view = TwoFactorAuthView(store: Store(processor: processor))
        let viewController = UIHostingController(rootView: view)
        let navigationController = UINavigationController(rootViewController: viewController)
        stackNavigator.present(navigationController)
    }

    /// Shows the vault unlock view.
    ///
    /// - Parameters:
    ///   - account: The active account.
    ///   - animated: Whether to animate the transition.
    ///   - attemptAutmaticBiometricUnlock: Whether to the processor should attempt a biometric unlock on appear.
    ///
    private func showVaultUnlock(
        account: Account,
        animated: Bool = true,
        attemptAutmaticBiometricUnlock: Bool = false
    ) {
        let processor = VaultUnlockProcessor(
            appExtensionDelegate: appExtensionDelegate,
            coordinator: asAnyCoordinator(),
            services: services,
            state: VaultUnlockState(account: account)
        )
        processor.shouldAttemptAutomaticBiometricUnlock = attemptAutmaticBiometricUnlock
        let view = VaultUnlockView(store: Store(processor: processor))
        stackNavigator.replace(view, animated: animated)
    }
}

// MARK: ASWebAuthenticationPresentationContextProviding

extension AuthCoordinator: ASWebAuthenticationPresentationContextProviding {
    func presentationAnchor(for _: ASWebAuthenticationSession) -> ASPresentationAnchor {
        stackNavigator.rootViewController?.view.window ?? UIWindow()
    }
} // swiftlint:disable:this file_length<|MERGE_RESOLUTION|>--- conflicted
+++ resolved
@@ -154,11 +154,7 @@
                 let account = try await services.authRepository.setActiveAccount(userId: userId)
                 let isLocked = try services.vaultTimeoutService.isLocked(userId: userId)
                 if isLocked {
-<<<<<<< HEAD
-                    showVaultUnlock(account: account, attemptAutmaticBiometricUnlock: true)
-=======
-                    showVaultUnlock(account: account, animated: false)
->>>>>>> 476025af
+                    showVaultUnlock(account: account, animated: false, attemptAutmaticBiometricUnlock: true)
                 } else {
                     delegate?.didCompleteAuth()
                 }
