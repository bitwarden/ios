--- conflicted
+++ resolved
@@ -53,11 +53,8 @@
         & HasAuthService
         & HasAutofillCredentialService
         & HasBiometricsRepository
-<<<<<<< HEAD
         & HasCaptchaService
         & HasClientCertificateService
-=======
->>>>>>> 7c901c29
         & HasClientService
         & HasConfigService
         & HasDeviceAPIService
@@ -668,12 +665,8 @@
         let processor = SelfHostedProcessor(
             coordinator: asAnyCoordinator(),
             delegate: delegate,
-<<<<<<< HEAD
-            services: services,
-            state: state
-=======
+            services: services,
             state: state,
->>>>>>> 7c901c29
         )
         let view = SelfHostedView(store: Store(processor: processor))
         stackNavigator?.present(view)
