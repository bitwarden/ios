--- conflicted
+++ resolved
@@ -5,12 +5,7 @@
 
 // MARK: - AuthCoordinatorTests
 
-<<<<<<< HEAD
-// swiftlint:disable:next type_body_length
-class AuthCoordinatorTests: BitwardenTestCase {
-=======
 class AuthCoordinatorTests: BitwardenTestCase { // swiftlint:disable:this type_body_length
->>>>>>> ced459cd
     // MARK: Properties
 
     var appSettingsStore: MockAppSettingsStore!
