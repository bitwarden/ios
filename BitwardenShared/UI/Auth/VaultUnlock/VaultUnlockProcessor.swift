import OSLog

/// The processor used to manage state and handle actions for the vault unlock screen.
///
class VaultUnlockProcessor: StateProcessor<VaultUnlockState, VaultUnlockAction, VaultUnlockEffect> {
    // MARK: Types

    typealias Services = HasAuthRepository
        & HasBiometricsService
        & HasErrorReporter
        & HasStateService

    // MARK: Private Properties

    /// A delegate used to communicate with the app extension.
    private weak var appExtensionDelegate: AppExtensionDelegate?

    /// The `Coordinator` that handles navigation.
    private var coordinator: AnyCoordinator<AuthRoute>

    /// A flag indicating if the processor should attempt automatic biometric unlock
    var shouldAttemptAutomaticBiometricUnlock = false

    /// The services used by this processor.
    private var services: Services

    // MARK: Initialization

    /// Initialize a `VaultUnlockProcessor`.
    ///
    /// - Parameters:
    ///   - appExtensionDelegate: A delegate used to communicate with the app extension.
    ///   - coordinator: The coordinator that handles navigation.
    ///   - services: The services used by this processor.
    ///   - state: The initial state of the processor.
    ///
    init(
        appExtensionDelegate: AppExtensionDelegate?,
        coordinator: AnyCoordinator<AuthRoute>,
        services: Services,
        state: VaultUnlockState
    ) {
        self.appExtensionDelegate = appExtensionDelegate
        self.coordinator = coordinator
        self.services = services
        super.init(state: state)
    }

    // MARK: Methods

    override func perform(_ effect: VaultUnlockEffect) async {
        switch effect {
        case .appeared:
            state.isInAppExtension = appExtensionDelegate?.isInAppExtension ?? false
            state.unsuccessfulUnlockAttemptsCount = await services.stateService.getUnsuccessfulUnlockAttempts()
            await refreshProfileState()
            await checkIfPinUnlockIsAvailable()
            await loadData()
        case let .profileSwitcher(profileEffect):
            switch profileEffect {
            case let .rowAppeared(rowType):
                guard state.profileSwitcherState.shouldSetAccessibilityFocus(for: rowType) == true else { return }
                DispatchQueue.main.asyncAfter(deadline: .now() + 0.2) {
                    self.state.profileSwitcherState.hasSetAccessibilityFocus = true
                }
            }
        case .unlockVault:
            await unlockVault()
        case .unlockVaultWithBiometrics:
            await unlockWithBiometrics()
        }
    }

    override func receive(_ action: VaultUnlockAction) {
        switch action {
        case .cancelPressed:
            appExtensionDelegate?.didCancel()
        case let .masterPasswordChanged(masterPassword):
            state.masterPassword = masterPassword
        case .morePressed:
            let alert = Alert(
                title: Localizations.options,
                message: nil,
                preferredStyle: .actionSheet,
                alertActions: [
                    AlertAction(title: Localizations.logOut, style: .default) { _ in
                        self.showLogoutConfirmation()
                    },
                    AlertAction(title: Localizations.cancel, style: .cancel),
                ]
            )
            coordinator.navigate(to: .alert(alert))
        case let .pinChanged(pin):
            state.pin = pin
        case let .profileSwitcherAction(profileAction):
            switch profileAction {
            case let .accountLongPressed(account):
                didLongPressProfileSwitcherItem(account)
            case let .accountPressed(account):
                didTapProfileSwitcherItem(account)
            case .addAccountPressed:
                state.profileSwitcherState.isVisible = false
                coordinator.navigate(to: .landing)
            case .backgroundPressed:
                state.profileSwitcherState.isVisible = false
            case let .requestedProfileSwitcher(visible: isVisible):
                state.profileSwitcherState.isVisible = isVisible
            case let .scrollOffsetChanged(newOffset):
                state.profileSwitcherState.scrollOffset = newOffset
            }
        case let .revealMasterPasswordFieldPressed(isMasterPasswordRevealed):
            state.isMasterPasswordRevealed = isMasterPasswordRevealed
        case let .revealPinFieldPressed(isPinRevealed):
            state.isPinRevealed = isPinRevealed
        case let .toastShown(toast):
            state.toast = toast
        }
    }

    // MARK: Private

<<<<<<< HEAD
    /// Checks whether or not pin unlock is available.
    ///
    private func checkIfPinUnlockIsAvailable() async {
        do {
            if try await services.authRepository.isPinUnlockAvailable() {
                state.unlockMethod = .pin
            } else if try await services.stateService.pinKeyEncryptedUserKey() != nil {
                state.unlockMethod = .password
            }
        } catch {
            services.errorReporter.log(error: error)
=======
    /// Navigates to the appropriate location following a logout.
    ///
    private func navigateFollowingLogout(
        accountId: String?,
        animated: Bool = true,
        attemptAutomaticBiometricUnlock: Bool = true,
        userInitiated: Bool
    ) async {
        if userInitiated,
           let accounts = try? await services.stateService.getAccounts(),
           let nextAccount = accounts.first,
           accountId != nextAccount.profile.userId {
            do {
                let selected = try await services.authRepository.setActiveAccount(userId: nextAccount.profile.userId)
                coordinator.navigate(
                    to: .vaultUnlock(
                        selected,
                        animated: animated,
                        attemptAutomaticBiometricUnlock: attemptAutomaticBiometricUnlock,
                        didSwitchAccountAutomatically: true
                    )
                )
            } catch {
                coordinator.navigate(to: .landing)
            }
        } else {
            coordinator.navigate(to: .landing)
>>>>>>> 9ea6eed3
        }
    }

    /// Loads the async state data for the view
    ///
    private func loadData() async {
        state.biometricUnlockStatus = await (try? services.biometricsService.getBiometricUnlockStatus())
            ?? .notAvailable
        state.unsuccessfulUnlockAttemptsCount = await services.stateService.getUnsuccessfulUnlockAttempts()
        state.isInAppExtension = appExtensionDelegate?.isInAppExtension ?? false
        await refreshProfileState()
        // If biometric unlock is available, enabled,
        // and the user's biometric integrity state is valid;
        // attempt to unlock the vault with biometrics once.
        if case .available(_, true, true) = state.biometricUnlockStatus,
           shouldAttemptAutomaticBiometricUnlock {
            shouldAttemptAutomaticBiometricUnlock = false
            await unlockWithBiometrics()
        }
    }

    /// Log out the present user.
    ///
    /// - Parameters:
    ///   - resetAttempts: A Bool indicating if the the login attempts counter should be reset.
    ///   - userInitiated: A Bool indicating if the logout is initiated by a user action.
    ///
    private func logoutUser(resetAttempts: Bool = false, userInitiated: Bool) async {
        let accountId = try? await services.stateService.getActiveAccountId()
        do {
            if resetAttempts {
                state.unsuccessfulUnlockAttemptsCount = 0
                await services.stateService.setUnsuccessfulUnlockAttempts(0)
            }
            try await services.authRepository.logout()
            await navigateFollowingLogout(accountId: accountId, userInitiated: userInitiated)
        } catch {
            services.errorReporter.log(error: BitwardenError.logoutError(error: error))
            await navigateFollowingLogout(accountId: accountId, userInitiated: userInitiated)
        }
    }

    /// Handles a long press of an account in the profile switcher.
    ///
    /// - Parameter account: The `ProfileSwitcherItem` long pressed by the user.
    ///
    private func didLongPressProfileSwitcherItem(_ account: ProfileSwitcherItem) {
        state.profileSwitcherState.isVisible = false
        coordinator.showAlert(.accountOptions(account, lockAction: {
            do {
                // Lock the vault of the selected account.
                let activeAccountId = try await self.services.authRepository.getActiveAccount().userId
                await self.services.authRepository.lockVault(userId: account.userId)

                // No navigation is necessary, since the user is already on the unlock
                // vault view, but if it was the non-active account, display a success toast
                // and update the profile switcher view.
                if account.userId != activeAccountId {
                    self.state.toast = Toast(text: Localizations.accountLockedSuccessfully)
                    await self.refreshProfileState()
                }
            } catch {
                self.services.errorReporter.log(error: error)
            }
        }, logoutAction: {
            // Confirm logging out.
            self.coordinator.showAlert(.logoutConfirmation { [weak self] in
                guard let self else { return }
                do {
                    // Log out of the selected account.
                    let activeAccountId = try await services.authRepository.getActiveAccount().userId
                    try await services.authRepository.logout(userId: account.userId)

                    // If the selected item was the currently active account,
                    //  switch to the next account or go to langing.
                    if account.userId == activeAccountId {
                        await navigateFollowingLogout(accountId: account.userId, userInitiated: true)
                    } else {
                        // Otherwise, show the toast that the account was logged out successfully.
                        state.toast = Toast(text: Localizations.accountLoggedOutSuccessfully)

                        // Update the profile switcher view.
                        await refreshProfileState()
                    }
                } catch {
                    services.errorReporter.log(error: error)
                }
            })
        }))
    }

    /// Handles a tap of an account in the profile switcher.
    ///
    /// - Parameter selectedAccount: The `ProfileSwitcherItem` selected by the user.
    ///
    private func didTapProfileSwitcherItem(_ selectedAccount: ProfileSwitcherItem) {
        coordinator.navigate(to: .switchAccount(userId: selectedAccount.userId))
        state.profileSwitcherState.isVisible = false
    }

    /// Configures a profile switcher state with the current account and alternates.
    ///
    private func refreshProfileState() async {
        var accounts = [ProfileSwitcherItem]()
        var activeAccount: ProfileSwitcherItem?
        do {
            accounts = try await services.authRepository.getAccounts()
            guard !accounts.isEmpty else { return }
            activeAccount = try? await services.authRepository.getActiveAccount()
            state.profileSwitcherState = ProfileSwitcherState(
                accounts: accounts,
                activeAccountId: activeAccount?.userId,
                isVisible: state.profileSwitcherState.isVisible,
                shouldAlwaysHideAddAccount: appExtensionDelegate?.isInAppExtension ?? false
            )
        } catch {
            state.profileSwitcherState = .empty()
        }
    }

    /// Shows an alert asking the user to confirm that they want to logout.
    ///
    private func showLogoutConfirmation() {
        let alert = Alert.logoutConfirmation { [weak self] in
            guard let self else { return }
            await logoutUser(userInitiated: true)
        }
        coordinator.navigate(to: .alert(alert))
    }

    /// Attempts to unlock the vault with the user's master password.
    ///
    private func unlockVault() async {
        do {
            switch state.unlockMethod {
            case .password:
                try EmptyInputValidator(fieldName: Localizations.masterPassword)
                    .validate(input: state.masterPassword)
                try await services.authRepository.unlockVaultWithPassword(password: state.masterPassword)
            case .pin:
                try EmptyInputValidator(fieldName: Localizations.pin)
                    .validate(input: state.pin)
                try await services.authRepository.unlockVaultWithPIN(pin: state.pin)
            }

            coordinator.navigate(to: .complete)
            state.unsuccessfulUnlockAttemptsCount = 0
            await services.stateService.setUnsuccessfulUnlockAttempts(0)
        } catch let error as InputValidationError {
            coordinator.navigate(to: .alert(Alert.inputValidationAlert(error: error)))
        } catch {
            let alert = Alert.defaultAlert(
                title: Localizations.anErrorHasOccurred,
                message: state.unlockMethod == .pin ? Localizations.invalidPIN : Localizations.invalidMasterPassword
            )
            Logger.processor.error("Error unlocking vault: \(error)")
            state.unsuccessfulUnlockAttemptsCount += 1
            await services.stateService.setUnsuccessfulUnlockAttempts(state.unsuccessfulUnlockAttemptsCount)
            if state.unsuccessfulUnlockAttemptsCount >= 5 {
<<<<<<< HEAD
                do {
                    state.unsuccessfulUnlockAttemptsCount = 0
                    await services.stateService.setUnsuccessfulUnlockAttempts(0)
                    try await services.authRepository.logout()
                } catch {
                    services.errorReporter.log(error: BitwardenError.logoutError(error: error))
                }
                coordinator.navigate(to: .landing)
=======
                await logoutUser(resetAttempts: true, userInitiated: true)
>>>>>>> 9ea6eed3
                return
            }
            coordinator.navigate(to: .alert(alert))
        }
    }

    /// Attempts to unlock the vault with the user's biometrics
    ///
    private func unlockWithBiometrics() async {
        let status = try? await services.biometricsService.getBiometricUnlockStatus()
        guard case let .available(_, enabled: enabled, hasValidIntegrity) = status,
              enabled,
              hasValidIntegrity else {
            await loadData()
            return
        }

        do {
            try await services.authRepository.unlockVaultWithBiometrics()
            coordinator.navigate(to: .complete)
            state.unsuccessfulUnlockAttemptsCount = 0
            await services.stateService.setUnsuccessfulUnlockAttempts(0)
        } catch let error as BiometricsServiceError {
            Logger.processor.error("BiometricsServiceError unlocking vault with biometrics: \(error)")
            // If the user has locked biometry, logout immediately.
            if case .biometryLocked = error {
                await logoutUser(userInitiated: true)
                return
            }
            // There is no biometric auth key stored, set user preference to false.
            if case .getAuthKeyFailed = error {
                try? await services.authRepository.allowBioMetricUnlock(false, userId: nil)
            }
            await loadData()
        } catch let error as StateServiceError {
            // If there is no active account, don't add to the unsuccessful count.
            Logger.processor.error("StateServiceError unlocking vault with biometrics: \(error)")
            // Just send the user back to landing.
            coordinator.navigate(to: .landing)
        } catch {
            Logger.processor.error("Error unlocking vault with biometrics: \(error)")
            state.unsuccessfulUnlockAttemptsCount += 1
            await services.stateService
                .setUnsuccessfulUnlockAttempts(state.unsuccessfulUnlockAttemptsCount)
            if state.unsuccessfulUnlockAttemptsCount >= 5 {
                await logoutUser(resetAttempts: true, userInitiated: true)
                return
            }
            await loadData()
        }
    }
} // swiftlint:disable:this file_length<|MERGE_RESOLUTION|>--- conflicted
+++ resolved
@@ -119,7 +119,6 @@
 
     // MARK: Private
 
-<<<<<<< HEAD
     /// Checks whether or not pin unlock is available.
     ///
     private func checkIfPinUnlockIsAvailable() async {
@@ -131,7 +130,9 @@
             }
         } catch {
             services.errorReporter.log(error: error)
-=======
+        }
+    }
+
     /// Navigates to the appropriate location following a logout.
     ///
     private func navigateFollowingLogout(
@@ -159,7 +160,6 @@
             }
         } else {
             coordinator.navigate(to: .landing)
->>>>>>> 9ea6eed3
         }
     }
 
@@ -319,18 +319,7 @@
             state.unsuccessfulUnlockAttemptsCount += 1
             await services.stateService.setUnsuccessfulUnlockAttempts(state.unsuccessfulUnlockAttemptsCount)
             if state.unsuccessfulUnlockAttemptsCount >= 5 {
-<<<<<<< HEAD
-                do {
-                    state.unsuccessfulUnlockAttemptsCount = 0
-                    await services.stateService.setUnsuccessfulUnlockAttempts(0)
-                    try await services.authRepository.logout()
-                } catch {
-                    services.errorReporter.log(error: BitwardenError.logoutError(error: error))
-                }
-                coordinator.navigate(to: .landing)
-=======
                 await logoutUser(resetAttempts: true, userInitiated: true)
->>>>>>> 9ea6eed3
                 return
             }
             coordinator.navigate(to: .alert(alert))
