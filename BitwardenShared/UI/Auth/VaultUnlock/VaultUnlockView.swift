--- conflicted
+++ resolved
@@ -13,7 +13,7 @@
     var footerText: String {
         """
         \(store.state.unlockMethod == .pin
-            ? Localizations.vaultLockedMasterPassword
+            ? Localizations.vaultLockedPIN
             : Localizations.vaultLockedMasterPassword)
         \(Localizations.loggedInAsOn(store.state.email, store.state.webVaultHost))
         """
@@ -101,6 +101,15 @@
         }
     }
 
+    @ViewBuilder private func biometricUnlockText(_ biometryType: BiometricAuthenticationType) -> some View {
+        switch biometryType {
+        case .faceID:
+            Text(Localizations.useFaceIDToUnlock)
+        case .touchID:
+            Text(Localizations.useFingerprintToUnlock)
+        }
+    }
+
     /// A view that displays the ability to add or switch between account profiles
     @ViewBuilder private var profileSwitcher: some View {
         ProfileSwitcherView(
@@ -118,7 +127,6 @@
         )
     }
 
-<<<<<<< HEAD
     /// The text field for the pin or password.
     @ViewBuilder private var textField: some View {
         switch store.state.unlockMethod {
@@ -150,15 +158,6 @@
                 )
             )
             .textFieldConfiguration(.password)
-=======
-    @ViewBuilder
-    private func biometricUnlockText(_ biometryType: BiometricAuthenticationType) -> some View {
-        switch biometryType {
-        case .faceID:
-            Text(Localizations.useFaceIDToUnlock)
-        case .touchID:
-            Text(Localizations.useFingerprintToUnlock)
->>>>>>> 737cb7c8
         }
     }
 }
