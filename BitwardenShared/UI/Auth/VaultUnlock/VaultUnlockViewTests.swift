--- conflicted
+++ resolved
@@ -135,23 +135,7 @@
     func test_snapshot_vaultUnlock_withBiometrics_faceId() {
         processor.state.biometricUnlockStatus = .available(
             .faceID,
-<<<<<<< HEAD
-            enabled: true
-=======
-            enabled: true,
-            hasValidIntegrity: true
-        )
-        assertSnapshot(of: subject, as: .defaultPortrait)
-    }
-
-    /// Tests that we show the red alert message when we don't have a valid integrity but biometrics is available.
-    @MainActor
-    func test_snapshot_vaultUnlock_withBiometrics_enabledAndInvalidIntegrity() {
-        processor.state.biometricUnlockStatus = .available(
-            .faceID,
-            enabled: true,
-            hasValidIntegrity: false
->>>>>>> 15492573
+            enabled: true
         )
         assertSnapshot(of: subject, as: .defaultPortrait)
     }
