--- conflicted
+++ resolved
@@ -41,13 +41,11 @@
     /// The user's current account profile state and alternative accounts.
     var profileSwitcherState: ProfileSwitcherState
 
-<<<<<<< HEAD
     /// The user information used to unlock the vault.
     var unlockMethod: UnlockMethod = .password
-=======
+
     /// A toast message to show in the view.
     var toast: Toast?
->>>>>>> 737cb7c8
 
     /// Keeps track of the number of unsuccessful attempts to unlock the vault.
     var unsuccessfulUnlockAttemptsCount: Int = 0
