import Foundation

// MARK: - Alert+Auth

extension Alert {
    // MARK: - PasswordStrengthAlertType

    /// An enumeration of password strength related alert types.
    ///
    enum PasswordStrengthAlertType: CaseIterable {
        /// An exposed but strong password.
        case exposedStrong

        /// An exposed and weak password.
        case exposedWeak

        /// A weak password unchecked against breaches.
        case weak

        /// The title of the alert.
        var title: String {
            switch self {
            case .exposedStrong:
                Localizations.exposedMasterPassword
            case .exposedWeak:
                Localizations.weakAndExposedMasterPassword
            case .weak:
                Localizations.weakMasterPassword
            }
        }

        /// The alert's message.
        var message: String {
            switch self {
            case .exposedStrong:
                Localizations.passwordFoundInADataBreachAlertDescription
            case .exposedWeak:
                Localizations.weakPasswordIdentifiedAndFoundInADataBreachAlertDescription
            case .weak:
                Localizations.weakPasswordIdentifiedUseAStrongPasswordToProtectYourAccount
            }
        }

        // MARK: Initialization

        /// Initializes a `PasswordStrengthAlertType`.
        ///
        /// - Parameters:
        ///   - isBreached: Whether the password is breached.
        ///   - isWeak: Whether the password is weak.
        ///
        init(isBreached: Bool, isWeak: Bool) {
            switch (isBreached, isWeak) {
            case (true, true):
                self = .exposedWeak
            case (true, false):
                self = .exposedStrong
            default:
                self = .weak
            }
        }
    }

    // MARK: Methods

    /// An alert notifying the user that they haven't agreed to the terms of service and privacy policy.
    ///
    /// - Returns: An alert notifying the user that they haven't agreed to the terms of service and privacy policy.
    ///
    static func acceptPoliciesAlert() -> Alert {
        Alert(
            title: Localizations.anErrorHasOccurred,
            message: Localizations.acceptPoliciesError,
            alertActions: [
                AlertAction(title: Localizations.ok, style: .default),
            ]
        )
    }

    /// Display the options to log out of, lock, or remove the selected profile switcher item.
    ///
    /// - Parameters:
    ///   - item: The selected item from the profile switcher view.
    ///   - lockAction: The action to perform if the user chooses to lock the account.
    ///   - logoutAction: The action to perform if the user chooses to log out of the account.
    ///   - removeAccountAction: The action to perform if the user chooses to remove the account.
    ///
    /// - Returns: An alert displaying the options for the item.
    ///
    static func accountOptions(
        _ item: ProfileSwitcherItem,
        lockAction: @escaping () async -> Void,
        logoutAction: @escaping () async -> Void,
        removeAccountAction: @escaping () async -> Void
    ) -> Alert {
<<<<<<< HEAD
        var alertActions = [AlertAction]()

        if item.isUnlocked {
            alertActions.append(
=======
        // All accounts have the option to log out, but only display the lock option if
        // the account is not currently locked.
        var alertActions = [
            AlertAction(
                title: Localizations.logOut,
                style: .default,
                handler: { _, _ in await logoutAction() }
            ),
        ]
        if item.isUnlocked, item.canBeLocked {
            alertActions.insert(
>>>>>>> 14de36a8
                AlertAction(
                    title: Localizations.lock,
                    style: .default,
                    handler: { _, _ in await lockAction() }
                )
            )
        }

        if item.isLoggedOut {
            alertActions.append(
                AlertAction(
                    title: Localizations.removeAccount,
                    style: .default,
                    handler: { _, _ in await removeAccountAction() }
                )
            )
        } else {
            alertActions.append(
                AlertAction(
                    title: Localizations.logOut,
                    style: .default,
                    handler: { _, _ in await logoutAction() }
                )
            )
        }

        return Alert(
            title: [item.email, item.webVault].joined(separator: "\n"),
            message: nil,
            preferredStyle: .actionSheet,
            alertActions: alertActions + [AlertAction(title: Localizations.cancel, style: .cancel)]
        )
    }

    /// An alert notifying the user that unlocking the user's vault may fail in an app extension
    /// because their KDF settings use too much memory.
    ///
    /// - Parameter continueAction: A closure containing the action to take if the user wants to
    ///     continue despite the warning.
    /// - Returns: An alert notifying the user that unlocking the user's vault may fail in an app
    ///     extension because their KDF settings use too much memory.
    ///
    static func extensionKdfMemoryWarning(continueAction: @escaping () async -> Void) -> Alert {
        Alert(
            title: Localizations.warning,
            message: Localizations.unlockingMayFailDueToInsufficientMemoryDecreaseYourKDFMemorySettingsToResolve,
            alertActions: [
                AlertAction(title: Localizations.continue, style: .default) { _ in
                    await continueAction()
                },
                AlertAction(title: Localizations.cancel, style: .cancel),
            ]
        )
    }

    /// An alert that is displayed to confirm the user wants to log out of the account.
    ///
    /// - Parameter action: An action to perform when the user taps `Yes`, to confirm logout.
    /// - Returns: An alert that is displayed to confirm the user wants to log out of the account.
    ///
    static func logoutConfirmation(
        action: @escaping () async -> Void
    ) -> Alert {
        Alert(
            title: Localizations.logOut,
            message: Localizations.logoutConfirmation,
            alertActions: [
                AlertAction(title: Localizations.yes, style: .default) { _ in await action() },
                AlertAction(title: Localizations.cancel, style: .cancel),
            ]
        )
    }

    /// An alert that is displayed to confirm the user wants to log out of the account.
    ///
    /// - Parameters:
    ///   - profile: The profile switcher item to log out.
    ///   - action: An action to perform when the user taps `Yes`, to confirm logout.
    /// - Returns: An alert that is displayed to confirm the user wants to log out of the account.
    ///
    static func logoutConfirmation(
        _ profile: ProfileSwitcherItem,
        action: @escaping () async -> Void
    ) -> Alert {
        Alert(
            title: Localizations.logOut,
            message: Localizations.logoutConfirmation + "\n\n"
                + [profile.email, profile.webVault].joined(separator: "\n"),
            alertActions: [
                AlertAction(title: Localizations.yes, style: .default) { _ in await action() },
                AlertAction(title: Localizations.cancel, style: .cancel),
            ]
        )
    }

    /// Returns an alert notifying the user that their master password is invalid.
    ///
    /// - Returns: An alert notifying the user that their master password is invalid.
    ///
    static func masterPasswordInvalid() -> Alert {
        defaultAlert(
            title: Localizations.masterPasswordPolicyValidationTitle,
            message: Localizations.masterPasswordPolicyValidationMessage
        )
    }

    /// An alert notifying the user that their password has been exposed and or is weak.
    ///
    /// - Parameters:
    ///   - alertType: The type of alert to show.
    ///   - action: The action taken if the user opts to use the password anyways.
    ///
    /// - Returns: An alert notifying the user that their password has been exposed and or is weak.
    ///
    static func passwordStrengthAlert(
        _ alertType: PasswordStrengthAlertType,
        _ action: @escaping () async -> Void
    ) -> Alert {
        Alert(
            title: alertType.title,
            message: alertType.message,
            alertActions: [
                AlertAction(title: Localizations.no, style: .cancel),
                AlertAction(title: Localizations.yes, style: .default) { _ in
                    await action()
                },
            ]
        )
    }

    /// An alert that is displayed to confirm the user wants to remove the account.
    ///
    /// - Parameters:
    ///   - profile: The profile switcher item to remove.
    ///   - action: An action to perform when the user taps `Yes`, to confirm removing the account.
    /// - Returns: An alert that is displayed to confirm the user wants to remove the account.
    ///
    static func removeAccountConfirmation(
        _ profile: ProfileSwitcherItem,
        action: @escaping () async -> Void
    ) -> Alert {
        Alert(
            title: Localizations.removeAccount,
            message: Localizations.removeAccountConfirmation + "\n\n"
                + [profile.email, profile.webVault].joined(separator: "\n"),
            alertActions: [
                AlertAction(title: Localizations.yes, style: .default) { _ in await action() },
                AlertAction(title: Localizations.cancel, style: .cancel),
            ]
        )
    }

    /// An alert confirming that the user wants to finish setting up autofill later in settings.
    ///
    /// - Parameter action: The action taken when the user taps on Confirm to finish setting up
    ///     autofill later in settings.
    /// - Returns: An alert confirming that the user wants to finish setting up autofill let in settings.
    ///
    static func setUpAutoFillLater(action: @escaping () async -> Void) -> Alert {
        Alert(
            title: Localizations.turnOnAutoFillLaterQuestion,
            message: Localizations.youCanReturnToCompleteThisStepAnytimeInSettings,
            alertActions: [
                AlertAction(title: Localizations.cancel, style: .cancel),
                AlertAction(title: Localizations.confirm, style: .default) { _ in
                    await action()
                },
            ]
        )
    }

    /// An alert confirming that the user wants to finish setting up their vault unlock methods
    /// later in settings.
    ///
    /// - Parameter action: The action taken when the user taps on Confirm to finish setting up
    ///     their vault unlock methods later in settings.
    /// - Returns: An alert confirming that the user wants to finish setting up their vault unlock
    ///     methods later in settings.
    ///
    static func setUpUnlockMethodLater(action: @escaping () async -> Void) -> Alert {
        Alert(
            title: Localizations.setUpLaterQuestion,
            message: Localizations.youCanFinishSetupUnlockAnytimeDescriptionLong,
            alertActions: [
                AlertAction(title: Localizations.cancel, style: .cancel),
                AlertAction(title: Localizations.confirm, style: .default) { _ in
                    await action()
                },
            ]
        )
    }

    /// An alert asking the user if they want to switch to the already existing account when adding
    /// a new account.
    ///
    /// - Parameter action: The action taken if the user wants to switch to the existing account.
    /// - Returns: An alert asking the user if they want to switch to the already existing account
    ///     when adding a new account.
    ///
    static func switchToExistingAccount(
        action: @escaping () async -> Void
    ) -> Alert {
        Alert(
            title: Localizations.accountAlreadyAdded,
            message: Localizations.switchToAlreadyAddedAccountConfirmation,
            alertActions: [
                AlertAction(title: Localizations.cancel, style: .cancel),
                AlertAction(title: Localizations.yes, style: .default) { _ in await action() },
            ]
        )
    }

    /// An alert that prompts the user to enter their PIN.
    /// - Parameters:
    ///   - completion: The code block that's executed when the user has entered their pin.
    ///   - onCancelled: A block that is executed when the user interacts with the "Cancel" button.
    ///   - settingUp: Whether the message displayed to the user is to set or verify a pin
    /// - Returns: An alert that prompts the user to enter their PIN.
    static func enterPINCode(
        onCancelled: (() -> Void)? = nil,
        settingUp: Bool = true,
        completion: @MainActor @escaping (String) async -> Void
    ) -> Alert {
        Alert(
            title: Localizations.enterPIN,
            message: settingUp ? Localizations.setPINDescription : Localizations.verifyPIN,
            alertActions: [
                AlertAction(
                    title: Localizations.submit,
                    style: .default,
                    handler: { _, alertTextFields in
                        guard let pin = alertTextFields.first(where: { $0.id == "pin" })?.text else { return }
                        await completion(pin)
                    }
                ),
                AlertAction(title: Localizations.cancel, style: .cancel, handler: { _, _ in
                    onCancelled?()
                }),
            ],
            alertTextFields: [
                AlertTextField(
                    id: "pin",
                    autocapitalizationType: .none,
                    autocorrectionType: .no,
                    keyboardType: .numberPad
                ),
            ]
        )
    }
}<|MERGE_RESOLUTION|>--- conflicted
+++ resolved
@@ -93,24 +93,10 @@
         logoutAction: @escaping () async -> Void,
         removeAccountAction: @escaping () async -> Void
     ) -> Alert {
-<<<<<<< HEAD
         var alertActions = [AlertAction]()
 
-        if item.isUnlocked {
+        if item.isUnlocked, item.canBeLocked {
             alertActions.append(
-=======
-        // All accounts have the option to log out, but only display the lock option if
-        // the account is not currently locked.
-        var alertActions = [
-            AlertAction(
-                title: Localizations.logOut,
-                style: .default,
-                handler: { _, _ in await logoutAction() }
-            ),
-        ]
-        if item.isUnlocked, item.canBeLocked {
-            alertActions.insert(
->>>>>>> 14de36a8
                 AlertAction(
                     title: Localizations.lock,
                     style: .default,
