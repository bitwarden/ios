// MARK: AuthRouterRedirects

extension AuthRouter {
    /// Configures the app with an active account.
    ///
    /// - Parameter shouldSwitchAutomatically: Should the app switch to the next available account
    ///     if there is no active account?
    /// - Returns: The account model currently set as active.
    ///
    func configureActiveAccount(shouldSwitchAutomatically: Bool) async throws -> Account {
        if let active = try? await services.authRepository.getAccount() {
            return active
        }
        guard shouldSwitchAutomatically,
              let alternate = try await services.stateService.getAccounts().first else {
            throw StateServiceError.noActiveAccount
        }
        return try await services.authRepository.setActiveAccount(userId: alternate.profile.userId)
    }

    /// Handles the `didComplete` route by navigating the user to the corresponding screen
    /// after the auth flow completes. Normally, this ends up redirecting to `.complete` route.
    ///
    /// - Returns: A redirect route to either `.complete` or some other alternative depending on the context.
    ///
    func completeAuthRedirect() async -> AuthRoute {
        guard let account = try? await services.authRepository.getAccount() else {
            return .landing
        }

        if account.profile.forcePasswordResetReason != nil {
            return .updateMasterPassword
<<<<<<< HEAD
        }

        if await (try? services.stateService.getAccountSetupVaultUnlock()) == .incomplete {
            return .vaultUnlockSetup(.createAccount)
        }

        if await (try? services.stateService.getAccountSetupAutofill()) == .incomplete {
            return .autofillSetup
        }

        await setCarouselShownIfEnabled()

        do {
            if let rehydratableTarget = try await services.rehydrationHelper.getSavedRehydratableTarget() {
                return .completeWithRehydration(rehydratableTarget)
            }
        } catch {
            services.errorReporter.log(error: error)
        }

=======
        }

        if !isInAppExtension {
            if await (try? services.stateService.getAccountSetupVaultUnlock()) == .incomplete {
                return .vaultUnlockSetup(.createAccount)
            } else if await (try? services.stateService.getAccountSetupAutofill()) == .incomplete {
                return .autofillSetup
            }
        }

        await setCarouselShownIfEnabled()
>>>>>>> 759d524b
        return .complete
    }

    /// Handles the `.didDeleteAccount`route and redirects the user to the correct screen
    ///     based on alternate accounts state. If the user has an alternate account,
    ///     they will go to the unlock sequence for that account.
    ///     Otherwise, the user will be directed to the landing screen.
    ///
    /// - Returns: A redirect to either `.landing` or `prepareAndRedirect(.vaultUnlock)`.
    ///
    func deleteAccountRedirect() async -> AuthRoute {
        // Ensure that the active account id is nil, otherwise, handle a failed account deletion by directing
        // The user to the unlock flow.
        let oldActiveId = try? await services.stateService.getActiveAccountId()
        // Try to set the next available account.
        guard let activeAccount = try? await configureActiveAccount(shouldSwitchAutomatically: true) else {
            // If no other accounts are available, go to landing.
            return .landing
        }
        // Setup the unlock route for the newly active account.
        let event = AuthEvent.accountBecameActive(
            activeAccount,
            animated: false,
            attemptAutomaticBiometricUnlock: true,
            didSwitchAccountAutomatically: oldActiveId != activeAccount.profile.userId
        )
        // Handle any vault unlock redirects for this active account.
        return await handleAndRoute(event)
    }

    /// Handles the `.didLogout()`route and redirects the user to the correct screen
    ///     based on whether the user initiated this logout. If the user initiated the logout has an alternate account,
    ///     they will be switched to the alternate and go to the unlock sequence for that account.
    ///     Otherwise, the user will be directed to the landing screen.
    ///
    ///     - Parameters:
    ///       - userId: The id of the user that was logged out.
    ///       - userInitiated: Did a user action initiate this logout?
    ///         If `true`, the app should attempt to switch to the next available account.
    ///     - Returns: A redirect to either `.landing` or `prepareAndRedirect(.vaultUnlock)`.
    ///
    func didLogoutRedirect(userId: String, userInitiated: Bool) async -> AuthRoute {
        // Try to get/set the available account. If `userInitiated`, attempt to switch to the next available account.
        guard let activeAccount = try? await configureActiveAccount(shouldSwitchAutomatically: userInitiated) else {
            return .landing
        }
        // Setup the unlock route for the newly active account.
        let event = AuthEvent.accountBecameActive(
            activeAccount,
            animated: false,
            attemptAutomaticBiometricUnlock: true,
            didSwitchAccountAutomatically: userId != activeAccount.profile.userId
        )
        // Handle any vault unlock redirects for this active account.
        return await handleAndRoute(event)
    }

    /// Handles the `.lockVault()`action and redirects the user to the correct screen.
    ///
    ///   - Parameter userId: The id of the user that should be locked.
    ///   - Returns: A redirect to either `.landing` or `prepareAndRedirect(.vaultUnlock)`.
    ///
    func lockVaultRedirect(userId: String?) async -> AuthRoute {
        let activeAccount = try? await services.authRepository.getAccount(for: nil)
        guard let accountToLock = try? await services.authRepository.getAccount(for: userId) else {
            if let activeAccount {
                return await handleAndRoute(
                    .accountBecameActive(
                        activeAccount,
                        animated: false,
                        attemptAutomaticBiometricUnlock: false,
                        didSwitchAccountAutomatically: false
                    )
                )
            } else {
                return .landing
            }
        }
        await services.authRepository.lockVault(userId: userId)
        guard let activeAccount else { return .landing }
        guard activeAccount.profile.userId == accountToLock.profile.userId else {
            return await handleAndRoute(
                .accountBecameActive(
                    activeAccount,
                    animated: false,
                    attemptAutomaticBiometricUnlock: false,
                    didSwitchAccountAutomatically: false
                )
            )
        }
        return await handleAndRoute(
            .didLockAccount(
                activeAccount,
                animated: false,
                attemptAutomaticBiometricUnlock: false,
                didSwitchAccountAutomatically: false
            )
        )
    }

    /// Handles the `.logout()` action and redirects the user to the correct screen.
    ///
    ///   - Parameter userId: The id of the user that should be logged out.
    ///   - Returns: A redirect to either `.landing` or `prepareAndRedirect(.vaultUnlock)`.
    ///
    func logoutRedirect( // swiftlint:disable:this function_body_length
        userId: String?,
        userInitiated: Bool
    ) async -> AuthRoute {
        let previouslyActiveAccount = try? await services.authRepository.getAccount(for: nil)
        guard let accountToLogOut = try? await services.authRepository.getAccount(for: userId) else {
            if let previouslyActiveAccount {
                return await handleAndRoute(
                    .accountBecameActive(
                        previouslyActiveAccount,
                        animated: false,
                        attemptAutomaticBiometricUnlock: false,
                        didSwitchAccountAutomatically: false
                    )
                )
            } else if userInitiated,
                      let accounts = try? await services.stateService.getAccounts(),
                      let next = accounts.first {
                return await switchAccountRedirect(isAutomatic: true, userId: next.profile.userId)
            } else {
                return .landing
            }
        }
        do {
            try await services.authRepository.logout(
                userId: accountToLogOut.profile.userId,
                userInitiated: userInitiated
            )
            if let previouslyActiveAccount,
               accountToLogOut.profile.userId != previouslyActiveAccount.profile.userId {
                return await handleAndRoute(
                    .accountBecameActive(
                        previouslyActiveAccount,
                        animated: false,
                        attemptAutomaticBiometricUnlock: false,
                        didSwitchAccountAutomatically: false
                    )
                )
            }
            if userInitiated,
               let accounts = try? await services.stateService.getAccounts(),
               let next = accounts.first {
                return await switchAccountRedirect(isAutomatic: true, userId: next.profile.userId)
            } else {
                return .landing
            }
        } catch {
            services.errorReporter.log(error: error)
            if let previouslyActiveAccount {
                return await handleAndRoute(
                    .accountBecameActive(
                        previouslyActiveAccount,
                        animated: false,
                        attemptAutomaticBiometricUnlock: true,
                        didSwitchAccountAutomatically: false
                    )
                )
            } else {
                return .landing
            }
        }
    }

    /// Handles the `.didStart`route and redirects the user to the correct screen based on active account state.
    ///
    ///   - Returns: A redirect to either `.landing`,  `prepareAndRedirect(.didTimeout())`,
    ///      or `prepareAndRedirect(.vaultUnlock())`.
    ///
    func preparedStartRoute() async -> AuthRoute {
        guard let activeAccount = try? await configureActiveAccount(shouldSwitchAutomatically: true) else {
            // If no account can be set to active, go to the landing or carousel screen.
            let isCarouselEnabled: Bool = await services.configService.getFeatureFlag(
                .nativeCarouselFlow,
                isPreAuth: true
            )
            let introCarouselShown = await services.stateService.getIntroCarouselShown()
            let shouldShowCarousel = isCarouselEnabled && !introCarouselShown && !isInAppExtension
            return shouldShowCarousel ? .introCarousel : .landing
        }

        // If there's existing accounts, mark the carousel as shown.
        await setCarouselShownIfEnabled()

        // Check for a `logout` timeout action.
        let userId = activeAccount.profile.userId
        if await (try? services.authRepository.sessionTimeoutAction(userId: userId)) == .logout,
           await (try? services.vaultTimeoutService.sessionTimeoutValue(userId: userId)) != .never {
            return await handleAndRoute(.didTimeout(userId: activeAccount.profile.userId))
        }

        // Setup the unlock route for the active account.
        let event = AuthEvent.accountBecameActive(
            activeAccount,
            animated: false,
            attemptAutomaticBiometricUnlock: true,
            didSwitchAccountAutomatically: false
        )

        // Redirect the vault unlock screen if needed.
        return await handleAndRoute(event)
    }

    /// Handles the `.didTimeout`route and redirects the user to the correct screen based on active account state.
    ///
    ///   - Returns: A redirect to either `.didTimeout()`, `.landing`, or `prepareAndRedirect(.vaultUnlock())`.
    ///
    func timeoutRedirect(userId: String) async -> Route {
        do {
            // Ensure the timeout interval isn't `.never` and that the user has a timeout action.
            let vaultTimeoutInterval = try await services.vaultTimeoutService.sessionTimeoutValue(userId: userId)
            guard vaultTimeoutInterval != .never,
                  let action = try? await services.authRepository.sessionTimeoutAction(userId: userId) else {
                // If we have timed out a user with `.never` as a timeout or no timeout action,
                // no redirect is needed.
                return .complete
            }

            // Check the timeout action for the user.
            switch action {
            case .lock:
                // If there is a timeout and the user has a lock vault action,
                //  return `.vaultUnlock`.
                await services.authRepository.lockVault(userId: userId)
                guard let activeAccount = try? await services.authRepository.getAccount() else {
                    return .landing
                }

                if !isInAppExtension {
                    await services.rehydrationHelper.saveRehydrationStateIfNeeded()
                }

                // Setup the check route for the active account.
                let event = AuthEvent.accountBecameActive(
                    activeAccount,
                    animated: false,
                    attemptAutomaticBiometricUnlock: true,
                    didSwitchAccountAutomatically: false
                )

                return await handleAndRoute(event)
            case .logout:
                // If there is a timeout and the user has a logout vault action,
                //  log out the user.
                try await services.authRepository.logout(userId: userId, userInitiated: false)

                let account = try await services.authRepository.getAccount()
                return .landingSoftLoggedOut(email: account.profile.email)
            }
        } catch {
            services.errorReporter.log(error: error)
            // Go to landing.
            return .landing
        }
    }

    /// Configures state and suggests a redirect for the switch accounts route.
    ///
    /// - Parameters:
    ///   - isAutomatic: Did the user trigger the account switch?
    ///   - userId: The user Id of the selected account.
    /// - Returns: A suggested route for the active account with state pre-configured.
    ///
    func switchAccountRedirect(isAutomatic: Bool, userId: String) async -> AuthRoute {
        if let account = try? await services.authRepository.getAccount(),
           userId == account.profile.userId {
            return await handleAndRoute(
                .accountBecameActive(
                    account,
                    animated: false,
                    attemptAutomaticBiometricUnlock: true,
                    didSwitchAccountAutomatically: false
                )
            )
        }
        do {
            let activeAccount = try await services.authRepository.setActiveAccount(userId: userId)
            // Setup the unlock route for the active account.
            let event = AuthEvent.accountBecameActive(
                activeAccount,
                animated: false,
                attemptAutomaticBiometricUnlock: true,
                didSwitchAccountAutomatically: isAutomatic
            )
            return await handleAndRoute(event)
        } catch {
            services.errorReporter.log(error: error)
            return .landing
        }
    }

    /// Configures state and suggests a redirect for the `.vaultUnlock` route.
    ///
    /// - Parameters:
    ///    - activeAccount: The active account.
    ///    - animated: If the suggested route can be animated, use this value.
    ///    - shouldAttemptAutomaticBiometricUnlock: If the route uses automatic biometrics unlock,
    ///      this value enables or disables the feature.
    ///    - shouldAttemptAccountSwitch: Should the application automatically switch accounts for the user?
    /// - Returns: A suggested route for the active account with state pre-configured.
    ///
    func vaultUnlockRedirect(
        _ activeAccount: Account,
        animated: Bool,
        attemptAutomaticBiometricUnlock: Bool,
        didSwitchAccountAutomatically: Bool
    ) async -> AuthRoute {
        let userId = activeAccount.profile.userId
        do {
            let isLocked = try? await services.authRepository.isLocked(userId: userId)
            let vaultTimeout = try? await services.vaultTimeoutService.sessionTimeoutValue(userId: userId)

            switch (vaultTimeout, isLocked) {
            case (.never, true):
                // If the user has enabled Never Lock, but the vault is locked,
                // unlock the vault and return `.complete`.
                try await services.authRepository.unlockVaultWithNeverlockKey()
                return .completeWithNeverUnlockKey
            case (_, false):
                return .complete
            default:
                guard try await services.stateService.isAuthenticated(userId: userId) else {
                    return .landingSoftLoggedOut(email: activeAccount.profile.email)
                }

                return .vaultUnlock(
                    activeAccount,
                    animated: animated,
                    attemptAutomaticBiometricUnlock: attemptAutomaticBiometricUnlock,
                    didSwitchAccountAutomatically: didSwitchAccountAutomatically
                )
            }
        } catch {
            // In case of an error, go to `.vaultUnlock` for the active user.
            services.errorReporter.log(error: error)
            return .vaultUnlock(
                activeAccount,
                animated: animated,
                attemptAutomaticBiometricUnlock: attemptAutomaticBiometricUnlock,
                didSwitchAccountAutomatically: didSwitchAccountAutomatically
            )
        }
    }

    /// Sets the flag indicating that the carousel was shown (or in the case of existing accounts,
    /// that it doesn't need to be shown again). This should be called on app launch if there's
    /// existing account or once logging in or creating an account is successful.
    ///
    private func setCarouselShownIfEnabled() async {
        let isCarouselEnabled: Bool = await services.configService.getFeatureFlag(.nativeCarouselFlow, isPreAuth: true)
        let introCarouselShown = await services.stateService.getIntroCarouselShown()
        if isCarouselEnabled, !introCarouselShown {
            await services.stateService.setIntroCarouselShown(true)
        }
    }
} // swiftlint:disable:this file_length<|MERGE_RESOLUTION|>--- conflicted
+++ resolved
@@ -30,28 +30,6 @@
 
         if account.profile.forcePasswordResetReason != nil {
             return .updateMasterPassword
-<<<<<<< HEAD
-        }
-
-        if await (try? services.stateService.getAccountSetupVaultUnlock()) == .incomplete {
-            return .vaultUnlockSetup(.createAccount)
-        }
-
-        if await (try? services.stateService.getAccountSetupAutofill()) == .incomplete {
-            return .autofillSetup
-        }
-
-        await setCarouselShownIfEnabled()
-
-        do {
-            if let rehydratableTarget = try await services.rehydrationHelper.getSavedRehydratableTarget() {
-                return .completeWithRehydration(rehydratableTarget)
-            }
-        } catch {
-            services.errorReporter.log(error: error)
-        }
-
-=======
         }
 
         if !isInAppExtension {
@@ -63,7 +41,15 @@
         }
 
         await setCarouselShownIfEnabled()
->>>>>>> 759d524b
+
+        do {
+            if let rehydratableTarget = try await services.rehydrationHelper.getSavedRehydratableTarget() {
+                return .completeWithRehydration(rehydratableTarget)
+            }
+        } catch {
+            services.errorReporter.log(error: error)
+        }
+
         return .complete
     }
 
