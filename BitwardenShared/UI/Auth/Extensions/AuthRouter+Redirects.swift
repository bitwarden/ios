--- conflicted
+++ resolved
@@ -42,9 +42,6 @@
             }
         }
 
-<<<<<<< HEAD
-        await setCarouselShownIfEnabled()
-
         do {
             if let rehydratableTarget = try await services.rehydrationHelper.getSavedRehydratableTarget() {
                 return .completeWithRehydration(rehydratableTarget)
@@ -53,8 +50,6 @@
             services.errorReporter.log(error: error)
         }
 
-=======
->>>>>>> f588bd5d
         return .complete
     }
 
