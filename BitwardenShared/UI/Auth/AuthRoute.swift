import Foundation

// MARK: - AuthRoute

/// A route to a specific screen in the authentication flow.
public enum AuthRoute: Equatable {
    /// A route to the captcha screen.
    case captcha(url: URL, callbackUrlScheme: String)

    /// A route to show the check email screen.
    case checkEmail(email: String)

    /// Dismisses the auth flow.
    case complete

    /// A route to complete registration screen.
    /// - Parameters:
    ///    - emailVerificationToken: Token needed to complete registration.
    ///    - userEmail: The user's email.
    ///
    case completeRegistration(emailVerificationToken: String, userEmail: String)

    /// A route to complete registration screen.
    /// - Parameters:
    ///    - emailVerificationToken: Token needed to complete registration.
    ///    - userEmail: The user's email.
    ///    - fromEmail: The user opened the app from an email AppLink.
    ///    - region: Region where the complete registration should happen.
    ///
    case completeRegistrationFromAppLink(
        emailVerificationToken: String,
        userEmail: String,
        fromEmail: Bool,
        region: RegionType
    )

    /// Dismisses the auth flow becuase the vault was unlocked with the never unlock key.
    case completeWithNeverUnlockKey

    /// A route to the create account screen.
    case createAccount

    /// A route that dismisses a presented sheet.
    case dismiss

    /// A route that dismisses only the presented sheet.
    case dismissPresented

    /// A route to dismiss the screen currently presented modally.
    ///
    /// - Parameter action: The action to perform on dismiss.
    ///
    case dismissWithAction(_ action: DismissAction? = nil)

    /// A route to the expired link screen.
    ///
    case expiredLink

    /// A route that triggers the duo 2FA flow.
    ///  Requires that any `context` provided to the coordinator conforms to `DuoAuthenticationFlowDelegate`.
    case duoAuthenticationFlow(_ authURL: URL)

    /// A route to the enterprise single sign-on screen.
    ///
    /// - Parameter email: The user's email.
    ///
    case enterpriseSingleSignOn(email: String)

    /// A route to the intro carousel.
    case introCarousel

    /// A route to the landing screen.
    case landing

    /// A route to the landing screen that populates the email field for a soft logged out account.
    case landingSoftLoggedOut(email: String)

    /// A route to the login screen.
    ///
    /// - Parameter username: The username to display on the login screen.
    ///
    case login(username: String)

    /// A route to the login decryption options screen.
    ///
    /// - Parameter organizationIdentifier: The organization's identifier.
    ///
    case showLoginDecryptionOptions(organizationIdentifier: String)

    /// A route to start registration screen.
    ///
    case startRegistration

    /// A route to start registration screen when coming from the expired link screen.
    ///
    case startRegistrationFromExpiredLink

    /// A route to the login with device screen.
    ///
    /// - Parameters:
    ///    - email: The user's email.
    ///    - authRequestType: The auth request type.
    ///    - isAuthenticated: If the user came from sso and is already authenticated
    ///
    case loginWithDevice(email: String, authRequestType: AuthRequestType, isAuthenticated: Bool)

<<<<<<< HEAD
    /// A route to the generate master password view.
    case masterPasswordGenerator
=======
    /// A route to the master password guidance view.
    case masterPasswordGuidance
>>>>>>> 54ad9f57

    /// A route to the master password hint screen for the provided username.
    ///
    /// - Parameter username: The username to display on the password hint screen.
    case masterPasswordHint(username: String)

    /// A route to the prevent account lock view.
    case preventAccountLock

    /// A route to the remove master password screen.
    case removeMasterPassword(organizationName: String)

    /// A route to the self-hosted settings screen.
    ///
    /// - Parameter currentRegion: The user's region type prior to navigating to the self-hosted screen.
    case selfHosted(currentRegion: RegionType)

    /// A route to the set master password screen.
    ///
    /// - Parameter organizationIdentifier: The organization's identifier.
    ///
    case setMasterPassword(organizationIdentifier: String)

    /// A route to the single sign on WebAuth screen.
    ///
    /// - Parameters:
    ///   - callbackUrlScheme: The callback url scheme for this application.
    ///   - state: The string that the result will have to match.
    ///   - url: The url to present to the web auth session.
    ///
    case singleSignOn(callbackUrlScheme: String, state: String, url: URL)

    /// A route to the two-factor authentication screen.
    ///
    /// - Parameters:
    ///   - email: The user's email address.
    ///   - unlockMethod: The method used to unlock the vault after two-factor completes successfully.
    ///   - authMethodsData: The data on the available auth methods.
    ///   - orgIdentifier: The identifier for the organization used in the SSO flow
    ///
    case twoFactor(
        _ email: String,
        _ unlockMethod: TwoFactorUnlockMethod?,
        _ authMethodsData: AuthMethodsData,
        _ orgIdentifier: String?
    )

    /// A route to the update master password screen.
    case updateMasterPassword

    /// A route to the unlock vault screen.
    ///
    /// - Parameters:
    ///   - account: The account to unlock the vault for.
    ///   - animated: Whether to animate the transition to the view.
    ///   - attemptAutomaticBiometricUnlock: If `true` and biometric unlock is enabled/available,
    ///     the processor should attempt an automatic biometric unlock.
    ///   - didSwitchAccountAutomatically: A flag indicating if the active account was switched automatically.
    ///
    case vaultUnlock(
        Account,
        animated: Bool,
        attemptAutomaticBiometricUnlock: Bool,
        didSwitchAccountAutomatically: Bool
    )

    /// A route to the vault unlock setup screen.
    case vaultUnlockSetup

    /// A route to the WebAuthn two factor authentication.
    ///
    /// - Parameters:
    ///   - rpId: Identifier for the relying party.
    ///   - challenge: Challenge sent to be solve by an authenticator.
    ///   - credentialsIds: Identifiers for the allowed credentials to be used to solve the challenge
    ///   - userVerificationPreference: specifies which type of user verification is necessary
    ///
    case webAuthn(
        rpid: String,
        challenge: Data,
        allowCredentialIDs: [Data],
        userVerificationPreference: String
    )

    /// A route to the WebAuthn two-factor authentication webpage for self-hosted users.
    /// Requires that any `context` provided to the coordinator conform to `WebAuthnFlowDelegate`.
    ///
    /// - Parameters:
    ///   - authUrl: The URL of the WebAuthn Connector to open.
    case webAuthnSelfHosted(_ authUrl: URL)
}<|MERGE_RESOLUTION|>--- conflicted
+++ resolved
@@ -104,13 +104,11 @@
     ///
     case loginWithDevice(email: String, authRequestType: AuthRequestType, isAuthenticated: Bool)
 
-<<<<<<< HEAD
     /// A route to the generate master password view.
     case masterPasswordGenerator
-=======
+
     /// A route to the master password guidance view.
     case masterPasswordGuidance
->>>>>>> 54ad9f57
 
     /// A route to the master password hint screen for the provided username.
     ///
