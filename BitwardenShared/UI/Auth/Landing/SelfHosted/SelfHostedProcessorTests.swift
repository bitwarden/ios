import BitwardenKit
import BitwardenKitMocks
import BitwardenResources
import XCTest

@testable import BitwardenShared

class SelfHostedProcessorTests: BitwardenTestCase {
    // MARK: Properties

    var coordinator: MockCoordinator<AuthRoute, AuthEvent>!
    var delegate: MockSelfHostedProcessorDelegate!
    var services: ServiceContainer!
    var subject: SelfHostedProcessor!

    // MARK: Setup and Teardown

    override func setUp() {
        coordinator = MockCoordinator<AuthRoute, AuthEvent>()
        delegate = MockSelfHostedProcessorDelegate()
        services = ServiceContainer.withMocks()
        subject = SelfHostedProcessor(
            coordinator: coordinator.asAnyCoordinator(),
            delegate: delegate,
<<<<<<< HEAD
            services: services,
            state: SelfHostedState()
=======
            state: SelfHostedState(),
>>>>>>> 7c901c29
        )

        super.setUp()
    }

    override func tearDown() {
        coordinator = nil
        delegate = nil
        services = nil
        subject = nil

        super.tearDown()
    }

    // MARK: Tests

    /// `perform(_:)` with `.saveEnvironment` notifies the delegate that the user saved the URLs.
    @MainActor
    func test_perform_saveEnvironment() async throws {
        subject.state.serverUrl = "vault.bitwarden.com"

        await subject.perform(.saveEnvironment)

        XCTAssertEqual(
            delegate.savedUrls,
            EnvironmentURLData(base: URL(string: "https://vault.bitwarden.com")!),
        )
        XCTAssertEqual(coordinator.routes.last, .dismissPresented)
    }

    /// `perform(_:)` with `.saveEnvironment` notifies the delegate that the user saved the URLs.
    @MainActor
    func test_perform_saveEnvironment_multipleURLs() async throws {
        subject.state.apiServerUrl = "vault.bitwarden.com/api"
        subject.state.iconsServerUrl = "icons.bitwarden.com"
        subject.state.identityServerUrl = "https://vault.bitwarden.com/identity"
        subject.state.serverUrl = "vault.bitwarden.com"
        subject.state.webVaultServerUrl = "https://vault.bitwarden.com"

        await subject.perform(.saveEnvironment)

        XCTAssertEqual(
            delegate.savedUrls,
            EnvironmentURLData(
                api: URL(string: "https://vault.bitwarden.com/api")!,
                base: URL(string: "https://vault.bitwarden.com")!,
                events: nil,
                icons: URL(string: "https://icons.bitwarden.com")!,
                identity: URL(string: "https://vault.bitwarden.com/identity"),
                notifications: nil,
                webVault: URL(string: "https://vault.bitwarden.com")!,
            ),
        )
        XCTAssertEqual(coordinator.routes.last, .dismissPresented)
    }

    /// `perform(_:)` with `.saveEnvironment` displays an alert if any of the URLs are invalid.
    @MainActor
    func test_perform_saveEnvironment_invalidURLs() async throws {
        subject.state.serverUrl = "a<b>c"

        await subject.perform(.saveEnvironment)

        let alert = try XCTUnwrap(coordinator.alertShown.first)
        XCTAssertEqual(
            alert,
            Alert.defaultAlert(
                title: Localizations.anErrorHasOccurred,
                message: Localizations.environmentPageUrlsError,
            ),
        )
    }

    /// Receiving `.apiUrlChanged` updates the state.
    @MainActor
    func test_receive_apiUrlChanged() {
        subject.receive(.apiUrlChanged("api url"))

        XCTAssertEqual(subject.state.apiServerUrl, "api url")
    }

    /// Receiving `.dismiss` dismisses the view.
    @MainActor
    func test_receive_dismiss() {
        subject.receive(.dismiss)

        XCTAssertEqual(coordinator.routes.last, .dismissPresented)
    }

    /// Receiving `.iconsUrlChanged` updates the state.
    @MainActor
    func test_receive_iconsUrlChanged() {
        subject.receive(.iconsUrlChanged("icons url"))

        XCTAssertEqual(subject.state.iconsServerUrl, "icons url")
    }

    /// Receiving `.identityUrlChanged` updates the state.
    @MainActor
    func test_receive_identityUrlChanged() {
        subject.receive(.identityUrlChanged("identity url"))

        XCTAssertEqual(subject.state.identityServerUrl, "identity url")
    }

    /// Receiving `.serverUrlChanged` updates the state.
    @MainActor
    func test_receive_serverUrlChanged() {
        subject.receive(.serverUrlChanged("server url"))

        XCTAssertEqual(subject.state.serverUrl, "server url")
    }

    /// Receiving `.webVaultUrlChanged` updates the state.
    @MainActor
    func test_receive_webVaultUrlChanged() {
        subject.receive(.webVaultUrlChanged("web vault url"))

        XCTAssertEqual(subject.state.webVaultServerUrl, "web vault url")
    }

    // MARK: Certificate Tests

    /// Receiving `.importCertificateTapped` shows the certificate importer.
    @MainActor
    func test_receive_importCertificateTapped() {
        subject.receive(.importCertificateTapped)

        XCTAssertTrue(subject.state.showingCertificateImporter)
    }

    /// Receiving `.dismissCertificateImporter` hides the certificate importer.
    @MainActor
    func test_receive_dismissCertificateImporter() {
        subject.state.showingCertificateImporter = true

        subject.receive(.dismissCertificateImporter)

        XCTAssertFalse(subject.state.showingCertificateImporter)
    }

    /// Receiving `.certificatePasswordChanged` updates the password state.
    @MainActor
    func test_receive_certificatePasswordChanged() {
        subject.receive(.certificatePasswordChanged("test123"))

        XCTAssertEqual(subject.state.certificatePassword, "test123")
    }

    /// Receiving `.removeCertificate` performs the remove certificate effect.
    @MainActor
    func test_receive_removeCertificate() async {
        // This test verifies that the action triggers the async effect
        // The actual removal logic is tested in the effect test
        subject.receive(.removeCertificate)

        // Since the effect is performed asynchronously, we just verify the action was received
        // without error. The actual removal would be tested by mocking the certificate service.
    }
}

class MockSelfHostedProcessorDelegate: SelfHostedProcessorDelegate {
    var savedUrls: EnvironmentURLData?

    func didSaveEnvironment(urls: EnvironmentURLData) {
        savedUrls = urls
    }
}<|MERGE_RESOLUTION|>--- conflicted
+++ resolved
@@ -22,12 +22,7 @@
         subject = SelfHostedProcessor(
             coordinator: coordinator.asAnyCoordinator(),
             delegate: delegate,
-<<<<<<< HEAD
-            services: services,
-            state: SelfHostedState()
-=======
             state: SelfHostedState(),
->>>>>>> 7c901c29
         )
 
         super.setUp()
