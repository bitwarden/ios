--- conflicted
+++ resolved
@@ -29,27 +29,6 @@
 
     /// The Toolbar item for the profile switcher view
     @ViewBuilder var profileSwitcherToolbarItem: some View {
-<<<<<<< HEAD
-        Button {
-            store.send(.requestedProfileSwitcher(visible: !store.state.profileSwitcherState.isVisible))
-        } label: {
-            if !store.state.profileSwitcherState.accounts.isEmpty {
-                HStack {
-                    Text(store.state.profileSwitcherState.activeAccountInitials)
-                        .styleGuide(.caption2Monospaced)
-                        .foregroundColor(.white)
-                        .padding(4)
-                        .background(Color.purple)
-                        .clipShape(Circle())
-                    Spacer()
-                }
-                .frame(minWidth: 50)
-                .fixedSize()
-            } else {
-                EmptyView()
-            }
-        }
-=======
         ProfileSwitcherToolbarView(
             store: store.child(
                 state: { state in
@@ -61,7 +40,6 @@
                 mapEffect: nil
             )
         )
->>>>>>> 6bdfbd1f
     }
 
     /// A view that displays the ability to add or switch between account profiles
