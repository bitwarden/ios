import Combine
import SwiftUI

// MARK: - LandingProcessor

/// The processor used to manage state and handle actions for the landing screen.
///
class LandingProcessor: StateProcessor<LandingState, LandingAction, LandingEffect> {
    // MARK: Types

    typealias Services = HasAppSettingsStore
        & HasAuthRepository
        & HasConfigService
        & HasEnvironmentService
        & HasErrorReporter
        & HasStateService

    // MARK: Private Properties

    /// The coordinator that handles navigation.
    private let coordinator: AnyCoordinator<AuthRoute, AuthEvent>

    /// The services required by this processor.
    private let services: Services

    /// Helper class with region specific functions
    private lazy var regionHelper = RegionHelper(
        coordinator: coordinator,
        delegate: self,
        stateService: services.stateService
    )

    // MARK: Initialization

    /// Creates a new `LandingProcessor`.
    ///
    /// - Parameters:
    ///   - coordinator: The coordinator that handles navigation.
    ///   - services: The services required by this processor.
    ///   - state: The initial state of the processor.
    ///
    init(
        coordinator: AnyCoordinator<AuthRoute, AuthEvent>,
        services: Services,
        state: LandingState
    ) {
        self.coordinator = coordinator
        self.services = services

        var state = state
        // If the email is already set (for a soft logged out account), don't replace it with the
        // user's remembered email.
        if state.email.isEmpty {
            let rememberedEmail = services.appSettingsStore.rememberedEmail
            state.email = rememberedEmail ?? ""
            state.isRememberMeOn = rememberedEmail != nil
        }
        super.init(state: state)
    }

    // MARK: Methods

    override func perform(_ effect: LandingEffect) async {
        switch effect {
        case .appeared:
            await regionHelper.loadRegion()
            await refreshProfileState()
        case .continuePressed:
            updateRememberedEmail()
            await validateEmailAndContinue()
        case let .profileSwitcher(profileEffect):
            await handleProfileSwitcherEffect(profileEffect)
        case .regionPressed:
            await regionHelper.presentRegionSelectorAlert(
                title: Localizations.loggingInOn,
                currentRegion: state.region
            )
        }
    }

    override func receive(_ action: LandingAction) {
        switch action {
        case .createAccountPressed:
            if state.emailVerificationFeatureFlag {
                coordinator.navigate(to: .startRegistration, context: self)
            } else {
                coordinator.navigate(to: .createAccount)
            }
        case let .emailChanged(newValue):
            state.email = newValue
        case let .profileSwitcher(profileAction):
            handleProfileSwitcherAction(profileAction)
        case let .rememberMeChanged(newValue):
            state.isRememberMeOn = newValue
            if !newValue {
                updateRememberedEmail()
            }
        case let .toastShown(toast):
            state.toast = toast
        }
    }

    // MARK: Private Methods

    /// Refreshes the configuration by forcing a refresh from the config service
    /// and loads the latest feature flags.
    ///
    private func refreshConfig() async {
        await services.configService.getConfig(
            forceRefresh: true,
            isPreAuth: true
        )
        await loadFeatureFlag()
    }

    /// Sets the feature flag value to be used.
    ///
    private func loadFeatureFlag() async {
        state.emailVerificationFeatureFlag = await services.configService.getFeatureFlag(
            FeatureFlag.emailVerification,
            defaultValue: false
        )
    }

    /// Validate the currently entered email address and navigate to the login screen.
    ///
    private func validateEmailAndContinue() async {
        let email = state.email.trimmingCharacters(in: .whitespacesAndNewlines).lowercased()
        guard email.isValidEmail else {
            coordinator.showAlert(.invalidEmail)
            return
        }

        if let userId = await services.authRepository.existingAccountUserId(email: email) {
            coordinator.showAlert(.switchToExistingAccount {
                await self.coordinator.handleEvent(.action(.switchAccount(isAutomatic: false, userId: userId)))
            })
            return
        }

        coordinator.navigate(to: .login(username: email))
    }

    /// Updates the value of `rememberedEmail` in the app settings store with the `email` value in `state`.
    ///
    private func updateRememberedEmail() {
        if state.isRememberMeOn {
            services.appSettingsStore.rememberedEmail = state.email
        } else {
            services.appSettingsStore.rememberedEmail = nil
        }
    }
}

// MARK: - ProfileSwitcherHandler

extension LandingProcessor: ProfileSwitcherHandler {
    var allowLockAndLogout: Bool {
        true
    }

    var profileServices: ProfileServices {
        services
    }

    var profileSwitcherState: ProfileSwitcherState {
        get {
            state.profileSwitcherState
        }
        set {
            state.profileSwitcherState = newValue
        }
    }

    var shouldHideAddAccount: Bool {
        true
    }

    var showPlaceholderToolbarIcon: Bool {
        true
    }

    var toast: Toast? {
        get {
            state.toast
        }
        set {
            state.toast = newValue
        }
    }

    func handleAuthEvent(_ authEvent: AuthEvent) async {
        await coordinator.handleEvent(authEvent)
    }

    func showAddAccount() {
        // No-Op for the landing processor.
    }

    func showAlert(_ alert: Alert) {
        coordinator.showAlert(alert)
    }
}

// MARK: - SelfHostedProcessorDelegate

extension LandingProcessor: SelfHostedProcessorDelegate {
    func didSaveEnvironment(urls: EnvironmentUrlData) async {
        await setRegion(.selfHosted, urls)
        state.toast = Toast(title: Localizations.environmentSaved)
        await regionHelper.loadRegion()
    }
}

// MARK: - StartRegistrationDelegate

extension LandingProcessor: StartRegistrationDelegate {
    func didChangeRegion() async {
        await regionHelper.loadRegion()
    }
}

// MARK: - RegionDelegate

extension LandingProcessor: RegionDelegate {
    /// Sets the region and the URLs to use.
    ///
    /// - Parameters:
    ///   - region: The region to use.
    ///   - urls: The URLs that the app should use for the region.
    ///
    func setRegion(_ region: RegionType, _ urls: EnvironmentUrlData) async {
        guard !urls.isEmpty else { return }
        await services.environmentService.setPreAuthURLs(urls: urls)
        state.region = region

<<<<<<< HEAD
        /// - Using `Task` for `refreshConfig` ensures that this call doesn’t delay other operations,
        ///   such as closing the Self-host settings view or triggering `.appeared` events. These issues
        ///   arose because `refreshConfig` was awaited directly, leading to delays when internet speed
        ///   was low.
=======
        // - Using `Task` for `refreshConfig` ensures that this call doesn’t delay other operations,
        //   such as closing the Self-host settings view or triggering `.appeared` events. These issues
        //   arose because `refreshConfig` was awaited directly, leading to delays when internet speed
        //   was low.
>>>>>>> a8cb46d7
        Task {
            await refreshConfig()
        }
    }
}<|MERGE_RESOLUTION|>--- conflicted
+++ resolved
@@ -234,17 +234,10 @@
         await services.environmentService.setPreAuthURLs(urls: urls)
         state.region = region
 
-<<<<<<< HEAD
-        /// - Using `Task` for `refreshConfig` ensures that this call doesn’t delay other operations,
-        ///   such as closing the Self-host settings view or triggering `.appeared` events. These issues
-        ///   arose because `refreshConfig` was awaited directly, leading to delays when internet speed
-        ///   was low.
-=======
         // - Using `Task` for `refreshConfig` ensures that this call doesn’t delay other operations,
         //   such as closing the Self-host settings view or triggering `.appeared` events. These issues
         //   arose because `refreshConfig` was awaited directly, leading to delays when internet speed
         //   was low.
->>>>>>> a8cb46d7
         Task {
             await refreshConfig()
         }
