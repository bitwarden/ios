--- conflicted
+++ resolved
@@ -48,11 +48,8 @@
     /// `captchaCompleted()` makes the create account request again, this time with a captcha token.
     /// Also tests that the user is then navigated to the login screen.
     func test_captchaCompleted() throws {
-<<<<<<< HEAD
         CreateAccountRequestModel.encoder.outputFormatting = .sortedKeys
-=======
-        subject.state.isTermsAndPrivacyToggleOn = true
->>>>>>> d031cdd7
+        subject.state.isTermsAndPrivacyToggleOn = true
         clientAuth.hashPasswordResult = .success("hashed password")
         client.result = .httpSuccess(testData: .createAccountRequest)
         subject.state.passwordText = "password1234"
