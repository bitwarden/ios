import BitwardenSdk
import Combine

// MARK: - CreateAccountError

/// Enumeration of errors that may occur when creating an account.
///
enum CreateAccountError: Error {
    /// The password was found in data breaches.
    case passwordBreachesFound
}

// MARK: - CreateAccountProcessor

/// The processor used to manage state and handle actions for the create account screen.
///
class CreateAccountProcessor: StateProcessor<CreateAccountState, CreateAccountAction, CreateAccountEffect> {
    // MARK: Types

    typealias Services = HasAccountAPIService
        & HasClientAuth
        & HasCaptchaService

    // MARK: Private Properties

    /// The coordinator that handles navigation.
    private let coordinator: AnyCoordinator<AuthRoute>

    /// The services used by the processor.
    private let services: Services

    // MARK: Initialization

    /// Creates a new `CreateAccountProcessor`.
    ///
    /// - Parameters:
    ///   - coordinator: The coordinator that handles navigation.
    ///   - services: The services used by the processor.
    ///   - state: The initial state of the processor.
    ///
    init(
        coordinator: AnyCoordinator<AuthRoute>,
        services: Services,
        state: CreateAccountState
    ) {
        self.coordinator = coordinator
        self.services = services
        super.init(state: state)
    }

    // MARK: Methods

    override func perform(_ effect: CreateAccountEffect) async {
        switch effect {
        case .createAccount:
            await checkForBreachesAndCreateAccount()
        }
    }

    override func receive(_ action: CreateAccountAction) {
        switch action {
        case .dismiss:
            coordinator.navigate(to: .dismiss)
        case let .emailTextChanged(text):
            state.emailText = text
        case let .passwordHintTextChanged(text):
            state.passwordHintText = text
        case let .passwordTextChanged(text):
            state.passwordText = text
            updatePasswordStrength()
        case let .retypePasswordTextChanged(text):
            state.retypePasswordText = text
        case let .toggleCheckDataBreaches(newValue):
            state.isCheckDataBreachesToggleOn = newValue
        case let .togglePasswordVisibility(newValue):
            state.arePasswordsVisible = newValue
        case let .toggleTermsAndPrivacy(newValue):
            state.isTermsAndPrivacyToggleOn = newValue
        }
    }

<<<<<<< HEAD
    // MARK: Private Methods
=======
    // MARK: Private methods
>>>>>>> 58b43b9e

    /// Checks if the user's entered password has been found in a data breach.
    /// If it has, an alert will be presented. If not, the `CreateAccountRequest`
    /// will be made.
    ///
    private func checkForBreachesAndCreateAccount() async {
        guard state.isCheckDataBreachesToggleOn else {
            await createAccount()
            return
        }
        do {
            let breachCount = try await services.accountAPIService.checkDataBreaches(password: state.passwordText)
            guard breachCount == 0 else {
                throw CreateAccountError.passwordBreachesFound
            }
            await createAccount()
        } catch CreateAccountError.passwordBreachesFound {
            let alert = Alert.breachesAlert {
                await self.createAccount()
            }
            coordinator.navigate(to: .alert(alert))
        } catch {
            // TODO: BIT-739
        }
    }

    /// Creates the user's account with their provided credentials.
    ///
    /// - Parameter captchaToken: The token returned when the captcha flow has completed.
    ///
    private func createAccount(captchaToken: String? = nil) async {
        let email = state.emailText.trimmingCharacters(in: .whitespacesAndNewlines).lowercased()
        guard email.isValidEmail else {
            coordinator.navigate(to: .alert(.invalidEmail))
            return
        }

        guard state.isTermsAndPrivacyToggleOn else {
            // TODO: BIT-681
            return
        }

        do {
            let kdf: Kdf = .pbkdf2(iterations: NonZeroU32(KdfConfig().kdfIterations))

            let keys = try await services.clientAuth.makeRegisterKeys(
                email: email,
                password: state.passwordText,
                kdf: kdf
            )

            let hashedPassword = try await services.clientAuth.hashPassword(
                email: email,
                password: state.passwordText,
                kdfParams: kdf
            )

            _ = try await services.accountAPIService.createNewAccount(
                body: CreateAccountRequestModel(
                    captchaResponse: captchaToken,
                    email: email,
                    kdfConfig: KdfConfig(),
                    key: keys.encryptedUserKey,
                    keys: KeysRequestModel(
                        publicKey: keys.keys.public,
                        encryptedPrivateKey: keys.keys.private
                    ),
                    masterPasswordHash: hashedPassword,
                    masterPasswordHint: state.passwordHintText
                )
            )

            coordinator.navigate(to: .login(
                username: email,
                region: LoginState().region,
                isLoginWithDeviceVisible: LoginState().isLoginWithDeviceVisible
            ))
        } catch let CreateAccountRequestError.captchaRequired(hCaptchaSiteCode: siteCode) {
            launchCaptchaFlow(with: siteCode)
        } catch {
            // TODO: BIT-681
        }
    }

    /// Generates the items needed and authenticates with the captcha flow.
    ///
    /// - Parameter siteKey: The site key that was returned with a captcha error. The token used to authenticate
    ///   with hCaptcha.
    ///
    private func launchCaptchaFlow(with siteKey: String) {
        do {
            let callbackUrlScheme = services.captchaService.callbackUrlScheme
            let url = try services.captchaService.generateCaptchaUrl(with: siteKey)
            coordinator.navigate(
                to: .captcha(
                    url: url,
                    callbackUrlScheme: callbackUrlScheme
                ),
                context: self
            )
        } catch {
            // TODO: BIT-681
            print(error)
        }
    }

    /// Updates state's password strength score based on the user's entered password.
    ///
    private func updatePasswordStrength() {
        // TODO: BIT-694 Use the SDK to calculate password strength
        let score: UInt8?
        switch state.passwordText.count {
        case 1 ..< 4: score = 0
        case 4 ..< 7: score = 1
        case 7 ..< 9: score = 2
        case 9 ..< 12: score = 3
        case 12 ... Int.max: score = 4
        default: score = nil
        }
        state.passwordStrengthScore = score
    }
}

// MARK: - CaptchaFlowDelegate

extension CreateAccountProcessor: CaptchaFlowDelegate {
    func captchaCompleted(token: String) {
        Task {
            await createAccount(captchaToken: token)
        }
    }

    func captchaErrored(error: Error) {
        // TODO: BIT-681
        print(error)
    }
}<|MERGE_RESOLUTION|>--- conflicted
+++ resolved
@@ -79,11 +79,7 @@
         }
     }
 
-<<<<<<< HEAD
-    // MARK: Private Methods
-=======
     // MARK: Private methods
->>>>>>> 58b43b9e
 
     /// Checks if the user's entered password has been found in a data breach.
     /// If it has, an alert will be presented. If not, the `CreateAccountRequest`
