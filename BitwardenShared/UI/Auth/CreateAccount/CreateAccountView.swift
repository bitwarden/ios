--- conflicted
+++ resolved
@@ -94,12 +94,6 @@
         VStack(spacing: 16) {
             BitwardenTextField(
                 title: Localizations.emailAddress,
-<<<<<<< HEAD
-                autoCapitalizationType: .never,
-                contentType: .emailAddress,
-                keyboardType: .emailAddress,
-=======
->>>>>>> bb60b8f6
                 text: store.binding(
                     get: \.emailText,
                     send: CreateAccountAction.emailTextChanged
@@ -112,11 +106,6 @@
 
             BitwardenTextField(
                 title: Localizations.masterPassword,
-<<<<<<< HEAD
-                autoCapitalizationType: .never,
-                contentType: .password,
-=======
->>>>>>> bb60b8f6
                 isPasswordVisible: store.binding(
                     get: \.arePasswordsVisible,
                     send: CreateAccountAction.togglePasswordVisibility
@@ -153,11 +142,6 @@
     private var retypePassword: some View {
         BitwardenTextField(
             title: Localizations.retypeMasterPassword,
-<<<<<<< HEAD
-            autoCapitalizationType: .never,
-            contentType: .password,
-=======
->>>>>>> bb60b8f6
             isPasswordVisible: store.binding(
                 get: \.arePasswordsVisible,
                 send: CreateAccountAction.togglePasswordVisibility
