--- conflicted
+++ resolved
@@ -21,11 +21,7 @@
     // MARK: Private Properties
 
     /// The `Coordinator` that handles navigation.
-<<<<<<< HEAD
-    private var coordinator: AnyCoordinator<AuthRoute>
-=======
-    private var coordinator: AnyCoordinator<VaultRoute, Void>
->>>>>>> 77a9456f
+    private var coordinator: AnyCoordinator<AuthRoute, Void>
 
     /// The services used by this processor.
     private var services: Services
@@ -40,11 +36,7 @@
     ///   - state: The initial state of the processor.
     ///
     init(
-<<<<<<< HEAD
-        coordinator: AnyCoordinator<AuthRoute>,
-=======
-        coordinator: AnyCoordinator<VaultRoute, Void>,
->>>>>>> 77a9456f
+        coordinator: AnyCoordinator<AuthRoute, Void>,
         services: Services,
         state: UpdateMasterPasswordState
     ) {
