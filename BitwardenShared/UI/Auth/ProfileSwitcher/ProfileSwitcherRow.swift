import BitwardenKit
import BitwardenResources
import SwiftUI

// MARK: - ProfileSwitcherRow

/// A row view that allows the user to view, select, or add profiles.
///
struct ProfileSwitcherRow: View {
    // MARK: Properties

    @Environment(\.accessibilityVoiceOverEnabled) private var isVoiceoverEnabled: Bool

    /// The `Store` for this view.
    @ObservedObject var store: Store<ProfileSwitcherRowState, ProfileSwitcherRowAction, ProfileSwitcherRowEffect>

    /// Defines the accessibility focus state
    @AccessibilityFocusState var isFocused: Bool

    var body: some View {
        button
            .onChange(of: store.state.shouldTakeAccessibilityFocus) { shouldTakeFocus in
                updateFocusIfNeeded(shouldTakeFocus: shouldTakeFocus)
            }
            .accessibilityIdentifier("AccountCell")
    }

    // MARK: Private Properties

    /// A button with  accessibility traits for active accounts
    @ViewBuilder private var button: some View {
        switch store.state.rowType {
        case .addAccount:
            AsyncButton {
                await store.perform(.pressed(rowType))
            } label: {
                rowContents
            }
            .accessibilityAsyncAction(named: Localizations.addAccount) {
                await store.perform(.pressed(rowType))
            }
        case let .alternate(account):
            accountRow(for: account, isSelected: false)
        case let .active(account):
            accountRow(for: account, isSelected: true)
        }
    }

    /// The row contents
    private var rowContents: some View {
        VStack(alignment: .leading, spacing: 0.0) {
            HStack(spacing: 0) {
                leadingIcon
                    .padding(.trailing, 16)
                VStack(alignment: .leading, spacing: 0) {
                    HStack(spacing: 0) {
                        VStack(alignment: .leading, spacing: -4) {
                            Text(title)
                                .styleGuide(.body)
                                .accessibilityIdentifier("AccountEmailLabel")
                                .foregroundColor(SharedAsset.Colors.textPrimary.swiftUIColor)
                            if let hostSubtitle {
                                Text(hostSubtitle)
                                    .styleGuide(.subheadline)
                                    .accessibilityIdentifier("AccountHostUrlLabel")
                                    .foregroundColor(SharedAsset.Colors.textSecondary.swiftUIColor)
                            }
                            if let statusSubtitle {
                                Text(statusSubtitle)
                                    .styleGuide(.subheadline, isItalic: true)
                                    .accessibilityIdentifier("AccountStatusLabel")
                                    .foregroundColor(SharedAsset.Colors.textSecondary.swiftUIColor)
                            }
                        }
                        .lineLimit(1)
                        .truncationMode(.tail)
                        Spacer()
                        trailingIcon?
                            .imageStyle(.rowIcon(color: trailingIconColor))
                            .accessibilityIdentifier(store.state.trailingIconAccessibilityID)
                    }
                    .padding([.top, .bottom], (statusSubtitle != nil || hostSubtitle != nil) ? 9 : 19)
                    .padding([.trailing], 16)
                    divider
                }
                .padding([.leading], 4)
            }
            .padding([.leading], 16)
        }
        .background(SharedAsset.Colors.backgroundSecondary.swiftUIColor)
    }

    /// A row divider view
    @ViewBuilder private var divider: some View {
        if store.state.showDivider {
            Rectangle()
                .frame(height: 1.0)
                .frame(maxWidth: .infinity)
                .foregroundColor(SharedAsset.Colors.strokeDivider.swiftUIColor)
        } else {
            EmptyView()
        }
    }

    /// A leading icon for the row
    @ViewBuilder private var leadingIcon: some View {
        switch store.state.rowType {
        case let .active(account),
             let .alternate(account):
            profileSwitcherIcon(
                color: account.color,
                initials: account.userInitials,
                textColor: account.profileIconTextColor,
            )
            .accessibilityLabel(Localizations.account)
        case .addAccount:
            SharedAsset.Icons.plus16.swiftUIImage
                .imageStyle(.accessoryIcon16(color: SharedAsset.Colors.iconSecondary.swiftUIColor))
                .padding(4)
        }
    }

    /// The type of the row
    private var rowType: ProfileSwitcherRowState.RowType {
        store.state.rowType
    }

    /// A title for the row
    private var title: String {
        switch store.state.rowType {
        case let .active(account),
             let .alternate(account):
            account.email
        case .addAccount:
            Localizations.addAccount
        }
    }

    /// A subtitle for the row, used to indicate vault host
    private var hostSubtitle: String? {
        switch store.state.rowType {
        case let .active(account),
             let .alternate(account):
            account.webVault
        case .addAccount:
            nil
        }
    }

    /// A subtitle for the row, used to indicate lock status
    private var statusSubtitle: String? {
        switch store.state.rowType {
        case .active,
             .addAccount:
            nil
        case let .alternate(account):
            switch (account.isUnlocked, account.isLoggedOut) {
            case (true, false):
                Localizations.accountUnlocked.lowercased()
            case (false, false):
                Localizations.accountLocked.lowercased()
            case (_, true):
                Localizations.accountLoggedOut.lowercased()
            }
        }
    }

    /// A trailing icon for the row
    private var trailingIcon: Image? {
        switch store.state.rowType {
        case .active:
<<<<<<< HEAD
            Asset.Images.checkCircle24.swiftUIImage
        case let .alternate(account):
            if account.isUnlocked {
                Asset.Images.unlocked24.swiftUIImage
            } else {
                Asset.Images.locked24.swiftUIImage
=======
            return SharedAsset.Icons.checkCircle24.swiftUIImage
        case let .alternate(account):
            if account.isUnlocked {
                return SharedAsset.Icons.unlocked24.swiftUIImage
            } else {
                return SharedAsset.Icons.locked24.swiftUIImage
>>>>>>> fbbb2a28
            }
        case .addAccount:
            nil
        }
    }

    /// A trailing icon color for the row
    private var trailingIconColor: Color {
        switch store.state.rowType {
        case .active:
            SharedAsset.Colors.iconPrimary.swiftUIColor
        case .alternate:
            SharedAsset.Colors.textSecondary.swiftUIColor
        case .addAccount:
            SharedAsset.Colors.backgroundSecondary.swiftUIColor
        }
    }

    /// Builds an account row for a given row type
    ///
    /// - Parameters
    ///     - profileSwitcherItem: The item used to construct the account row.
    ///     - isSelected: Is this item selected?
    ///
    @ViewBuilder
    private func accountRow(
        for profileSwitcherItem: ProfileSwitcherItem,
        isSelected: Bool,
    ) -> some View {
        AsyncButton {} label: {
            rowContents
                .onTapGesture {
                    await store.perform(
                        .pressed(
                            isSelected
                                ? .active(profileSwitcherItem)
                                : .alternate(profileSwitcherItem),
                        ),
                    )
                }
                .onLongPressGesture(if: store.state.allowLockAndLogout) {
                    await store.perform(
                        .longPressed(
                            isSelected
                                ? .active(profileSwitcherItem)
                                : .alternate(profileSwitcherItem),
                        ),
                    )
                }
        }
        .accessibilityAction {
            Task {
                await store.perform(.accessibility(.select(profileSwitcherItem)))
            }
        }
        .conditionalAccessibilityAsyncAction(
            if: store.state.allowLockAndLogout && profileSwitcherItem.canBeLocked
                && profileSwitcherItem.isUnlocked,
            named: Localizations.lock,
        ) {
            await store.perform(.accessibility(.lock(profileSwitcherItem)))
        }
        .conditionalAccessibilityAction(
            if: store.state.allowLockAndLogout && !profileSwitcherItem.isLoggedOut,
            named: Localizations.logOut,
        ) {
            store.send(.accessibility(.logout(profileSwitcherItem)))
        }
        .conditionalAccessibilityAction(
            if: store.state.allowLockAndLogout && profileSwitcherItem.isLoggedOut,
            named: Localizations.remove,
        ) {
            store.send(.accessibility(.remove(profileSwitcherItem)))
        }
        .accessibility(
            if: isSelected,
            addTraits: .isSelected,
        )
    }

    /// Helper function to set accessibility focus state inside the view body
    private func updateFocusIfNeeded(shouldTakeFocus: Bool) {
        if shouldTakeFocus,
           isVoiceoverEnabled {
            isFocused = true
        }
    }
}

#if DEBUG
#Preview("Active Unlocked Account") {
    NavigationView {
        ProfileSwitcherRow(
            store: Store(
                processor: StateProcessor(
                    state: ProfileSwitcherRowState(
                        shouldTakeAccessibilityFocus: true,
                        rowType: .active(.fixtureUnlocked),
                    ),
                ),
            ),
        )
    }
}

#Preview("Active Locked Account") {
    NavigationView {
        ProfileSwitcherRow(
            store: Store(
                processor: StateProcessor(
                    state: ProfileSwitcherRowState(
                        shouldTakeAccessibilityFocus: true,
                        rowType: .active(.fixtureLocked),
                    ),
                ),
            ),
        )
    }
}

#Preview("Active Account, No Divider") {
    NavigationView {
        ProfileSwitcherRow(
            store: Store(
                processor: StateProcessor(
                    state: ProfileSwitcherRowState(
                        shouldTakeAccessibilityFocus: true,
                        showDivider: false,
                        rowType: .active(.fixtureLocked),
                    ),
                ),
            ),
        )
    }
}

#Preview("Alternate Unlocked Account") {
    NavigationView {
        ProfileSwitcherRow(
            store: Store(
                processor: StateProcessor(
                    state: ProfileSwitcherRowState(
                        shouldTakeAccessibilityFocus: true,
                        rowType: .alternate(.fixtureUnlocked),
                    ),
                ),
            ),
        )
    }
}

#Preview("Alternate Locked Account") {
    NavigationView {
        ProfileSwitcherRow(
            store: Store(
                processor: StateProcessor(
                    state: ProfileSwitcherRowState(
                        shouldTakeAccessibilityFocus: true,
                        rowType: .alternate(.fixtureLocked),
                    ),
                ),
            ),
        )
    }
}

#Preview("Alternate Logged Out Account") {
    NavigationView {
        ProfileSwitcherRow(
            store: Store(
                processor: StateProcessor(
                    state: ProfileSwitcherRowState(
                        shouldTakeAccessibilityFocus: true,
                        rowType: .alternate(.fixtureLoggedOut),
                    ),
                ),
            ),
        )
    }
}

#Preview("Add Account") {
    NavigationView {
        ProfileSwitcherRow(
            store: Store(
                processor: StateProcessor(
                    state: ProfileSwitcherRowState(
                        shouldTakeAccessibilityFocus: false,
                        rowType: .addAccount,
                    ),
                ),
            ),
        )
    }
}
#endif<|MERGE_RESOLUTION|>--- conflicted
+++ resolved
@@ -169,21 +169,12 @@
     private var trailingIcon: Image? {
         switch store.state.rowType {
         case .active:
-<<<<<<< HEAD
-            Asset.Images.checkCircle24.swiftUIImage
-        case let .alternate(account):
-            if account.isUnlocked {
-                Asset.Images.unlocked24.swiftUIImage
-            } else {
-                Asset.Images.locked24.swiftUIImage
-=======
             return SharedAsset.Icons.checkCircle24.swiftUIImage
         case let .alternate(account):
             if account.isUnlocked {
                 return SharedAsset.Icons.unlocked24.swiftUIImage
             } else {
                 return SharedAsset.Icons.locked24.swiftUIImage
->>>>>>> fbbb2a28
             }
         case .addAccount:
             nil
