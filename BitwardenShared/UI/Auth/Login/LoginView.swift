import SwiftUI

// MARK: - LoginView

/// A view that allows the user to input their master password to complete the
/// login flow, or allows the user to navigate to separate views for alternate
/// forms of login.
///
struct LoginView: View {
    // MARK: Properties

    /// The `Store` for this view.
    @ObservedObject var store: Store<LoginState, LoginAction, LoginEffect>

    var body: some View {
        ScrollView {
            VStack(alignment: .leading, spacing: 24) {
                textField

                loginButtons

                loggingInAs
            }
            .padding(.horizontal)
            .frame(maxWidth: .infinity)
        }
        .background(Asset.Colors.backgroundSecondary.swiftUIColor.ignoresSafeArea())
        .navigationTitle(Localizations.bitwarden)
        .navigationBarTitleDisplayMode(.inline)
        .toolbar {
            ToolbarItem(placement: .navigationBarTrailing) {
                Button {
                    store.send(.morePressed)
                } label: {
                    Label {
                        Text(Localizations.options)
                    } icon: {
                        Asset.Images.moreVert.swiftUIImage
                    }
                }
                .tint(Asset.Colors.primaryBitwarden.swiftUIColor)
            }
        }
    }

    /// The text field along with the master password hint button.
    @ViewBuilder var textField: some View {
        VStack(alignment: .leading, spacing: 8) {
            BitwardenTextField(
                title: Localizations.masterPassword,
                contentType: .password,
                isPasswordVisible: store.binding(
                    get: \.isMasterPasswordRevealed,
                    send: LoginAction.revealMasterPasswordFieldPressed
                ),
                text: store.binding(
                    get: \.masterPassword,
                    send: LoginAction.masterPasswordChanged
                )
            )

            Button(Localizations.getMasterPasswordwordHint) {
                store.send(.getMasterPasswordHintPressed)
            }
            .font(.system(.subheadline))
            .foregroundColor(Asset.Colors.primaryBitwarden.swiftUIColor)
        }
    }

    /// The set of login option buttons.
    @ViewBuilder var loginButtons: some View {
        VStack(alignment: .center, spacing: 12) {
            Button(Localizations.logInWithMasterPassword) {
                Task {
                    await store.perform(.loginWithMasterPasswordPressed)
                }
            }
            .buttonStyle(.primary())

            if store.state.isLoginWithDeviceVisible {
                Button {
                    store.send(.loginWithDevicePressed)
                } label: {
                    HStack(spacing: 8) {
                        Image(decorative: Asset.Images.mobile)
                        Text(Localizations.logInWithDevice)
                    }
                }
                .buttonStyle(.secondary())
            }

            Button {
                store.send(.enterpriseSingleSignOnPressed)
            } label: {
                HStack(spacing: 8) {
                    Image(decorative: Asset.Images.briefcase)
                    Text(Localizations.logInSso)
                }
            }
            .buttonStyle(.secondary())
        }
    }

    /// The "logging in as..." text along with the not you button.
    @ViewBuilder var loggingInAs: some View {
        VStack(alignment: .leading, spacing: 2) {
            Text(Localizations.loggedInAsOn(store.state.username, store.state.region))
                .foregroundColor(Asset.Colors.textSecondary.swiftUIColor)

            Button(Localizations.notYou) {
                store.send(.notYouPressed)
            }
            .foregroundColor(Asset.Colors.primaryBitwarden.swiftUIColor)
        }
<<<<<<< HEAD
        .task {
            await store.perform(.appeared)
        }
=======
        .font(.system(.footnote))
>>>>>>> ddaccff3
    }
}

// MARK: - Previews

struct LoginView_Previews: PreviewProvider {
    static var previews: some View {
        NavigationView {
            LoginView(
                store: Store(
                    processor: StateProcessor(
                        state: LoginState()
                    )
                )
            )
        }
        .previewDisplayName("Empty")

        NavigationView {
            LoginView(
                store: Store(
                    processor: StateProcessor(
                        state: LoginState(
                            isLoginWithDeviceVisible: true
                        )
                    )
                )
            )
        }
        .previewDisplayName("With Device")
    }
}<|MERGE_RESOLUTION|>--- conflicted
+++ resolved
@@ -40,6 +40,9 @@
                 }
                 .tint(Asset.Colors.primaryBitwarden.swiftUIColor)
             }
+        }
+        .task {
+            await store.perform(.appeared)
         }
     }
 
@@ -112,13 +115,7 @@
             }
             .foregroundColor(Asset.Colors.primaryBitwarden.swiftUIColor)
         }
-<<<<<<< HEAD
-        .task {
-            await store.perform(.appeared)
-        }
-=======
         .font(.system(.footnote))
->>>>>>> ddaccff3
     }
 }
 
