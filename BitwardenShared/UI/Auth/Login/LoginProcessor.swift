--- conflicted
+++ resolved
@@ -154,13 +154,8 @@
         } catch let error as IdentityTokenRequestError {
             switch error {
             case let .captchaRequired(hCaptchaSiteCode):
-<<<<<<< HEAD
-                launchCaptchaFlow(with: hCaptchaSiteCode)
+                await launchCaptchaFlow(with: hCaptchaSiteCode)
             case let .twoFactorRequired(authMethodsData, _, _, _):
-=======
-                await launchCaptchaFlow(with: hCaptchaSiteCode)
-            case let .twoFactorRequired(authMethodsData, _, _):
->>>>>>> 79800f97
                 coordinator.navigate(
                     to: .twoFactor(state.username, .password(state.masterPassword), authMethodsData, nil)
                 )
