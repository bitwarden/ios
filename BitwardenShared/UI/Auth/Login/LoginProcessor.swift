import BitwardenSdk

// MARK: - CaptchaFlowDelegate

/// An object that is signaled when specific circumstances in the captcha flow have been encountered.
///
protocol CaptchaFlowDelegate: AnyObject {
    /// Called when the captcha flow has been completed successfully.
    ///
    /// - Parameter token: The token that was returned by hCaptcha.
    ///
    func captchaCompleted(token: String)

    /// Called when the captcha flow encounters an error.
    ///
    /// - Parameter error: The error that was encountered.
    ///
    func captchaErrored(error: Error)
}

// MARK: - LoginProcessor

/// The processor used to manage state and handle actions for the login screen.
///
class LoginProcessor: StateProcessor<LoginState, LoginAction, LoginEffect> {
    // MARK: Types

    typealias Services = HasAccountAPIService
        & HasAppIdService
        & HasAuthAPIService
        & HasCaptchaService
        & HasClientAuth
        & HasDeviceAPIService
        & HasSystemDevice

    // MARK: Private Properties

    /// The `Coordinator` that handles navigation.
    private var coordinator: AnyCoordinator<AuthRoute>

    /// A flag indicating if this is the first time that the view has appeared.
    ///
    /// This flag keeps us from making the known device call multiple times as the user navigates away from,
    /// and back to the same instance of `LoginView`.
    private var isFirstAppeared = true

    /// The services used by this processor.
    private var services: Services

    // MARK: Initialization

    /// Creates a new `LoginProcessor`.
    ///
    /// - Parameters:
    ///   - coordinator: The coordinator that handles navigation.
    ///   - state: The initial state of the processor.
    ///
    init(
        coordinator: AnyCoordinator<AuthRoute>,
        services: Services,
        state: LoginState
    ) {
        self.coordinator = coordinator
        self.services = services
        super.init(state: state)
    }

    // MARK: Methods

    override func perform(_ effect: LoginEffect) async {
        switch effect {
        case .appeared:
            await refreshKnownDevice()
        case .loginWithMasterPasswordPressed:
            await loginWithMasterPassword()
        }
    }

    override func receive(_ action: LoginAction) {
        switch action {
        case .enterpriseSingleSignOnPressed:
            coordinator.navigate(to: .enterpriseSingleSignOn)
        case .getMasterPasswordHintPressed:
            coordinator.navigate(to: .masterPasswordHint)
        case .loginWithDevicePressed:
            coordinator.navigate(to: .loginWithDevice)
        case let .masterPasswordChanged(newValue):
            state.masterPassword = newValue
        case .morePressed:
            coordinator.navigate(to: .loginOptions)
        case .notYouPressed:
            coordinator.navigate(to: .landing)
        case .revealMasterPasswordFieldPressed:
            state.isMasterPasswordRevealed.toggle()
        }
    }

    // MARK: Private Methods

    /// Generates the items needed and authenticates with the captcha flow.
    ///
    /// - Parameter siteKey: The site key that was returned with a captcha error. The token used to authenticate
    ///   with hCaptcha.
    ///
    private func launchCaptchaFlow(with siteKey: String) {
        do {
            let callbackUrlScheme = services.captchaService.callbackUrlScheme
            let url = try services.captchaService.generateCaptchaUrl(with: siteKey)
            coordinator.navigate(
                to: .captcha(
                    url: url,
                    callbackUrlScheme: callbackUrlScheme
                ),
                context: self
            )
        } catch {
            // TODO: BIT-709 Add proper error handling
            print(error)
        }
    }

    /// Attempts to log the user in with the email address and password values found in `state`.
    ///
<<<<<<< HEAD
    private func loginWithMasterPassword(captchaToken: String? = nil) async {
=======
    private func loginWithMasterPassword() async {
        coordinator.showLoadingOverlay(title: Localizations.loggingIn)
        defer { coordinator.hideLoadingOverlay() }

>>>>>>> ddaccff3
        do {
            let response = try await services.accountAPIService.preLogin(email: state.username)

            let kdf: Kdf
            switch response.kdf {
            case .argon2id:
                kdf = .argon2id(
                    iterations: NonZeroU32(response.kdfIterations),
                    memory: NonZeroU32(response.kdfMemory ?? 1),
                    parallelism: NonZeroU32(response.kdfParallelism ?? 1)
                )
            case .pbkdf2sha256:
                kdf = .pbkdf2(iterations: NonZeroU32(response.kdfIterations))
            }

            let hashedPassword = try await services.clientAuth.hashPassword(
                email: state.username,
                password: state.masterPassword,
                kdfParams: kdf
            )

            let appID = await services.appIdService.getOrCreateAppId()
            let identityTokenRequest = IdentityTokenRequestModel(
                authenticationMethod: .password(
                    username: state.username,
                    password: hashedPassword
                ),
                captchaToken: captchaToken,
                deviceInfo: DeviceInfo(
                    identifier: appID,
                    name: services.systemDevice.modelIdentifier
                )
            )
            let identityToken = try await services.authAPIService.getIdentityToken(identityTokenRequest)
            print("TOKEN: \(identityToken)")

            // TODO: BIT-165 Store the access token.
            coordinator.navigate(to: .complete)
        } catch {
            if let error = error as? IdentityTokenRequestError {
                switch error {
                case let .captchaRequired(hCaptchaSiteCode):
                    launchCaptchaFlow(with: hCaptchaSiteCode)
                }
            } else {
                // TODO: BIT-709 Add proper error handling for non-captcha errors.
            }
        }
    }

    /// Refreshes the value for known device from the API, and then updates the state to show or hide the
    /// "Login with known device" button based on that value.
    ///
    private func refreshKnownDevice() async {
        guard isFirstAppeared else { return }
        defer { isFirstAppeared = false }

        do {
            let deviceIdentifier = await services.appIdService.getOrCreateAppId()
            let isKnownDevice = try await services.deviceAPIService.knownDevice(
                email: state.username,
                deviceIdentifier: deviceIdentifier
            )
            state.isLoginWithDeviceVisible = isKnownDevice
        } catch {
            // TODO: BIT-709 Add proper error handling
            print(error)
        }
    }
}

// MARK: CaptchaFlowDelegate

extension LoginProcessor: CaptchaFlowDelegate {
    func captchaCompleted(token: String) {
        Task {
            await loginWithMasterPassword(captchaToken: token)
        }
    }

    func captchaErrored(error: Error) {
        // TODO: BIT-709 Add proper error handling.
        print(error)
    }
}<|MERGE_RESOLUTION|>--- conflicted
+++ resolved
@@ -121,14 +121,10 @@
 
     /// Attempts to log the user in with the email address and password values found in `state`.
     ///
-<<<<<<< HEAD
     private func loginWithMasterPassword(captchaToken: String? = nil) async {
-=======
-    private func loginWithMasterPassword() async {
         coordinator.showLoadingOverlay(title: Localizations.loggingIn)
         defer { coordinator.hideLoadingOverlay() }
 
->>>>>>> ddaccff3
         do {
             let response = try await services.accountAPIService.preLogin(email: state.username)
 
