--- conflicted
+++ resolved
@@ -66,10 +66,7 @@
     ///     request prior to it being sent.
     ///   - responseHandlers: A list of `ResponseHandler`s that have the option to view or modify
     ///     the response prior to it being parsed and returned to the caller.
-<<<<<<< HEAD
-=======
     ///   - tokenProvider: An object used to get an access token and refresh it when necessary.
->>>>>>> ddaccff3
     ///
     public init(
         baseUrlGetter: @escaping () -> URL,
