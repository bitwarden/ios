--- conflicted
+++ resolved
@@ -5,20 +5,6 @@
 open class BitwardenTestCase: BaseBitwardenTestCase {
     @MainActor
     override open class func setUp() {
-<<<<<<< HEAD
-        let shouldSkipSimulatorCheck = ProcessInfo.processInfo.environment["SKIP_SIMULATOR_CHECK_FOR_TESTS"] == "true"
-        let isCorrectSimulator = UIDevice.current.name == "iPhone 16 Pro" && UIDevice.current.systemVersion == "18.1"
-        if !shouldSkipSimulatorCheck, !isCorrectSimulator {
-            assertionFailure(
-                """
-                Tests must be run using iOS 18.1 on an iPhone 16 Pro simulator.
-                Snapshot tests depend on using the correct device.
-                """
-            )
-        }
-
-=======
->>>>>>> 9f0c5789
         // Apply default appearances for snapshot tests.
         UI.applyDefaultAppearances()
 
