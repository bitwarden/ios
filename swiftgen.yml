output_dir: BitwardenShared/UI/Platform/Application/Support/Generated/
<<<<<<< HEAD
strings:
  inputs: BitwardenShared/UI/Platform/Application/Support/Localizations/en.lproj
  outputs:
    - templateName: structured-swift5
      output: Localizations.swift
      params:
        enumName: Localizations
=======
xcassets:
  inputs:
    - BitwardenShared/UI/Platform/Application/Support/Colors.xcassets
    - BitwardenShared/UI/Platform/Application/Support/Images.xcassets
  outputs:
    - templateName: swift5
      output: Assets.swift
      params:
>>>>>>> 64ec8ef5
        publicAccess: true<|MERGE_RESOLUTION|>--- conflicted
+++ resolved
@@ -1,5 +1,4 @@
 output_dir: BitwardenShared/UI/Platform/Application/Support/Generated/
-<<<<<<< HEAD
 strings:
   inputs: BitwardenShared/UI/Platform/Application/Support/Localizations/en.lproj
   outputs:
@@ -7,7 +6,7 @@
       output: Localizations.swift
       params:
         enumName: Localizations
-=======
+        publicAccess: true
 xcassets:
   inputs:
     - BitwardenShared/UI/Platform/Application/Support/Colors.xcassets
@@ -16,5 +15,4 @@
     - templateName: swift5
       output: Assets.swift
       params:
->>>>>>> 64ec8ef5
         publicAccess: true