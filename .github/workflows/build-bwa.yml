--- conflicted
+++ resolved
@@ -71,11 +71,7 @@
           yeetd &
 
       - name: Log in to Azure
-<<<<<<< HEAD
         uses: bitwarden/gh-actions/azure-login@main
-=======
-        uses: Azure/login@a457da9ea143d694b1b9c7c869ebb04ebe844ef5 # v2.3.0
->>>>>>> 3ec79a06
         with:
           subscription_id: ${{ secrets.AZURE_SUBSCRIPTION_ID }}
           tenant_id: ${{ secrets.AZURE_TENANT_ID }}
