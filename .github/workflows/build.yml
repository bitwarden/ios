--- conflicted
+++ resolved
@@ -93,7 +93,6 @@
           echo "**Build Number**: $next_number" | tee -a $GITHUB_STEP_SUMMARY
           echo "version=$next_version" >> $GITHUB_OUTPUT
           echo "build_number=$next_number" >> $GITHUB_OUTPUT
-<<<<<<< HEAD
           echo "variant=$BUILD_VARIANT" >> $GITHUB_OUTPUT
           echo "xcode_version=$XCODE_VERSION" >> $GITHUB_OUTPUT
 
@@ -130,401 +129,367 @@
     #       xcode-version: ${{ env.XCODE_VERSION }}
     #     secrets: inherit
 
-      # - name: Set Xcode version
-      #   uses: maxim-lobanov/setup-xcode@60606e260d2fc5762a71e64e74b2174e8ea3c8bd # v1.6.0
-      #   with:
-      #     xcode-version: ${{ env.XCODE_VERSION }}
-
-      # - name: Cache Mint packages
-      #   id: mint-cache
-      #   uses: actions/cache@0c45773b623bea8c8e75f6c82b208c3cf94ea4f9 # v4.0.2
-      #   with:
-      #     path: .mint
-      #     key: ${{ runner.os }}-mint-${{ hashFiles('**/Mintfile') }}
-      #     restore-keys: |
-      #       ${{ runner.os }}-mint-
-
-      # - name: Install yeetd
-      #   run: |
-      #     wget https://github.com/biscuitehh/yeetd/releases/download/1.0/yeetd-normal.pkg
-      #     sudo installer -pkg yeetd-normal.pkg -target /
-      #     yeetd &
-
-      # - name: Log in to Azure
-      #   uses: Azure/login@cb79c773a3cfa27f31f25eb3f677781210c9ce3d # v1.6.1
-      #   with:
-      #     creds: ${{ secrets.AZURE_KV_CI_SERVICE_PRINCIPAL }}
-
-      # - name: Retrieve secrets
-      #   uses: bitwarden/gh-actions/get-keyvault-secrets@main
-      #   with:
-      #     keyvault: "bitwarden-ci"
-      #     secrets: "appcenter-ios-token"
-
-      # - name: Retrieve production provisioning profiles
-      #   if: env.BUILD_VARIANT == 'Production'
-      #   env:
-      #     ACCOUNT_NAME: bitwardenci
-      #     CONTAINER_NAME: profiles
-      #   run: |
-      #     mkdir -p $HOME/secrets
-      #     profiles=(
-      #       "dist_autofill.mobileprovision"
-      #       "dist_bitwarden.mobileprovision"
-      #       "dist_extension.mobileprovision"
-      #       "dist_share_extension.mobileprovision"
-      #       "dist_bitwarden_watch_app.mobileprovision"
-      #       "dist_bitwarden_watch_app_extension.mobileprovision"
-      #     )
-
-      #     for FILE in "${profiles[@]}"
-      #     do
-      #       az storage blob download --account-name $ACCOUNT_NAME --container-name $CONTAINER_NAME --name $FILE \
-      #         --file $HOME/secrets/$FILE --output none
-      #     done
-
-      # - name: Retrieve beta provisioning profiles
-      #   if: env.BUILD_VARIANT == 'Beta'
-      #   env:
-      #     ACCOUNT_NAME: bitwardenci
-      #     CONTAINER_NAME: profiles
-      #   run: |
-      #     mkdir -p $HOME/secrets
-      #     profiles=(
-      #       "dist_beta_autofill.mobileprovision"
-      #       "dist_beta_bitwarden.mobileprovision"
-      #       "dist_beta_extension.mobileprovision"
-      #       "dist_beta_share_extension.mobileprovision"
-      #       "dist_beta_bitwarden_watch_app.mobileprovision"
-      #       "dist_beta_bitwarden_watch_app_extension.mobileprovision"
-      #     )
-
-      #     for FILE in "${profiles[@]}"
-      #     do
-      #       az storage blob download --account-name $ACCOUNT_NAME --container-name $CONTAINER_NAME --name $FILE \
-      #         --file $HOME/secrets/$FILE --output none
-      #     done
-
-      # - name: Retrieve production Google Services secret
-      #   if: env.BUILD_VARIANT == 'Production'
-      #   env:
-      #     ACCOUNT_NAME: bitwardenci
-      #     CONTAINER_NAME: mobile
-      #     SOURCE_FILE: GoogleService-Info.plist
-      #     TARGET_FILE: GoogleService-Info.plist
-      #   run: |
-      #     mkdir -p $HOME/secrets
-      #     az storage blob download --account-name $ACCOUNT_NAME --container-name $CONTAINER_NAME --name $SOURCE_FILE \
-      #       --file Bitwarden/Application/Support/$TARGET_FILE --output none
-
-      # - name: Retrieve watch production Google Services secret
-      #   if: env.BUILD_VARIANT == 'Production'
-      #   env:
-      #     ACCOUNT_NAME: bitwardenci
-      #     CONTAINER_NAME: mobile
-      #     SOURCE_FILE: GoogleService-Info.plist
-      #     TARGET_FILE: GoogleService-Info.plist
-      #   run: |
-      #     mkdir -p $HOME/secrets
-      #     az storage blob download --account-name $ACCOUNT_NAME --container-name $CONTAINER_NAME --name $SOURCE_FILE \
-      #       --file BitwardenWatchApp/$TARGET_FILE --output none
-      #     plutil -replace BUNDLE_ID -string com.8bit.bitwarden.watchkitapp BitwardenWatchApp/$TARGET_FILE
-
-      # - name: Retrieve beta Google Services secret
-      #   if: env.BUILD_VARIANT == 'Beta'
-      #   env:
-      #     ACCOUNT_NAME: bitwardenci
-      #     CONTAINER_NAME: mobile
-      #     SOURCE_FILE: GoogleService-Info-ios-pm-beta.plist
-      #     TARGET_FILE: GoogleService-Info.plist
-      #   run: |
-      #     mkdir -p $HOME/secrets
-      #     az storage blob download --account-name $ACCOUNT_NAME --container-name $CONTAINER_NAME --name $SOURCE_FILE \
-      #       --file Bitwarden/Application/Support/$TARGET_FILE --output none
-
-      # - name: Retrieve watch beta Google Services secret
-      #   if: env.BUILD_VARIANT == 'Beta'
-      #   env:
-      #     ACCOUNT_NAME: bitwardenci
-      #     CONTAINER_NAME: mobile
-      #     SOURCE_FILE: GoogleService-Info-ios-pm-beta.plist
-      #     TARGET_FILE: GoogleService-Info.plist
-      #   run: |
-      #     mkdir -p $HOME/secrets
-      #     az storage blob download --account-name $ACCOUNT_NAME --container-name $CONTAINER_NAME --name $SOURCE_FILE \
-      #       --file BitwardenWatchApp/$TARGET_FILE --output none
-      #     plutil -replace BUNDLE_ID -string com.8bit.bitwarden.beta.watchkitapp BitwardenWatchApp/$TARGET_FILE
-
-      # - name: Retrieve certificates
-      #   run: |
-      #     mkdir -p $HOME/certificates
-      #     az keyvault secret show --id https://bitwarden-ci.vault.azure.net/certificates/ios-distribution |
-      #       jq -r .value | base64 -d > $HOME/certificates/ios-distribution.p12
-
-      # - name: Download Fastlane credentials
-      #   env:
-      #     ACCOUNT_NAME: bitwardenci
-      #     CONTAINER_NAME: mobile
-      #     FILE: appstoreconnect-fastlane.json
-      #   run: |
-      #     mkdir -p $HOME/secrets
-      #     az storage blob download --account-name $ACCOUNT_NAME --container-name $CONTAINER_NAME --name $FILE \
-      #       --file $HOME/secrets/$FILE --output none
-
-      # - name: Configure Keychain Access
-      #   env:
-      #     KEYCHAIN_PASSWORD: ${{ secrets.IOS_KEYCHAIN_PASSWORD }}
-      #   run: |
-      #     security create-keychain -p $KEYCHAIN_PASSWORD build.keychain
-      #     security default-keychain -s build.keychain
-      #     security unlock-keychain -p $KEYCHAIN_PASSWORD build.keychain
-      #     security set-keychain-settings -lut 1200 build.keychain
-
-      #     security import $HOME/certificates/ios-distribution.p12 -k build.keychain -P "" -T /usr/bin/codesign \
-      #       -T /usr/bin/security
-      #     security set-key-partition-list -S apple-tool:,apple:,codesign: -s -k $KEYCHAIN_PASSWORD build.keychain
-
-      # - name: Configure production provisioning profiles
-      #   if: env.BUILD_VARIANT == 'Production'
-      #   run: |
-      #     AUTOFILL_PROFILE_PATH=$HOME/secrets/dist_autofill.mobileprovision
-      #     BITWARDEN_PROFILE_PATH=$HOME/secrets/dist_bitwarden.mobileprovision
-      #     EXTENSION_PROFILE_PATH=$HOME/secrets/dist_extension.mobileprovision
-      #     SHARE_EXTENSION_PROFILE_PATH=$HOME/secrets/dist_share_extension.mobileprovision
-      #     WATCH_APP_PROFILE_PATH=$HOME/secrets/dist_bitwarden_watch_app.mobileprovision
-      #     WATCH_APP_EXTENSION_PROFILE_PATH=$HOME/secrets/dist_bitwarden_watch_app_extension.mobileprovision
-      #     PROFILES_DIR_PATH=$HOME/Library/MobileDevice/Provisioning\ Profiles
-
-      #     mkdir -p "$PROFILES_DIR_PATH"
-
-      #     AUTOFILL_UUID=$(grep UUID -A1 -a $AUTOFILL_PROFILE_PATH | grep -io "[-A-F0-9]\{36\}")
-      #     cp $AUTOFILL_PROFILE_PATH "$PROFILES_DIR_PATH/$AUTOFILL_UUID.mobileprovision"
-
-      #     BITWARDEN_UUID=$(grep UUID -A1 -a $BITWARDEN_PROFILE_PATH | grep -io "[-A-F0-9]\{36\}")
-      #     cp $BITWARDEN_PROFILE_PATH "$PROFILES_DIR_PATH/$BITWARDEN_UUID.mobileprovision"
-
-      #     EXTENSION_UUID=$(grep UUID -A1 -a $EXTENSION_PROFILE_PATH | grep -io "[-A-F0-9]\{36\}")
-      #     cp $EXTENSION_PROFILE_PATH "$PROFILES_DIR_PATH/$EXTENSION_UUID.mobileprovision"
-
-      #     SHARE_EXTENSION_UUID=$(grep UUID -A1 -a $SHARE_EXTENSION_PROFILE_PATH | grep -io "[-A-F0-9]\{36\}")
-      #     cp $SHARE_EXTENSION_PROFILE_PATH "$PROFILES_DIR_PATH/$SHARE_EXTENSION_UUID.mobileprovision"
-
-      #     WATCH_APP_UUID=$(grep UUID -A1 -a $WATCH_APP_PROFILE_PATH | grep -io "[-A-F0-9]\{36\}")
-      #     cp $WATCH_APP_PROFILE_PATH "$PROFILES_DIR_PATH/$WATCH_APP_UUID.mobileprovision"
-
-      #     WATCH_APP_EXTENSION_UUID=$(grep UUID -A1 -a $WATCH_APP_EXTENSION_PROFILE_PATH | grep -io "[-A-F0-9]\{36\}")
-      #     cp $WATCH_APP_EXTENSION_PROFILE_PATH "$PROFILES_DIR_PATH/$WATCH_APP_EXTENSION_UUID.mobileprovision"
-
-      # - name: Configure beta provisioning profiles
-      #   if: env.BUILD_VARIANT == 'Beta'
-      #   run: |
-      #     AUTOFILL_PROFILE_PATH=$HOME/secrets/dist_beta_autofill.mobileprovision
-      #     BITWARDEN_PROFILE_PATH=$HOME/secrets/dist_beta_bitwarden.mobileprovision
-      #     EXTENSION_PROFILE_PATH=$HOME/secrets/dist_beta_extension.mobileprovision
-      #     SHARE_EXTENSION_PROFILE_PATH=$HOME/secrets/dist_beta_share_extension.mobileprovision
-      #     WATCH_APP_PROFILE_PATH=$HOME/secrets/dist_beta_bitwarden_watch_app.mobileprovision
-      #     WATCH_APP_EXTENSION_PROFILE_PATH=$HOME/secrets/dist_beta_bitwarden_watch_app_extension.mobileprovision
-      #     PROFILES_DIR_PATH=$HOME/Library/MobileDevice/Provisioning\ Profiles
-
-      #     mkdir -p "$PROFILES_DIR_PATH"
-
-      #     AUTOFILL_UUID=$(grep UUID -A1 -a $AUTOFILL_PROFILE_PATH | grep -io "[-A-F0-9]\{36\}")
-      #     cp $AUTOFILL_PROFILE_PATH "$PROFILES_DIR_PATH/$AUTOFILL_UUID.mobileprovision"
-
-      #     BITWARDEN_UUID=$(grep UUID -A1 -a $BITWARDEN_PROFILE_PATH | grep -io "[-A-F0-9]\{36\}")
-      #     cp $BITWARDEN_PROFILE_PATH "$PROFILES_DIR_PATH/$BITWARDEN_UUID.mobileprovision"
-
-      #     EXTENSION_UUID=$(grep UUID -A1 -a $EXTENSION_PROFILE_PATH | grep -io "[-A-F0-9]\{36\}")
-      #     cp $EXTENSION_PROFILE_PATH "$PROFILES_DIR_PATH/$EXTENSION_UUID.mobileprovision"
-
-      #     SHARE_EXTENSION_UUID=$(grep UUID -A1 -a $SHARE_EXTENSION_PROFILE_PATH | grep -io "[-A-F0-9]\{36\}")
-      #     cp $SHARE_EXTENSION_PROFILE_PATH "$PROFILES_DIR_PATH/$SHARE_EXTENSION_UUID.mobileprovision"
-
-      #     WATCH_APP_UUID=$(grep UUID -A1 -a $WATCH_APP_PROFILE_PATH | grep -io "[-A-F0-9]\{36\}")
-      #     cp $WATCH_APP_PROFILE_PATH "$PROFILES_DIR_PATH/$WATCH_APP_UUID.mobileprovision"
-
-      #     WATCH_APP_EXTENSION_UUID=$(grep UUID -A1 -a $WATCH_APP_EXTENSION_PROFILE_PATH | grep -io "[-A-F0-9]\{36\}")
-      #     cp $WATCH_APP_EXTENSION_PROFILE_PATH "$PROFILES_DIR_PATH/$WATCH_APP_EXTENSION_UUID.mobileprovision"
-
-      # - name: Update beta export compliance key
-      #   if: env.BUILD_VARIANT == 'Beta'
-      #   run: |
-      #     plutil -replace ITSEncryptionExportComplianceCode -string 3dd3e32f-efa6-4d99-b410-28aa28b1cb77 Bitwarden/Application/Support/Info.plist
-
-      # - name: Update beta Fastlane Appfile
-      #   if: env.BUILD_VARIANT == 'Beta'
-      #   run: |
-      #     echo 'app_identifier "com.8bit.bitwarden.beta"' > fastlane/Appfile
-
-      # - name: Update APNS entitlements
-      #   run: |
-      #     plutil -replace aps-environment -string production Bitwarden/Application/Support/Bitwarden.entitlements
-
-      # - name: Configure Ruby
-      #   uses: ruby/setup-ruby@a6e6f86333f0a2523ece813039b8b4be04560854 # v1.190.0
-      #   with:
-      #     bundler-cache: true
-
-      # - name: Install Fastlane, Mint, xcbeautify, and yq
-      #   run: |
-      #     brew install fastlane mint xcbeautify yq
-
-      # - name: Install Mint packages
-      #   if: steps.mint-cache.outputs.cache-hit != 'true'
-      #   run: |
-      #     mint bootstrap
-
-      # - name: Select variant
-      #   run: |
-      #     ./Scripts/select_variant.sh ${{ env.BUILD_VARIANT }}
-      #     echo "**Variant**: ${{ env.BUILD_VARIANT }}" | tee -a $GITHUB_STEP_SUMMARY
-
-      # - name: Calculate build version and number
-      #   id: calculate
-      #   run: |
-      #     if [[ ! -z "${{ inputs.build-version }}" ]]; then
-      #       echo -e "\nApplying build version override"
-      #       next_version=${{ inputs.build-version }}
-      #     else
-      #       echo -e "\nCalculating next version..."
-      #       current_year=$(date +%Y)
-      #       current_month=$(date +%-m)
-
-      #       latest_tag_version=$(git tag --sort=committerdate --list | tail -1)
-      #       latest_version=${latest_tag_version:1}  # remove 'v' from tag version
-
-      #       latest_major_version=$(echo $latest_version | cut -d "." -f 1)
-      #       latest_minor_version=$(echo $latest_version | cut -d "." -f 2)
-      #       latest_patch_version=$(echo $latest_version | cut -d "." -f 3)
-
-      #       echo "  Current Year:         $current_year"
-      #       echo "  Current Month:        $current_month"
-      #       echo "  Latest Version:       $latest_version"
-      #       echo "  Latest Major Version: $latest_major_version"
-      #       echo "  Latest Minor Version: $latest_minor_version"
-      #       echo "  Latest Patch Version: $latest_patch_version"
-
-      #       if [[ "$current_year" == "$latest_major_version" && "$current_month" == "$latest_minor_version" ]]; then
-      #         next_version="${latest_major_version}.${latest_minor_version}.$(($latest_patch_version + 1))"
-      #       else
-      #         next_version="${current_year}.${current_month}.0"
-      #       fi
-      #     fi
-
-      #     if [[ ! -z "${{ inputs.build-number }}" ]]; then
-      #       echo -e "\nApplying build number override"
-      #       next_number=${{ inputs.build-number }}
-      #     else
-      #       echo -e "\nCalculating build number..."
-      #       next_number=$(($GITHUB_RUN_NUMBER))
-      #     fi
-
-      #     echo -e "\n"
-      #     echo "**Version**: $next_version" | tee -a $GITHUB_STEP_SUMMARY
-      #     echo "**Build Number**: $next_number" | tee -a $GITHUB_STEP_SUMMARY
-      #     echo "version=$next_version" >> $GITHUB_OUTPUT
-      #     echo "build_number=$number_number" >> $GITHUB_OUTPUT
-
-      # - name: Update build version and number
-      #   env:
-      #     build_version: ${{ steps.calculate.outputs.version }}
-      #     build_number: ${{ steps.calculate.outputs.build_number }}
-      #   run: |
-      #     yq -i '.settings.MARKETING_VERSION = "${{ env.build_version }}"' 'project.yml'
-      #     yq -i '.settings.CURRENT_PROJECT_VERSION = "${{ env.build_number }}"' 'project.yml'
-
-      # - name: Update app CI Build info
-      #   run: |
-      #     ./Scripts/update_app_ci_build_info.sh ${{ github.run_id }} ${{ github.run_number }} ${{ github.run_attempt }}
-
-      # - name: Build iOS app
-      #   run: |
-      #     BUILD_NUMBER=$(($GITHUB_RUN_NUMBER))
-      #     ./Scripts/build.sh
-
-      # - name: Prepare IPA & dSYM files for upload to GitHub
-      #   run: |
-      #     mkdir -p export/dSYMs
-      #     cp build/Bitwarden/Bitwarden.ipa export
-      #     cp -rv build/Bitwarden.xcarchive/dSYMs/*.dSYM export/dSYMs
-
-      # - name: Upload IPA & dSYM files
-      #   uses: actions/upload-artifact@89ef406dd8d7e03cfd12d9e0a4a378f454709029 # v4.3.5
-      #   with:
-      #     name: Bitwarden iOS
-      #     path: export
-      #     if-no-files-found: error
-
-      # - name: Validate app with App Store Connect
-      #   env:
-      #     APPLE_ID_USERNAME: ${{ secrets.APPLE_ID_USERNAME }}
-      #     APPLE_ID_PASSWORD: ${{ secrets.APPLE_ID_PASSWORD }}
-      #   run: |
-      #     xcrun altool --validate-app \
-      #       --type ios \
-      #       --file "export/Bitwarden.ipa" \
-      #       --username "$APPLE_ID_USERNAME" \
-      #       --password @env:APPLE_ID_PASSWORD
-
-      # - name: Upload app to TestFlight with Fastlane
-      #   run: |
-      #     NEWLINE=$'\n'
-      #     fastlane upload_build \
-      #       api_key_path:"$HOME/secrets/appstoreconnect-fastlane.json" \
-      #       changelog:"$(git show -s --format=%s)$NEWLINE$GITHUB_REPOSITORY/$GITHUB_REF_NAME @ $GITHUB_SHA$NEWLINE$NEWLINE$GITHUB_SERVER_URL/$GITHUB_REPOSITORY/actions/runs/$GITHUB_RUN_ID" \
-      #       ipa_path:"export/Bitwarden.ipa"
-=======
-
-      - name: Update build version and number
-        env:
-          build_version: ${{ steps.calculate.outputs.version }}
-          build_number: ${{ steps.calculate.outputs.build_number }}
-        run: |
-          yq -i '.settings.MARKETING_VERSION = "${{ env.build_version }}"' 'project.yml'
-          yq -i '.settings.CURRENT_PROJECT_VERSION = "${{ env.build_number }}"' 'project.yml'
-
-      - name: Update app CI Build info
-        run: |
-          ./Scripts/update_app_ci_build_info.sh ${{ github.run_id }} ${{ github.run_number }} ${{ github.run_attempt }}
-
-      - name: Build iOS app
-        run: |
-          BUILD_NUMBER=$(($GITHUB_RUN_NUMBER))
-          ./Scripts/build.sh
-
-      - name: Prepare IPA & dSYM files for upload to GitHub
-        run: |
-          mkdir -p export/dSYMs
-          cp build/Bitwarden/Bitwarden.ipa export
-          cp -rv build/Bitwarden.xcarchive/dSYMs/*.dSYM export/dSYMs
-
-      - name: Upload IPA & dSYM files
-        uses: actions/upload-artifact@89ef406dd8d7e03cfd12d9e0a4a378f454709029 # v4.3.5
-        with:
-          name: Bitwarden iOS
-          path: export
-          if-no-files-found: error
-      
-      - name: Set up private auth key
-        run: |
-          mkdir ~/private_keys
-          cat << EOF > ~/private_keys/AuthKey_J46C83CB96.p8
-          ${{ secrets.APP_STORE_CONNECT_AUTH_KEY }}
-          EOF
-
-      - name: Validate app with App Store Connect
-        run: |
-          xcrun altool --validate-app \
-            --type ios \
-            --file "export/Bitwarden.ipa" \
-            --apiKey "J46C83CB96" \
-            --apiIssuer "${{ secrets.APP_STORE_CONNECT_TEAM_ISSUER }}"
-
-      - name: Upload app to TestFlight with Fastlane
-        run: |
-          NEWLINE=$'\n'
-          fastlane upload_build \
-            api_key_path:"$HOME/secrets/appstoreconnect-fastlane.json" \
-            changelog:"$(git show -s --format=%s)$NEWLINE$GITHUB_REPOSITORY/$GITHUB_REF_NAME @ $GITHUB_SHA$NEWLINE$NEWLINE$GITHUB_SERVER_URL/$GITHUB_REPOSITORY/actions/runs/$GITHUB_RUN_ID" \
-            ipa_path:"export/Bitwarden.ipa"
->>>>>>> ffee02f5
+    # - name: Set Xcode version
+    #   uses: maxim-lobanov/setup-xcode@60606e260d2fc5762a71e64e74b2174e8ea3c8bd # v1.6.0
+    #   with:
+    #     xcode-version: ${{ env.XCODE_VERSION }}
+    # - name: Upload IPA & dSYM files
+    #   uses: actions/upload-artifact@89ef406dd8d7e03cfd12d9e0a4a378f454709029 # v4.3.5
+    #   with:
+    #     name: Bitwarden iOS
+    #     path: export
+    #     if-no-files-found: error
+    
+    # - name: Set up private auth key
+    #   run: |
+    #     mkdir ~/private_keys
+    #     cat << EOF > ~/private_keys/AuthKey_J46C83CB96.p8
+    #     ${{ secrets.APP_STORE_CONNECT_AUTH_KEY }}
+    #     EOF
+
+    # - name: Validate app with App Store Connect
+    #   run: |
+    #     xcrun altool --validate-app \
+    #       --type ios \
+    #       --file "export/Bitwarden.ipa" \
+    #       --apiKey "J46C83CB96" \
+    #       --apiIssuer "${{ secrets.APP_STORE_CONNECT_TEAM_ISSUER }}"
+
+    # - name: Cache Mint packages
+    #   id: mint-cache
+    #   uses: actions/cache@0c45773b623bea8c8e75f6c82b208c3cf94ea4f9 # v4.0.2
+    #   with:
+    #     path: .mint
+    #     key: ${{ runner.os }}-mint-${{ hashFiles('**/Mintfile') }}
+    #     restore-keys: |
+    #       ${{ runner.os }}-mint-
+
+    # - name: Install yeetd
+    #   run: |
+    #     wget https://github.com/biscuitehh/yeetd/releases/download/1.0/yeetd-normal.pkg
+    #     sudo installer -pkg yeetd-normal.pkg -target /
+    #     yeetd &
+
+    # - name: Log in to Azure
+    #   uses: Azure/login@cb79c773a3cfa27f31f25eb3f677781210c9ce3d # v1.6.1
+    #   with:
+    #     creds: ${{ secrets.AZURE_KV_CI_SERVICE_PRINCIPAL }}
+
+    # - name: Retrieve secrets
+    #   uses: bitwarden/gh-actions/get-keyvault-secrets@main
+    #   with:
+    #     keyvault: "bitwarden-ci"
+    #     secrets: "appcenter-ios-token"
+
+    # - name: Retrieve production provisioning profiles
+    #   if: env.BUILD_VARIANT == 'Production'
+    #   env:
+    #     ACCOUNT_NAME: bitwardenci
+    #     CONTAINER_NAME: profiles
+    #   run: |
+    #     mkdir -p $HOME/secrets
+    #     profiles=(
+    #       "dist_autofill.mobileprovision"
+    #       "dist_bitwarden.mobileprovision"
+    #       "dist_extension.mobileprovision"
+    #       "dist_share_extension.mobileprovision"
+    #       "dist_bitwarden_watch_app.mobileprovision"
+    #       "dist_bitwarden_watch_app_extension.mobileprovision"
+    #     )
+
+    #     for FILE in "${profiles[@]}"
+    #     do
+    #       az storage blob download --account-name $ACCOUNT_NAME --container-name $CONTAINER_NAME --name $FILE \
+    #         --file $HOME/secrets/$FILE --output none
+    #     done
+
+    # - name: Retrieve beta provisioning profiles
+    #   if: env.BUILD_VARIANT == 'Beta'
+    #   env:
+    #     ACCOUNT_NAME: bitwardenci
+    #     CONTAINER_NAME: profiles
+    #   run: |
+    #     mkdir -p $HOME/secrets
+    #     profiles=(
+    #       "dist_beta_autofill.mobileprovision"
+    #       "dist_beta_bitwarden.mobileprovision"
+    #       "dist_beta_extension.mobileprovision"
+    #       "dist_beta_share_extension.mobileprovision"
+    #       "dist_beta_bitwarden_watch_app.mobileprovision"
+    #       "dist_beta_bitwarden_watch_app_extension.mobileprovision"
+    #     )
+
+    #     for FILE in "${profiles[@]}"
+    #     do
+    #       az storage blob download --account-name $ACCOUNT_NAME --container-name $CONTAINER_NAME --name $FILE \
+    #         --file $HOME/secrets/$FILE --output none
+    #     done
+
+    # - name: Retrieve production Google Services secret
+    #   if: env.BUILD_VARIANT == 'Production'
+    #   env:
+    #     ACCOUNT_NAME: bitwardenci
+    #     CONTAINER_NAME: mobile
+    #     SOURCE_FILE: GoogleService-Info.plist
+    #     TARGET_FILE: GoogleService-Info.plist
+    #   run: |
+    #     mkdir -p $HOME/secrets
+    #     az storage blob download --account-name $ACCOUNT_NAME --container-name $CONTAINER_NAME --name $SOURCE_FILE \
+    #       --file Bitwarden/Application/Support/$TARGET_FILE --output none
+
+    # - name: Retrieve watch production Google Services secret
+    #   if: env.BUILD_VARIANT == 'Production'
+    #   env:
+    #     ACCOUNT_NAME: bitwardenci
+    #     CONTAINER_NAME: mobile
+    #     SOURCE_FILE: GoogleService-Info.plist
+    #     TARGET_FILE: GoogleService-Info.plist
+    #   run: |
+    #     mkdir -p $HOME/secrets
+    #     az storage blob download --account-name $ACCOUNT_NAME --container-name $CONTAINER_NAME --name $SOURCE_FILE \
+    #       --file BitwardenWatchApp/$TARGET_FILE --output none
+    #     plutil -replace BUNDLE_ID -string com.8bit.bitwarden.watchkitapp BitwardenWatchApp/$TARGET_FILE
+
+    # - name: Retrieve beta Google Services secret
+    #   if: env.BUILD_VARIANT == 'Beta'
+    #   env:
+    #     ACCOUNT_NAME: bitwardenci
+    #     CONTAINER_NAME: mobile
+    #     SOURCE_FILE: GoogleService-Info-ios-pm-beta.plist
+    #     TARGET_FILE: GoogleService-Info.plist
+    #   run: |
+    #     mkdir -p $HOME/secrets
+    #     az storage blob download --account-name $ACCOUNT_NAME --container-name $CONTAINER_NAME --name $SOURCE_FILE \
+    #       --file Bitwarden/Application/Support/$TARGET_FILE --output none
+
+    # - name: Retrieve watch beta Google Services secret
+    #   if: env.BUILD_VARIANT == 'Beta'
+    #   env:
+    #     ACCOUNT_NAME: bitwardenci
+    #     CONTAINER_NAME: mobile
+    #     SOURCE_FILE: GoogleService-Info-ios-pm-beta.plist
+    #     TARGET_FILE: GoogleService-Info.plist
+    #   run: |
+    #     mkdir -p $HOME/secrets
+    #     az storage blob download --account-name $ACCOUNT_NAME --container-name $CONTAINER_NAME --name $SOURCE_FILE \
+    #       --file BitwardenWatchApp/$TARGET_FILE --output none
+    #     plutil -replace BUNDLE_ID -string com.8bit.bitwarden.beta.watchkitapp BitwardenWatchApp/$TARGET_FILE
+
+    # - name: Retrieve certificates
+    #   run: |
+    #     mkdir -p $HOME/certificates
+    #     az keyvault secret show --id https://bitwarden-ci.vault.azure.net/certificates/ios-distribution |
+    #       jq -r .value | base64 -d > $HOME/certificates/ios-distribution.p12
+
+    # - name: Download Fastlane credentials
+    #   env:
+    #     ACCOUNT_NAME: bitwardenci
+    #     CONTAINER_NAME: mobile
+    #     FILE: appstoreconnect-fastlane.json
+    #   run: |
+    #     mkdir -p $HOME/secrets
+    #     az storage blob download --account-name $ACCOUNT_NAME --container-name $CONTAINER_NAME --name $FILE \
+    #       --file $HOME/secrets/$FILE --output none
+
+    # - name: Configure Keychain Access
+    #   env:
+    #     KEYCHAIN_PASSWORD: ${{ secrets.IOS_KEYCHAIN_PASSWORD }}
+    #   run: |
+    #     security create-keychain -p $KEYCHAIN_PASSWORD build.keychain
+    #     security default-keychain -s build.keychain
+    #     security unlock-keychain -p $KEYCHAIN_PASSWORD build.keychain
+    #     security set-keychain-settings -lut 1200 build.keychain
+
+    #     security import $HOME/certificates/ios-distribution.p12 -k build.keychain -P "" -T /usr/bin/codesign \
+    #       -T /usr/bin/security
+    #     security set-key-partition-list -S apple-tool:,apple:,codesign: -s -k $KEYCHAIN_PASSWORD build.keychain
+
+    # - name: Configure production provisioning profiles
+    #   if: env.BUILD_VARIANT == 'Production'
+    #   run: |
+    #     AUTOFILL_PROFILE_PATH=$HOME/secrets/dist_autofill.mobileprovision
+    #     BITWARDEN_PROFILE_PATH=$HOME/secrets/dist_bitwarden.mobileprovision
+    #     EXTENSION_PROFILE_PATH=$HOME/secrets/dist_extension.mobileprovision
+    #     SHARE_EXTENSION_PROFILE_PATH=$HOME/secrets/dist_share_extension.mobileprovision
+    #     WATCH_APP_PROFILE_PATH=$HOME/secrets/dist_bitwarden_watch_app.mobileprovision
+    #     WATCH_APP_EXTENSION_PROFILE_PATH=$HOME/secrets/dist_bitwarden_watch_app_extension.mobileprovision
+    #     PROFILES_DIR_PATH=$HOME/Library/MobileDevice/Provisioning\ Profiles
+
+    #     mkdir -p "$PROFILES_DIR_PATH"
+
+    #     AUTOFILL_UUID=$(grep UUID -A1 -a $AUTOFILL_PROFILE_PATH | grep -io "[-A-F0-9]\{36\}")
+    #     cp $AUTOFILL_PROFILE_PATH "$PROFILES_DIR_PATH/$AUTOFILL_UUID.mobileprovision"
+
+    #     BITWARDEN_UUID=$(grep UUID -A1 -a $BITWARDEN_PROFILE_PATH | grep -io "[-A-F0-9]\{36\}")
+    #     cp $BITWARDEN_PROFILE_PATH "$PROFILES_DIR_PATH/$BITWARDEN_UUID.mobileprovision"
+
+    #     EXTENSION_UUID=$(grep UUID -A1 -a $EXTENSION_PROFILE_PATH | grep -io "[-A-F0-9]\{36\}")
+    #     cp $EXTENSION_PROFILE_PATH "$PROFILES_DIR_PATH/$EXTENSION_UUID.mobileprovision"
+
+    #     SHARE_EXTENSION_UUID=$(grep UUID -A1 -a $SHARE_EXTENSION_PROFILE_PATH | grep -io "[-A-F0-9]\{36\}")
+    #     cp $SHARE_EXTENSION_PROFILE_PATH "$PROFILES_DIR_PATH/$SHARE_EXTENSION_UUID.mobileprovision"
+
+    #     WATCH_APP_UUID=$(grep UUID -A1 -a $WATCH_APP_PROFILE_PATH | grep -io "[-A-F0-9]\{36\}")
+    #     cp $WATCH_APP_PROFILE_PATH "$PROFILES_DIR_PATH/$WATCH_APP_UUID.mobileprovision"
+
+    #     WATCH_APP_EXTENSION_UUID=$(grep UUID -A1 -a $WATCH_APP_EXTENSION_PROFILE_PATH | grep -io "[-A-F0-9]\{36\}")
+    #     cp $WATCH_APP_EXTENSION_PROFILE_PATH "$PROFILES_DIR_PATH/$WATCH_APP_EXTENSION_UUID.mobileprovision"
+
+    # - name: Configure beta provisioning profiles
+    #   if: env.BUILD_VARIANT == 'Beta'
+    #   run: |
+    #     AUTOFILL_PROFILE_PATH=$HOME/secrets/dist_beta_autofill.mobileprovision
+    #     BITWARDEN_PROFILE_PATH=$HOME/secrets/dist_beta_bitwarden.mobileprovision
+    #     EXTENSION_PROFILE_PATH=$HOME/secrets/dist_beta_extension.mobileprovision
+    #     SHARE_EXTENSION_PROFILE_PATH=$HOME/secrets/dist_beta_share_extension.mobileprovision
+    #     WATCH_APP_PROFILE_PATH=$HOME/secrets/dist_beta_bitwarden_watch_app.mobileprovision
+    #     WATCH_APP_EXTENSION_PROFILE_PATH=$HOME/secrets/dist_beta_bitwarden_watch_app_extension.mobileprovision
+    #     PROFILES_DIR_PATH=$HOME/Library/MobileDevice/Provisioning\ Profiles
+
+    #     mkdir -p "$PROFILES_DIR_PATH"
+
+    #     AUTOFILL_UUID=$(grep UUID -A1 -a $AUTOFILL_PROFILE_PATH | grep -io "[-A-F0-9]\{36\}")
+    #     cp $AUTOFILL_PROFILE_PATH "$PROFILES_DIR_PATH/$AUTOFILL_UUID.mobileprovision"
+
+    #     BITWARDEN_UUID=$(grep UUID -A1 -a $BITWARDEN_PROFILE_PATH | grep -io "[-A-F0-9]\{36\}")
+    #     cp $BITWARDEN_PROFILE_PATH "$PROFILES_DIR_PATH/$BITWARDEN_UUID.mobileprovision"
+
+    #     EXTENSION_UUID=$(grep UUID -A1 -a $EXTENSION_PROFILE_PATH | grep -io "[-A-F0-9]\{36\}")
+    #     cp $EXTENSION_PROFILE_PATH "$PROFILES_DIR_PATH/$EXTENSION_UUID.mobileprovision"
+
+    #     SHARE_EXTENSION_UUID=$(grep UUID -A1 -a $SHARE_EXTENSION_PROFILE_PATH | grep -io "[-A-F0-9]\{36\}")
+    #     cp $SHARE_EXTENSION_PROFILE_PATH "$PROFILES_DIR_PATH/$SHARE_EXTENSION_UUID.mobileprovision"
+
+    #     WATCH_APP_UUID=$(grep UUID -A1 -a $WATCH_APP_PROFILE_PATH | grep -io "[-A-F0-9]\{36\}")
+    #     cp $WATCH_APP_PROFILE_PATH "$PROFILES_DIR_PATH/$WATCH_APP_UUID.mobileprovision"
+
+    #     WATCH_APP_EXTENSION_UUID=$(grep UUID -A1 -a $WATCH_APP_EXTENSION_PROFILE_PATH | grep -io "[-A-F0-9]\{36\}")
+    #     cp $WATCH_APP_EXTENSION_PROFILE_PATH "$PROFILES_DIR_PATH/$WATCH_APP_EXTENSION_UUID.mobileprovision"
+
+    # - name: Update beta export compliance key
+    #   if: env.BUILD_VARIANT == 'Beta'
+    #   run: |
+    #     plutil -replace ITSEncryptionExportComplianceCode -string 3dd3e32f-efa6-4d99-b410-28aa28b1cb77 Bitwarden/Application/Support/Info.plist
+
+    # - name: Update beta Fastlane Appfile
+    #   if: env.BUILD_VARIANT == 'Beta'
+    #   run: |
+    #     echo 'app_identifier "com.8bit.bitwarden.beta"' > fastlane/Appfile
+
+    # - name: Update APNS entitlements
+    #   run: |
+    #     plutil -replace aps-environment -string production Bitwarden/Application/Support/Bitwarden.entitlements
+
+    # - name: Configure Ruby
+    #   uses: ruby/setup-ruby@a6e6f86333f0a2523ece813039b8b4be04560854 # v1.190.0
+    #   with:
+    #     bundler-cache: true
+
+    # - name: Install Fastlane, Mint, xcbeautify, and yq
+    #   run: |
+    #     brew install fastlane mint xcbeautify yq
+
+    # - name: Install Mint packages
+    #   if: steps.mint-cache.outputs.cache-hit != 'true'
+    #   run: |
+    #     mint bootstrap
+
+    # - name: Select variant
+    #   run: |
+    #     ./Scripts/select_variant.sh ${{ env.BUILD_VARIANT }}
+    #     echo "**Variant**: ${{ env.BUILD_VARIANT }}" | tee -a $GITHUB_STEP_SUMMARY
+
+    # - name: Calculate build version and number
+    #   id: calculate
+    #   run: |
+    #     if [[ ! -z "${{ inputs.build-version }}" ]]; then
+    #       echo -e "\nApplying build version override"
+    #       next_version=${{ inputs.build-version }}
+    #     else
+    #       echo -e "\nCalculating next version..."
+    #       current_year=$(date +%Y)
+    #       current_month=$(date +%-m)
+
+    #       latest_tag_version=$(git tag --sort=committerdate --list | tail -1)
+    #       latest_version=${latest_tag_version:1}  # remove 'v' from tag version
+
+    #       latest_major_version=$(echo $latest_version | cut -d "." -f 1)
+    #       latest_minor_version=$(echo $latest_version | cut -d "." -f 2)
+    #       latest_patch_version=$(echo $latest_version | cut -d "." -f 3)
+
+    #       echo "  Current Year:         $current_year"
+    #       echo "  Current Month:        $current_month"
+    #       echo "  Latest Version:       $latest_version"
+    #       echo "  Latest Major Version: $latest_major_version"
+    #       echo "  Latest Minor Version: $latest_minor_version"
+    #       echo "  Latest Patch Version: $latest_patch_version"
+
+    #       if [[ "$current_year" == "$latest_major_version" && "$current_month" == "$latest_minor_version" ]]; then
+    #         next_version="${latest_major_version}.${latest_minor_version}.$(($latest_patch_version + 1))"
+    #       else
+    #         next_version="${current_year}.${current_month}.0"
+    #       fi
+    #     fi
+
+    #     if [[ ! -z "${{ inputs.build-number }}" ]]; then
+    #       echo -e "\nApplying build number override"
+    #       next_number=${{ inputs.build-number }}
+    #     else
+    #       echo -e "\nCalculating build number..."
+    #       next_number=$(($GITHUB_RUN_NUMBER))
+    #     fi
+
+    #     echo -e "\n"
+    #     echo "**Version**: $next_version" | tee -a $GITHUB_STEP_SUMMARY
+    #     echo "**Build Number**: $next_number" | tee -a $GITHUB_STEP_SUMMARY
+    #     echo "version=$next_version" >> $GITHUB_OUTPUT
+    #     echo "build_number=$number_number" >> $GITHUB_OUTPUT
+
+    # - name: Update build version and number
+    #   env:
+    #     build_version: ${{ steps.calculate.outputs.version }}
+    #     build_number: ${{ steps.calculate.outputs.build_number }}
+    #   run: |
+    #     yq -i '.settings.MARKETING_VERSION = "${{ env.build_version }}"' 'project.yml'
+    #     yq -i '.settings.CURRENT_PROJECT_VERSION = "${{ env.build_number }}"' 'project.yml'
+
+    # - name: Update app CI Build info
+    #   run: |
+    #     ./Scripts/update_app_ci_build_info.sh ${{ github.run_id }} ${{ github.run_number }} ${{ github.run_attempt }}
+
+    # - name: Build iOS app
+    #   run: |
+    #     BUILD_NUMBER=$(($GITHUB_RUN_NUMBER))
+    #     ./Scripts/build.sh
+
+    # - name: Prepare IPA & dSYM files for upload to GitHub
+    #   run: |
+    #     mkdir -p export/dSYMs
+    #     cp build/Bitwarden/Bitwarden.ipa export
+    #     cp -rv build/Bitwarden.xcarchive/dSYMs/*.dSYM export/dSYMs
+
+    # - name: Upload IPA & dSYM files
+    #   uses: actions/upload-artifact@89ef406dd8d7e03cfd12d9e0a4a378f454709029 # v4.3.5
+    #   with:
+    #     name: Bitwarden iOS
+    #     path: export
+    #     if-no-files-found: error
+
+    # - name: Validate app with App Store Connect
+    #   env:
+    #     APPLE_ID_USERNAME: ${{ secrets.APPLE_ID_USERNAME }}
+    #     APPLE_ID_PASSWORD: ${{ secrets.APPLE_ID_PASSWORD }}
+    #   run: |
+    #     xcrun altool --validate-app \
+    #       --type ios \
+    #       --file "export/Bitwarden.ipa" \
+    #       --username "$APPLE_ID_USERNAME" \
+    #       --password @env:APPLE_ID_PASSWORD
+
+    # - name: Upload app to TestFlight with Fastlane
+    #   run: |
+    #     NEWLINE=$'\n'
+    #     fastlane upload_build \
+    #       api_key_path:"$HOME/secrets/appstoreconnect-fastlane.json" \
+    #       changelog:"$(git show -s --format=%s)$NEWLINE$GITHUB_REPOSITORY/$GITHUB_REF_NAME @ $GITHUB_SHA$NEWLINE$NEWLINE$GITHUB_SERVER_URL/$GITHUB_REPOSITORY/actions/runs/$GITHUB_RUN_ID" \
+    #       ipa_path:"export/Bitwarden.ipa"