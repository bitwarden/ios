import Foundation
import XCTest

@testable import AuthenticatorBridgeKit

final class AuthenticatorBridgeItemDataTests: AuthenticatorBridgeKitTestCase {
    // MARK: Properties

    let accessGroup = "group.com.example.bitwarden-authenticator"
    var cryptoService: MockSharedCryptographyService!
    var dataStore: AuthenticatorBridgeDataStore!
    var errorReporter: ErrorReporter!
    var itemService: AuthenticatorBridgeItemService!
    var subject: AuthenticatorBridgeItemData!

    // MARK: Setup & Teardown

    override func setUp() {
        super.setUp()
<<<<<<< HEAD
        let cryptoService = MockSharedCryptographyService()
        let errorHandler: (Error) -> Void = { error in
            self.error = error
        }
=======
        errorReporter = MockErrorReporter()
>>>>>>> 1c5d2b32
        dataStore = AuthenticatorBridgeDataStore(
            errorReporter: errorReporter,
            groupIdentifier: accessGroup,
<<<<<<< HEAD
            cryptoService: cryptoService,
            errorHandler: errorHandler
=======
            storeType: .memory
        )
        itemService = DefaultAuthenticatorBridgeItemService(
            dataStore: dataStore,
            sharedKeychainRepository: MockSharedKeychainRepository()
>>>>>>> 1c5d2b32
        )
    }

    override func tearDown() {
        cryptoService = nil
        dataStore = nil
        errorReporter = nil
        subject = nil
        super.tearDown()
    }

    // MARK: Tests

    /// Verify that creating an `AuthenticatorBridgeItemData` succeeds and returns the expected modelData
    /// correctly coded.
    ///
    func test_init_success() async throws {
        subject = try AuthenticatorBridgeItemData(
            context: dataStore.persistentContainer.viewContext,
            userId: "userId",
            authenticatorItem: AuthenticatorBridgeItemDataModel(
                favorite: true, id: "is", name: "name", totpKey: "TOTP Key", username: "username"
            )
        )

        let modelData = try XCTUnwrap(subject.modelData)
        let model = try JSONDecoder().decode(AuthenticatorBridgeItemDataModel.self, from: modelData)

        XCTAssertEqual(subject.model, model)
    }

    /// Verify that the fetchById request correctly returns an empty list when no item matches the given userId and id.
    ///
    func test_fetchByIdRequest_empty() async throws {
        let expectedItems = AuthenticatorBridgeItemDataModel.fixtures()
        try await itemService.insertItems(expectedItems, forUserId: "userId")

        let fetchRequest = AuthenticatorBridgeItemData.fetchByIdRequest(id: "bad id", userId: "userId")
        let result = try dataStore.persistentContainer.viewContext.fetch(fetchRequest)

        XCTAssertNotNil(result)
        XCTAssertEqual(result.count, 0)
    }

    /// Verify that the fetchById request correctly finds the item with the given userId and id.
    ///
    func test_fetchByIdRequest_success() async throws {
        let expectedItems = AuthenticatorBridgeItemDataModel.fixtures()
        let expectedItem = expectedItems[3]
        try await itemService.insertItems(expectedItems, forUserId: "userId")

        let fetchRequest = AuthenticatorBridgeItemData.fetchByIdRequest(id: expectedItem.id, userId: "userId")
        let result = try dataStore.persistentContainer.viewContext.fetch(fetchRequest)

        XCTAssertNotNil(result)
        XCTAssertEqual(result.count, 1)

        let item = try XCTUnwrap(result.first?.model)
        XCTAssertEqual(item, expectedItem)
    }

    /// Verify that the `fetchByUserIdRequest(userId:)` successfully returns an empty list when their are no
    /// items for the given userId
    ///
    func test_fetchByUserIdRequest_empty() async throws {
        let expectedItems = AuthenticatorBridgeItemDataModel.fixtures().sorted { $0.id < $1.id }
        try await itemService.insertItems(expectedItems, forUserId: "userId")

        let fetchRequest = AuthenticatorBridgeItemData.fetchByUserIdRequest(
            userId: "nonexistent userId"
        )
        let result = try dataStore.persistentContainer.viewContext.fetch(fetchRequest)

        XCTAssertNotNil(result)
        XCTAssertEqual(result.count, 0)
    }

    /// Verify that the `fetchByUserIdRequest(userId:)` successfully finds all of the data for a given
    /// userId from the store. Verify that it does NOT return any data for a different userId
    ///
    func test_fetchByUserIdRequest_success() async throws {
        // Insert items for "userId"
        let expectedItems = AuthenticatorBridgeItemDataModel.fixtures().sorted { $0.id < $1.id }
        try await itemService.insertItems(expectedItems, forUserId: "userId")

        // Separate Insert for "differentUserId"
        let differentUserItem = AuthenticatorBridgeItemDataModel.fixture()
        try await itemService.insertItems([differentUserItem], forUserId: "differentUserId")

        // Verify items returned for "userId" do not contain items from "differentUserId"
        let fetchRequest = AuthenticatorBridgeItemData.fetchByUserIdRequest(userId: "userId")
        let result = try dataStore.persistentContainer.viewContext.fetch(fetchRequest)

        XCTAssertNotNil(result)
        XCTAssertEqual(result.count, expectedItems.count)

        // None of the items for userId should contain the item inserted for differentUserId
        let emptyResult = result.filter { $0.id == differentUserItem.id }
        XCTAssertEqual(emptyResult.count, 0)
    }
}<|MERGE_RESOLUTION|>--- conflicted
+++ resolved
@@ -17,27 +17,15 @@
 
     override func setUp() {
         super.setUp()
-<<<<<<< HEAD
-        let cryptoService = MockSharedCryptographyService()
-        let errorHandler: (Error) -> Void = { error in
-            self.error = error
-        }
-=======
         errorReporter = MockErrorReporter()
->>>>>>> 1c5d2b32
         dataStore = AuthenticatorBridgeDataStore(
             errorReporter: errorReporter,
             groupIdentifier: accessGroup,
-<<<<<<< HEAD
-            cryptoService: cryptoService,
-            errorHandler: errorHandler
-=======
             storeType: .memory
         )
         itemService = DefaultAuthenticatorBridgeItemService(
             dataStore: dataStore,
             sharedKeychainRepository: MockSharedKeychainRepository()
->>>>>>> 1c5d2b32
         )
     }
 
