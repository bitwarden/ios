--- conflicted
+++ resolved
@@ -4,13 +4,8 @@
 
 extension AuthenticatorBridgeItemDataView {
     static func fixture(
-<<<<<<< HEAD
-        bitwardenAccountDomain: String? = "",
-        bitwardenAccountEmail: String? = "",
-=======
         accountDomain: String? = "",
         accountEmail: String? = "",
->>>>>>> 0e113bf7
         favorite: Bool = false,
         id: String = UUID().uuidString,
         name: String = "Name",
@@ -18,13 +13,8 @@
         username: String? = nil
     ) -> AuthenticatorBridgeItemDataView {
         AuthenticatorBridgeItemDataView(
-<<<<<<< HEAD
-            bitwardenAccountDomain: bitwardenAccountDomain,
-            bitwardenAccountEmail: bitwardenAccountEmail,
-=======
             accountDomain: accountDomain,
             accountEmail: accountEmail,
->>>>>>> 0e113bf7
             favorite: favorite,
             id: id,
             name: name,
@@ -37,21 +27,12 @@
         [
             AuthenticatorBridgeItemDataView.fixture(),
             AuthenticatorBridgeItemDataView.fixture(favorite: true),
-<<<<<<< HEAD
-            AuthenticatorBridgeItemDataView.fixture(bitwardenAccountDomain: "https://vault.example.com"),
-            AuthenticatorBridgeItemDataView.fixture(bitwardenAccountEmail: "bw@example.com"),
-            AuthenticatorBridgeItemDataView.fixture(totpKey: "TOTP Key"),
-            AuthenticatorBridgeItemDataView.fixture(username: "Username"),
-            AuthenticatorBridgeItemDataView.fixture(totpKey: "TOTP Key", username: "Username"),
-            AuthenticatorBridgeItemDataView.fixture(bitwardenAccountEmail: ""),
-=======
             AuthenticatorBridgeItemDataView.fixture(accountDomain: "https://vault.example.com"),
             AuthenticatorBridgeItemDataView.fixture(accountEmail: "bw@example.com"),
             AuthenticatorBridgeItemDataView.fixture(totpKey: "TOTP Key"),
             AuthenticatorBridgeItemDataView.fixture(username: "Username"),
             AuthenticatorBridgeItemDataView.fixture(totpKey: "TOTP Key", username: "Username"),
             AuthenticatorBridgeItemDataView.fixture(accountEmail: ""),
->>>>>>> 0e113bf7
             AuthenticatorBridgeItemDataView.fixture(totpKey: ""),
             AuthenticatorBridgeItemDataView.fixture(username: ""),
             AuthenticatorBridgeItemDataView.fixture(totpKey: "", username: ""),
