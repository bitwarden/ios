import CryptoKit
import Foundation

@testable import AuthenticatorBridgeKit

class MockSharedCryptographyService: SharedCryptographyService {
    var decryptCalled = false
    var encryptCalled = false

    func decryptAuthenticatorItems(
        _ items: [AuthenticatorBridgeItemDataModel]
    ) async throws -> [AuthenticatorBridgeItemDataView] {
        decryptCalled = true
        return items.map { model in
            AuthenticatorBridgeItemDataView(
<<<<<<< HEAD
                bitwardenAccountDomain: model.bitwardenAccountDomain,
                bitwardenAccountEmail: model.bitwardenAccountEmail,
=======
                accountDomain: model.accountDomain,
                accountEmail: model.accountEmail,
>>>>>>> 0e113bf7
                favorite: model.favorite,
                id: model.id,
                name: model.name,
                totpKey: model.totpKey,
                username: model.username
            )
        }
    }

    func encryptAuthenticatorItems(
        _ items: [AuthenticatorBridgeItemDataView]
    ) async throws -> [AuthenticatorBridgeItemDataModel] {
        encryptCalled = true
        return items.map { view in
            AuthenticatorBridgeItemDataModel(
<<<<<<< HEAD
                bitwardenAccountDomain: view.bitwardenAccountDomain,
                bitwardenAccountEmail: view.bitwardenAccountEmail,
=======
                accountDomain: view.accountDomain,
                accountEmail: view.accountEmail,
>>>>>>> 0e113bf7
                favorite: view.favorite,
                id: view.id,
                name: view.name,
                totpKey: view.totpKey,
                username: view.username
            )
        }
    }
}<|MERGE_RESOLUTION|>--- conflicted
+++ resolved
@@ -13,13 +13,8 @@
         decryptCalled = true
         return items.map { model in
             AuthenticatorBridgeItemDataView(
-<<<<<<< HEAD
-                bitwardenAccountDomain: model.bitwardenAccountDomain,
-                bitwardenAccountEmail: model.bitwardenAccountEmail,
-=======
                 accountDomain: model.accountDomain,
                 accountEmail: model.accountEmail,
->>>>>>> 0e113bf7
                 favorite: model.favorite,
                 id: model.id,
                 name: model.name,
@@ -35,13 +30,8 @@
         encryptCalled = true
         return items.map { view in
             AuthenticatorBridgeItemDataModel(
-<<<<<<< HEAD
-                bitwardenAccountDomain: view.bitwardenAccountDomain,
-                bitwardenAccountEmail: view.bitwardenAccountEmail,
-=======
                 accountDomain: view.accountDomain,
                 accountEmail: view.accountEmail,
->>>>>>> 0e113bf7
                 favorite: view.favorite,
                 id: view.id,
                 name: view.name,
