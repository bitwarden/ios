--- conflicted
+++ resolved
@@ -27,13 +27,8 @@
         return context
     }()
 
-<<<<<<< HEAD
-    /// The cryptography service to use in en/decrypting the items stored.
-    private let cryptoService: SharedCryptographyService
-=======
     /// The CoreData model name.
     private let modelName = "Bitwarden-Authenticator"
->>>>>>> f78ab0a5
 
     /// The Core Data persistent container.
     public let persistentContainer: NSPersistentContainer
@@ -44,18 +39,14 @@
     ///
     /// - Parameters:
     ///   - storeType: The type of store to create.
-    ///   - groupIdentifier: The app group identifier for the shared resource.
-    ///   - cryptoService: The cryptography service to use in en/decrypting the items stored.
+    ///   - appGroupIdentifier: The app group identifier for the shared resource.
     ///   - errorHandler: Callback if an error occurs on load of store.
     ///
     public init(
         storeType: AuthenticatorBridgeStoreType = .persisted,
         groupIdentifier: String,
-        cryptoService: SharedCryptographyService,
         errorHandler: @escaping (Error) -> Void
     ) {
-        self.cryptoService = cryptoService
-
         #if SWIFT_PACKAGE
         let bundle = Bundle.module
         #else
@@ -105,17 +96,11 @@
     ///
     public func fetchAllForUserId(_ userId: String) async throws -> [AuthenticatorBridgeItemDataModel] {
         let fetchRequest = AuthenticatorBridgeItemData.fetchByUserIdRequest(userId: userId)
-<<<<<<< HEAD
-        let result = try persistentContainer.viewContext.fetch(fetchRequest)
-        let encryptedItems =  try result.map { data in
-=======
         let result = try backgroundContext.fetch(fetchRequest)
 
         return try result.map { data in
->>>>>>> f78ab0a5
             try data.model
         }
-        return try await cryptoService.decryptAuthenticatorItems(encryptedItems)
     }
 
     /// Inserts the list of items into the store for the given userId.
@@ -126,9 +111,8 @@
     ///
     public func insertItems(_ items: [AuthenticatorBridgeItemDataModel],
                             forUserId userId: String) async throws {
-        let encryptedItems = try await cryptoService.encryptAuthenticatorItems(items)
         try await executeBatchInsert(
-            AuthenticatorBridgeItemData.batchInsertRequest(models: encryptedItems, userId: userId)
+            AuthenticatorBridgeItemData.batchInsertRequest(models: items, userId: userId)
         )
     }
 
@@ -140,12 +124,8 @@
     ///
     public func replaceAllItems(with items: [AuthenticatorBridgeItemDataModel],
                                 forUserId userId: String) async throws {
-        let encryptedItems = try await cryptoService.encryptAuthenticatorItems(items)
         let deleteRequest = AuthenticatorBridgeItemData.deleteByUserIdRequest(userId: userId)
-        let insertRequest = try AuthenticatorBridgeItemData.batchInsertRequest(
-            models: encryptedItems,
-            userId: userId
-        )
+        let insertRequest = try AuthenticatorBridgeItemData.batchInsertRequest(models: items, userId: userId)
         try await executeBatchReplace(
             deleteRequest: deleteRequest,
             insertRequest: insertRequest
