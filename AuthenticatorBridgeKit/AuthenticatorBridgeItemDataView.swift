import Foundation

/// A struct for storing **unencrypted** information about items that are shared between the Bitwarden
/// and Authenticator apps.
///
public struct AuthenticatorBridgeItemDataView: Codable, Equatable {
    // MARK: Properties

    /// The domain of the Bitwarden account that owns this item. (e.g. https://vault.bitwarden.com)
<<<<<<< HEAD
    public let bitwardenAccountDomain: String?

    /// The email of the Bitwarden account that owns this item.
    public let bitwardenAccountEmail: String?
=======
    public let accountDomain: String?

    /// The email of the Bitwarden account that owns this item.
    public let accountEmail: String?
>>>>>>> 0e113bf7

    /// Bool indicating if this item is a favorite.
    public let favorite: Bool

    /// The unique id of the item.
    public let id: String

    /// The name of the item.
    public let name: String

    /// The TOTP key used to generate codes.
    public let totpKey: String?

    /// The username of the item.
    public let username: String?

    /// Initialize an `AuthenticatorBridgeItemDataView` with the values provided.
    ///
    /// - Parameters:
<<<<<<< HEAD
    ///   - bitwardenAccountDomain: The domain of the Bitwarden account that owns this item.
    ///   - bitwardenAccountEmail: The email of the Bitwarden account that owns this item
=======
    ///   - accountDomain: The domain of the Bitwarden account that owns this item.
    ///   - accountEmail: The email of the Bitwarden account that owns this item
>>>>>>> 0e113bf7
    ///   - favorite: Bool indicating if this item is a favorite.
    ///   - id: The unique id of the item.
    ///   - name: The name of the item.
    ///   - totpKey: The TOTP key used to generate codes.
    ///   - username: The username of the item.
    ///
<<<<<<< HEAD
    public init(bitwardenAccountDomain: String?,
                bitwardenAccountEmail: String?,
=======
    public init(accountDomain: String?,
                accountEmail: String?,
>>>>>>> 0e113bf7
                favorite: Bool,
                id: String,
                name: String,
                totpKey: String?,
                username: String?) {
<<<<<<< HEAD
        self.bitwardenAccountDomain = bitwardenAccountDomain
        self.bitwardenAccountEmail = bitwardenAccountEmail
=======
        self.accountDomain = accountDomain
        self.accountEmail = accountEmail
>>>>>>> 0e113bf7
        self.favorite = favorite
        self.id = id
        self.name = name
        self.totpKey = totpKey
        self.username = username
    }
}<|MERGE_RESOLUTION|>--- conflicted
+++ resolved
@@ -7,17 +7,10 @@
     // MARK: Properties
 
     /// The domain of the Bitwarden account that owns this item. (e.g. https://vault.bitwarden.com)
-<<<<<<< HEAD
-    public let bitwardenAccountDomain: String?
-
-    /// The email of the Bitwarden account that owns this item.
-    public let bitwardenAccountEmail: String?
-=======
     public let accountDomain: String?
 
     /// The email of the Bitwarden account that owns this item.
     public let accountEmail: String?
->>>>>>> 0e113bf7
 
     /// Bool indicating if this item is a favorite.
     public let favorite: Bool
@@ -37,38 +30,23 @@
     /// Initialize an `AuthenticatorBridgeItemDataView` with the values provided.
     ///
     /// - Parameters:
-<<<<<<< HEAD
-    ///   - bitwardenAccountDomain: The domain of the Bitwarden account that owns this item.
-    ///   - bitwardenAccountEmail: The email of the Bitwarden account that owns this item
-=======
     ///   - accountDomain: The domain of the Bitwarden account that owns this item.
     ///   - accountEmail: The email of the Bitwarden account that owns this item
->>>>>>> 0e113bf7
     ///   - favorite: Bool indicating if this item is a favorite.
     ///   - id: The unique id of the item.
     ///   - name: The name of the item.
     ///   - totpKey: The TOTP key used to generate codes.
     ///   - username: The username of the item.
     ///
-<<<<<<< HEAD
-    public init(bitwardenAccountDomain: String?,
-                bitwardenAccountEmail: String?,
-=======
     public init(accountDomain: String?,
                 accountEmail: String?,
->>>>>>> 0e113bf7
                 favorite: Bool,
                 id: String,
                 name: String,
                 totpKey: String?,
                 username: String?) {
-<<<<<<< HEAD
-        self.bitwardenAccountDomain = bitwardenAccountDomain
-        self.bitwardenAccountEmail = bitwardenAccountEmail
-=======
         self.accountDomain = accountDomain
         self.accountEmail = accountEmail
->>>>>>> 0e113bf7
         self.favorite = favorite
         self.id = id
         self.name = name
