import BitwardenKit
import BitwardenResources
import Combine
import Foundation

// swiftlint:disable file_length

// MARK: - ItemListProcessor

/// A `Processor` that can process `ItemListAction` and `ItemListEffect` objects.
final class ItemListProcessor: StateProcessor<ItemListState, ItemListAction, ItemListEffect> {
    // swiftlint:disable:previous type_body_length

    // MARK: Types

    typealias Services = HasAppSettingsStore
        & HasApplication
        & HasAuthenticatorItemRepository
        & HasCameraService
        & HasConfigService
        & HasErrorReporter
        & HasNotificationCenterService
        & HasPasteboardService
        & HasTOTPService
        & HasTimeProvider

    // MARK: Private Properties

    /// The set to hold Combine cancellables.
    private var cancellables = Set<AnyCancellable>()

    /// The `Coordinator` for this processor.
    private var coordinator: AnyCoordinator<ItemListRoute, ItemListEvent>

    /// The services for this processor.
    private var services: Services

    /// An object to manage TOTP code expirations and batch refresh calls for the group.
    private var groupTotpExpirationManager: DefaultTOTPExpirationManager?

    /// An object to manage TOTP code expirations and batch refresh calls for search results.
    private var searchTotpExpirationManager: DefaultTOTPExpirationManager?

    // MARK: Initialization

    /// Creates a new `ItemListProcessor`.
    ///
    /// - Parameters:
    ///   - coordinator: The `Coordinator` for this processor.
    ///   - services: The services for this processor.
    ///   - state: The initial state of this processor.
    ///
    init(
        coordinator: AnyCoordinator<ItemListRoute, ItemListEvent>,
        services: Services,
        state: ItemListState,
    ) {
        self.coordinator = coordinator
        self.services = services

        super.init(state: state)
<<<<<<< HEAD
        initTOTPExpirationManagers()
=======
        groupTotpExpirationManager = TOTPExpirationManager(
            timeProvider: services.timeProvider,
            onExpiration: { [weak self] expiredItems in
                guard let self else { return }
                Task {
                    await self.refreshTOTPCodes(for: expiredItems)
                }
            },
        )
>>>>>>> 41181fcc
        setupForegroundNotification()
    }

    deinit {
        groupTotpExpirationManager?.cleanup()
        groupTotpExpirationManager = nil
    }

    // MARK: Methods

    override func perform(_ effect: ItemListEffect) async {
        switch effect {
        case .addItemPressed:
            await setupTotp()
        case .appeared:
            await determineItemListCardState()
            await streamItemList()
        case let .closeCard(card):
            services.appSettingsStore.setCardClosedState(card: card)
            await determineItemListCardState()
        case let .copyPressed(item):
            switch item.itemType {
            case let .sharedTotp(model):
                guard let key = model.itemView.totpKey,
                      let totpKey = TOTPKeyModel(authenticatorKey: key)
                else { return }
                await generateAndCopyTotpCode(totpKey: totpKey)
            case .syncError:
                break // no action for this type
            case let .totp(model):
                guard let key = model.itemView.totpKey,
                      let totpKey = TOTPKeyModel(authenticatorKey: key)
                else { return }
                await generateAndCopyTotpCode(totpKey: totpKey)
            }
        case let .moveToBitwardenPressed(item):
            guard case let .totp(model) = item.itemType else { return }
            await moveItemToBitwarden(item: model.itemView)
        case .refresh:
            await determineItemListCardState()
            await streamItemList()
        case let .search(text):
            await searchItems(for: text)
        case .streamItemList:
            await streamItemList()
        }
    }

    override func receive(_ action: ItemListAction) {
        switch action {
        case .clearURL:
            state.url = nil
        case let .deletePressed(item):
            guard case .totp = item.itemType else { return }
            confirmDeleteItem(item.id)
        case let .editPressed(item):
            guard case let .totp(model) = item.itemType else { return }
            coordinator.navigate(to: .editItem(item: model.itemView), context: self)
        case let .itemPressed(item):
            guard let totpCode = item.totpCodeModel else { return }

            services.pasteboardService.copy(totpCode.code)
            state.toast = Toast(title: Localizations.valueHasBeenCopied(Localizations.verificationCode))
        case let .searchStateChanged(isSearching: isSearching):
            guard isSearching else {
                state.searchText = ""
                state.searchResults = []
                return
            }
        case let .searchTextChanged(newValue):
            state.searchText = newValue
        case let .toastShown(newValue):
            state.toast = newValue
        }
    }

    // MARK: Private Methods

    /// Confirm that the user wants to delete the item then delete it if so
    private func confirmDeleteItem(_ id: String) {
        coordinator.showAlert(.confirmDeleteItem {
            await self.deleteItem(id)
        })
    }

    /// Delete the item
    private func deleteItem(_ id: String) async {
        do {
            try await services.authenticatorItemRepository.deleteAuthenticatorItem(id)
<<<<<<< HEAD
            state.toast = Toast(text: Localizations.itemDeleted)
=======
            if !state.searchText.isEmpty {
                state.searchResults = await searchItems(for: state.searchText)
            }
            state.toast = Toast(title: Localizations.itemDeleted)
>>>>>>> 41181fcc
        } catch {
            services.errorReporter.log(error: error)
        }
    }

    /// Initializes the TOTP expiration managers so the TOTP codes are refreshed automatically.
    ///
    private func initTOTPExpirationManagers(){
        groupTotpExpirationManager = DefaultTOTPExpirationManager(
            itemPublisher: statePublisher.map(\.loadingState.data).eraseToAnyPublisher(),
            onExpiration: { [weak self] expiredItems in
                guard let self else { return }
                Task {
                    await self.refreshTOTPCodes(for: expiredItems)
                }
            },
            timeProvider: services.timeProvider
        )
        searchTotpExpirationManager = DefaultTOTPExpirationManager(
            itemPublisher: statePublisher
                .map { state in [ItemListSection(id: "", items: state.searchResults, name: "")]
                }
                .eraseToAnyPublisher(),
            onExpiration: { [weak self] expiredSearchItems in
                guard let self else { return }
                Task {
                    await self.refreshTOTPCodes(searchItems: expiredSearchItems)
                }
            },
            timeProvider: services.timeProvider
        )
    }

    /// Generates and copies a TOTP code for the cipher's TOTP key.
    ///
    /// - Parameter totpKey: The TOTP key used to generate a TOTP code.
    ///
    private func generateAndCopyTotpCode(totpKey: TOTPKeyModel) async {
        do {
            let code = try await services.totpService.getTotpCode(for: totpKey)
            services.pasteboardService.copy(code.code)
            state.toast = Toast(title: Localizations.valueHasBeenCopied(Localizations.verificationCode))
        } catch {
            coordinator.showAlert(.defaultAlert(title: Localizations.anErrorHasOccurred))
            services.errorReporter.log(error: error)
        }
    }

    /// Store the item in the shared sync data store as a temporary item and deeplink to the Bitwarden app to
    /// let the user choose where to store it.
    ///
    /// - Parameter item: the item to be moved.
    ///
    private func moveItemToBitwarden(item: AuthenticatorItemView) async {
        guard await services.authenticatorItemRepository.isPasswordManagerSyncActive(),
              let application = services.application,
              application.canOpenURL(ExternalLinksConstants.passwordManagerScheme)
        else { return }

        do {
            try await services.authenticatorItemRepository.saveTemporarySharedItem(item)
            state.url = ExternalLinksConstants.passwordManagerNewItem
        } catch {
            coordinator.showAlert(.defaultAlert(title: Localizations.anErrorHasOccurred))
            services.errorReporter.log(error: error)
        }
    }

    /// Refreshes the vault group's TOTP Codes.
    ///
    private func refreshTOTPCodes(for items: [ItemListItem]) async {
        guard case let .data(currentSections) = state.loadingState
        else {
            return
        }
        do {
            let refreshedItems = try await refreshTOTPCodes(
                for: items,
                in: currentSections
            )
            state.loadingState = .data(refreshedItems)
        } catch {
            services.errorReporter.log(error: error)
        }
    }

    /// Refreshes TOTP Codes for the search results.
    ///
    private func refreshTOTPCodes(searchItems: [ItemListItem]) async {
        do {
            let refreshedItems = try await refreshTOTPCodes(
                for: searchItems,
                in: [
                    ItemListSection(id: "", items: state.searchResults, name: ""),
                ]
            )
            state.searchResults = refreshedItems[0].items
        } catch {
            services.errorReporter.log(error: error)
        }
    }

    /// Kicks off the TOTP setup flow.
    ///
    private func setupTotp() async {
        guard services.cameraService.deviceSupportsCamera() else {
            coordinator.navigate(to: .setupTotpManual, context: self)
            return
        }
        let status = await services.cameraService.checkStatusOrRequestCameraAuthorization()
        if status == .authorized {
            await coordinator.handleEvent(.showScanCode, context: self)
        } else {
            coordinator.navigate(to: .setupTotpManual, context: self)
        }
    }

    /// Handle the result of the selected option on the More Options alert.
    ///
    /// - Parameter action: The selected action.
    ///
    private func handleMoreOptionsAction(_ action: MoreOptionsAction) async {
        switch action {
        case let .copyTotp(totpKey):
            await generateAndCopyTotpCode(totpKey: totpKey)
        case let .delete(id):
            confirmDeleteItem(id)
        case let .edit(item):
            coordinator.navigate(to: .editItem(item: item), context: self)
        }
    }

    /// Searches items using the provided string and sets to state any matching results.
    ///
    /// - Parameters:
    ///   - searchText: The string to use when searching items.
    ///
    private func searchItems(for searchText: String) async {
        guard !searchText.trimmingCharacters(in: .whitespacesAndNewlines).isEmpty else {
            state.searchResults = []
            return
        }
        do {
            let result = try await services.authenticatorItemRepository.searchItemListPublisher(
                searchText: searchText,
            )
            for try await items in result {
                state.searchResults = try await services.authenticatorItemRepository.refreshTotpCodes(for: items)
                searchTotpExpirationManager?.configureTOTPRefreshScheduling(for: state.searchResults)
            }
        } catch {
            services.errorReporter.log(error: error)
        }
    }

    /// Subscribe to receive foreground notifications so that we can refresh the item list when the app is relaunched.
    ///
    private func setupForegroundNotification() {
        services.notificationCenterService
            .willEnterForegroundPublisher()
            .sink { [weak self] in
                guard let self else { return }
                Task {
                    await self.perform(.refresh)
                }
            }
            .store(in: &cancellables)
    }

    /// Determine if the user has synced with this account previously. If they have not synced previously,
    /// this method return `true` indicating that we should show the toast for a newly synced account. It
    /// also stores the fact that we've synced with this account in the `AppSettingsStore` for
    /// future reference so that we only show the toast on *first* sync.
    ///
    /// For any local code sections or for accounts the user has previously synced with, this method will return
    /// `false` so that we do not show the toast.
    ///
    /// - Parameter name: The name of the account to evaluate. This is the section header shown to the user.
    /// - Returns: `true` if the accounts synced toast should be shown to the user, `false` otherwise.
    ///
    private func shouldShowAccountSyncToast(name: String) -> Bool {
        guard !name.isEmpty,
              name != Localizations.localCodes,
              name != Localizations.favorites
        else { return false }

        if !services.appSettingsStore.hasSyncedAccount(name: name) {
            services.appSettingsStore.setHasSyncedAccount(name: name)
            return true
        } else {
            return false
        }
    }

    /// Stream the items list.
    private func streamItemList() async {
        do {
            var showToast = false
            for try await value in try await services.authenticatorItemRepository.itemListPublisher() {
                let sectionList = try await value.asyncMap { section in
                    if shouldShowAccountSyncToast(name: section.name) {
                        showToast = true
                    }
                    let itemList = try await services.authenticatorItemRepository.refreshTotpCodes(for: section.items)
                    let sortedList = itemList.sorted(by: ItemListItem.localizedNameComparator)
                    return ItemListSection(id: section.id, items: sortedList, name: section.name)
                }
                groupTotpExpirationManager?.configureTOTPRefreshScheduling(for: sectionList.flatMap(\.items))
                state.showMoveToBitwarden = await services.authenticatorItemRepository.isPasswordManagerSyncActive()
                state.loadingState = .data(sectionList)
                if showToast {
                    state.toast = Toast(title: Localizations.accountsSyncedFromBitwardenApp)
                }
            }
        } catch {
            services.errorReporter.log(error: error)
        }
    }

    /// Determine if the ItemListCard should be shown and which state to show.
    ///
    private func determineItemListCardState() async {
        guard await !services.authenticatorItemRepository.isPasswordManagerSyncActive(),
              let application = services.application else {
            state.itemListCardState = .none
            return
        }

        let passwordManagerInstalled = application.canOpenURL(ExternalLinksConstants.passwordManagerScheme)
        let hasClosedDownloadCard = services.appSettingsStore.cardClosedState(card: .passwordManagerDownload)
        let hasClosedSyncCard = services.appSettingsStore.cardClosedState(card: .passwordManagerSync)

        if !passwordManagerInstalled, !hasClosedDownloadCard {
            state.itemListCardState = .passwordManagerDownload
        } else if passwordManagerInstalled, !hasClosedSyncCard {
            state.itemListCardState = .passwordManagerSync
        } else {
            state.itemListCardState = .none
        }
    }
}

<<<<<<< HEAD
=======
/// A class to manage TOTP code expirations for the ItemListProcessor and batch refresh calls.
///
private class TOTPExpirationManager {
    // MARK: Properties

    /// A closure to call on expiration
    ///
    var onExpiration: (([ItemListItem]) -> Void)?

    // MARK: Private Properties

    /// All items managed by the object, grouped by TOTP period.
    ///
    private(set) var itemsByInterval = [UInt32: [ItemListItem]]()

    /// A model to provide time to calculate the countdown.
    ///
    private var timeProvider: any TimeProvider

    /// A timer that triggers `checkForExpirations` to manage code expirations.
    ///
    private var updateTimer: Timer?

    /// Initializes a new countdown timer
    ///
    /// - Parameters
    ///   - timeProvider: A protocol providing the present time as a `Date`.
    ///         Used to calculate time remaining for a present TOTP code.
    ///   - onExpiration: A closure to call on code expiration for a list of vault items.
    ///
    init(
        timeProvider: any TimeProvider,
        onExpiration: (([ItemListItem]) -> Void)?,
    ) {
        self.timeProvider = timeProvider
        self.onExpiration = onExpiration
        updateTimer = Timer.scheduledTimer(
            withTimeInterval: 0.25,
            repeats: true,
            block: { _ in
                self.checkForExpirations()
            },
        )
    }

    /// Clear out any timers tracking TOTP code expiration
    deinit {
        cleanup()
    }

    // MARK: Methods

    /// Configures TOTP code refresh scheduling
    ///
    /// - Parameter items: The vault list items that may require code expiration tracking.
    ///
    func configureTOTPRefreshScheduling(for items: [ItemListItem]) {
        var newItemsByInterval = [UInt32: [ItemListItem]]()
        items.forEach { item in
            if let totpCodeModel = item.totpCodeModel {
                newItemsByInterval[totpCodeModel.period, default: []].append(item)
            }
        }
        itemsByInterval = newItemsByInterval
    }

    /// A function to remove any outstanding timers
    ///
    func cleanup() {
        updateTimer?.invalidate()
        updateTimer = nil
    }

    private func checkForExpirations() {
        var expired = [ItemListItem]()
        var notExpired = [UInt32: [ItemListItem]]()
        itemsByInterval.forEach { period, items in
            let sortedItems: [Bool: [ItemListItem]] = TOTPExpirationCalculator.listItemsByExpiration(
                items,
                timeProvider: timeProvider,
            )
            expired.append(contentsOf: sortedItems[true] ?? [])
            notExpired[period] = sortedItems[false]
        }
        itemsByInterval = notExpired
        guard !expired.isEmpty else { return }
        onExpiration?(expired)
    }
}

>>>>>>> 41181fcc
extension ItemListProcessor: AuthenticatorKeyCaptureDelegate {
    func didCompleteAutomaticCapture(
        _ captureCoordinator: AnyCoordinator<AuthenticatorKeyCaptureRoute, AuthenticatorKeyCaptureEvent>,
        key: String,
    ) {
        Task {
            guard await services.authenticatorItemRepository.isPasswordManagerSyncActive() else {
                captureCoordinator.navigate(
                    to: .dismiss(parseKeyAndDismiss(key, sendToBitwarden: false)),
                )
                return
            }

            if services.appSettingsStore.hasSeenDefaultSaveOptionPrompt {
                switch services.appSettingsStore.defaultSaveOption {
                case .saveHere:
                    captureCoordinator.navigate(to: .dismiss(parseKeyAndDismiss(key, sendToBitwarden: false)))
                case .saveToBitwarden:
                    captureCoordinator.navigate(to: .dismiss(parseKeyAndDismiss(key, sendToBitwarden: true)))
                case .none:
                    coordinator.showAlert(.determineScanSaveLocation(
                        saveLocallyAction: { [weak self] in
                            captureCoordinator.navigate(
                                to: .dismiss(self?.parseKeyAndDismiss(key, sendToBitwarden: false)),
                            )
                        }, sendToBitwardenAction: { [weak self] in
                            captureCoordinator.navigate(
                                to: .dismiss(self?.parseKeyAndDismiss(key, sendToBitwarden: true)),
                            )
                        },
                    ))
                }
            } else {
                coordinator.showAlert(.determineScanSaveLocation(
                    saveLocallyAction: { [weak self] in
                        let dismissAction = DismissAction(action: { [weak self] in
                            self?.confirmDefaultSaveAlert(key: key, sendToBitwarden: false)
                        })
                        captureCoordinator.navigate(to: .dismiss(dismissAction))
                    }, sendToBitwardenAction: { [weak self] in
                        let dismissAction = DismissAction(action: { [weak self] in
                            self?.confirmDefaultSaveAlert(key: key, sendToBitwarden: true)
                        })
                        captureCoordinator.navigate(to: .dismiss(dismissAction))
                    },
                ))
            }
        }
    }

    func parseAndValidateAutomaticCaptureKey(_ key: String, sendToBitwarden: Bool) async {
        do {
            let authKeyModel = try services.totpService.getTOTPConfiguration(key: key)
            let loginTotpState = LoginTOTPState(authKeyModel: authKeyModel)

            guard let key = loginTotpState.rawAuthenticatorKeyString
            else { return }

            let itemName = authKeyModel.issuer ?? authKeyModel.accountName ?? ""
            let accountName = itemName == authKeyModel.accountName ? nil : authKeyModel.accountName
            let newItem = AuthenticatorItemView(
                favorite: false,
                id: UUID().uuidString,
                name: itemName,
                totpKey: key,
                username: accountName,
            )
            try await storeNewItem(newItem, sendToBitwarden: sendToBitwarden)
        } catch {
            coordinator.showAlert(.totpScanFailureAlert())
        }
    }

    func didCompleteManualCapture(
        _ captureCoordinator: AnyCoordinator<AuthenticatorKeyCaptureRoute, AuthenticatorKeyCaptureEvent>,
        key: String,
        name: String,
        sendToBitwarden: Bool,
    ) {
        let dismissAction = DismissAction(action: { [weak self] in
            Task {
                await self?.parseAndValidateManualKey(key: key, name: name, sendToBitwarden: sendToBitwarden)
            }
        })
        captureCoordinator.navigate(to: .dismiss(dismissAction))
    }

    func parseAndValidateManualKey(key: String, name: String, sendToBitwarden: Bool) async {
        do {
            let authKeyModel = try services.totpService.getTOTPConfiguration(key: key)
            let loginTotpState: LoginTOTPState
            switch authKeyModel.totpKey {
            case let .base32(key):
                let newOtpAuthUri = OTPAuthModel(issuer: name, secret: key)
                let newKeyModel = try services.totpService.getTOTPConfiguration(key: newOtpAuthUri.otpAuthUri)
                loginTotpState = LoginTOTPState(authKeyModel: newKeyModel)
            case .otpAuthUri, .steamUri:
                loginTotpState = LoginTOTPState(authKeyModel: authKeyModel)
            }

            guard let key = loginTotpState.rawAuthenticatorKeyString
            else { return }

            let itemName = name
            let newItem = AuthenticatorItemView(
                favorite: false,
                id: UUID().uuidString,
                name: itemName,
                totpKey: key,
                username: nil,
            )
            try await storeNewItem(newItem, sendToBitwarden: sendToBitwarden)
        } catch {
            coordinator.showAlert(.totpScanFailureAlert())
        }
    }

    func showCameraScan(
        _ captureCoordinator: AnyCoordinator<AuthenticatorKeyCaptureRoute, AuthenticatorKeyCaptureEvent>,
    ) {
        guard services.cameraService.deviceSupportsCamera() else { return }
        let dismissAction = DismissAction(action: { [weak self] in
            guard let self else { return }
            Task {
                await self.coordinator.handleEvent(.showScanCode, context: self)
            }
        })
        captureCoordinator.navigate(to: .dismiss(dismissAction))
    }

    func showManualEntry(
        _ captureCoordinator: AnyCoordinator<AuthenticatorKeyCaptureRoute, AuthenticatorKeyCaptureEvent>,
    ) {
        let dismissAction = DismissAction(action: { [weak self] in
            self?.coordinator.navigate(to: .setupTotpManual, context: self)
        })
        captureCoordinator.navigate(to: .dismiss(dismissAction))
    }

    /// Display an alert asking the user if they would like to save their choice as their default save option.
    ///
    /// After handling their answer to this and saving the option to the `AppSettingsStore`, the key will be
    /// processed and handled based on what is passed in `sendToBitwarden`.
    ///
    /// - Parameters:
    ///   - key: The key that was captured
    ///   - sendToBitwarden: `true` if the user previously chose to save the key to the Bitwarden app,
    ///     `false` if they have chosen to store it locally.
    ///
    private func confirmDefaultSaveAlert(key: String, sendToBitwarden: Bool) {
        let title = sendToBitwarden
            ? Localizations.setSaveToBitwardenAsYourDefaultSaveOption
            : Localizations.setSaveLocallyAsYourDefaultSaveOption
        let option: DefaultSaveOption = sendToBitwarden ? .saveToBitwarden : .saveHere

        coordinator.showAlert(.confirmDefaultSaveOption(
            title: title,
            yesAction: { [weak self] in
                self?.services.appSettingsStore.defaultSaveOption = option
                await self?.parseAndValidateAutomaticCaptureKey(key, sendToBitwarden: sendToBitwarden)
            }, noAction: { [weak self] in
                self?.services.appSettingsStore.defaultSaveOption = .none
                await self?.parseAndValidateAutomaticCaptureKey(key, sendToBitwarden: sendToBitwarden)
            },
        ))
    }

    /// Wrap the `parseAndValidateAutomaticCaptureKey` call in a dismiss action so that the coordinator first dismisses
    /// the QR code scan screen and then parses and handles the `key`.
    ///
    /// - Parameters:
    ///   - key: The key that was captured by the QR code scan.
    ///   - sendToBitwarden: `true` if the code should be sent to the Bitwarden app,
    ///     `false` if it should be stored locally.
    /// - Returns: The `DismissAction` to pass to the `.`dismiss` route of the capture coordinator.
    ///
    private func parseKeyAndDismiss(_ key: String, sendToBitwarden: Bool) -> DismissAction {
        DismissAction(action: { [weak self] in
            Task {
                await self?.parseAndValidateAutomaticCaptureKey(key, sendToBitwarden: sendToBitwarden)
            }
        })
    }

    /// Store the new item - either send it to the Bitwarden app (if `sendToBitwarden` is `true`) or
    /// store it locally (if `sendToBitwarden` is `false`)
    ///
    /// - Parameters:
    ///   - newItem: The new `AuthenticatorItemView` that was parsed from a manual or automatic capture.
    ///   - sendToBitwarden: `true` if the item should be sent to the Bitwarden app,
    ///     `false` if it should be stored locally.
    ///
    private func storeNewItem(_ newItem: AuthenticatorItemView, sendToBitwarden: Bool) async throws {
        if sendToBitwarden {
            await moveItemToBitwarden(item: newItem)
        } else {
            try await services.authenticatorItemRepository.addAuthenticatorItem(newItem)
            state.toast = Toast(title: Localizations.verificationCodeAdded)
            await perform(.refresh)
        }
    }
}

// MARK: - MoreOptionsAction

/// The actions available from the More Options alert.
enum MoreOptionsAction: Equatable {
    /// Generate and copy the TOTP code for the given `totpKey`.
    case copyTotp(totpKey: TOTPKeyModel)

    /// Delete the item with the given `id`
    case delete(id: String)

    /// Navigate to the view to edit the `AuthenticatorItemView`.
    case edit(authenticatorItemView: AuthenticatorItemView)
}

// MARK: - EditAuthenticatorItemViewDelegate

extension ItemListProcessor: AuthenticatorItemOperationDelegate {
    func itemDeleted() {
        state.toast = Toast(title: Localizations.itemDeleted)
    }
}

// MARK: - HasTOTPCodesSection

extension ItemListProcessor: HasTOTPCodesSections {
    // MARK: Types

    /// The type of item in the list.
    typealias Item = ItemListItem
    /// The type of section in the list.
    typealias Section = ItemListSection
    /// The type of repository that contains item to be refreshed.
    typealias Repository = AnyTOTPRefreshingRepository

    var repository: AnyTOTPRefreshingRepository {
        AnyTOTPRefreshingRepository(services.authenticatorItemRepository)
    }
}<|MERGE_RESOLUTION|>--- conflicted
+++ resolved
@@ -59,19 +59,7 @@
         self.services = services
 
         super.init(state: state)
-<<<<<<< HEAD
         initTOTPExpirationManagers()
-=======
-        groupTotpExpirationManager = TOTPExpirationManager(
-            timeProvider: services.timeProvider,
-            onExpiration: { [weak self] expiredItems in
-                guard let self else { return }
-                Task {
-                    await self.refreshTOTPCodes(for: expiredItems)
-                }
-            },
-        )
->>>>>>> 41181fcc
         setupForegroundNotification()
     }
 
@@ -161,14 +149,10 @@
     private func deleteItem(_ id: String) async {
         do {
             try await services.authenticatorItemRepository.deleteAuthenticatorItem(id)
-<<<<<<< HEAD
-            state.toast = Toast(text: Localizations.itemDeleted)
-=======
             if !state.searchText.isEmpty {
-                state.searchResults = await searchItems(for: state.searchText)
+                await searchItems(for: state.searchText)
             }
             state.toast = Toast(title: Localizations.itemDeleted)
->>>>>>> 41181fcc
         } catch {
             services.errorReporter.log(error: error)
         }
@@ -411,99 +395,6 @@
     }
 }
 
-<<<<<<< HEAD
-=======
-/// A class to manage TOTP code expirations for the ItemListProcessor and batch refresh calls.
-///
-private class TOTPExpirationManager {
-    // MARK: Properties
-
-    /// A closure to call on expiration
-    ///
-    var onExpiration: (([ItemListItem]) -> Void)?
-
-    // MARK: Private Properties
-
-    /// All items managed by the object, grouped by TOTP period.
-    ///
-    private(set) var itemsByInterval = [UInt32: [ItemListItem]]()
-
-    /// A model to provide time to calculate the countdown.
-    ///
-    private var timeProvider: any TimeProvider
-
-    /// A timer that triggers `checkForExpirations` to manage code expirations.
-    ///
-    private var updateTimer: Timer?
-
-    /// Initializes a new countdown timer
-    ///
-    /// - Parameters
-    ///   - timeProvider: A protocol providing the present time as a `Date`.
-    ///         Used to calculate time remaining for a present TOTP code.
-    ///   - onExpiration: A closure to call on code expiration for a list of vault items.
-    ///
-    init(
-        timeProvider: any TimeProvider,
-        onExpiration: (([ItemListItem]) -> Void)?,
-    ) {
-        self.timeProvider = timeProvider
-        self.onExpiration = onExpiration
-        updateTimer = Timer.scheduledTimer(
-            withTimeInterval: 0.25,
-            repeats: true,
-            block: { _ in
-                self.checkForExpirations()
-            },
-        )
-    }
-
-    /// Clear out any timers tracking TOTP code expiration
-    deinit {
-        cleanup()
-    }
-
-    // MARK: Methods
-
-    /// Configures TOTP code refresh scheduling
-    ///
-    /// - Parameter items: The vault list items that may require code expiration tracking.
-    ///
-    func configureTOTPRefreshScheduling(for items: [ItemListItem]) {
-        var newItemsByInterval = [UInt32: [ItemListItem]]()
-        items.forEach { item in
-            if let totpCodeModel = item.totpCodeModel {
-                newItemsByInterval[totpCodeModel.period, default: []].append(item)
-            }
-        }
-        itemsByInterval = newItemsByInterval
-    }
-
-    /// A function to remove any outstanding timers
-    ///
-    func cleanup() {
-        updateTimer?.invalidate()
-        updateTimer = nil
-    }
-
-    private func checkForExpirations() {
-        var expired = [ItemListItem]()
-        var notExpired = [UInt32: [ItemListItem]]()
-        itemsByInterval.forEach { period, items in
-            let sortedItems: [Bool: [ItemListItem]] = TOTPExpirationCalculator.listItemsByExpiration(
-                items,
-                timeProvider: timeProvider,
-            )
-            expired.append(contentsOf: sortedItems[true] ?? [])
-            notExpired[period] = sortedItems[false]
-        }
-        itemsByInterval = notExpired
-        guard !expired.isEmpty else { return }
-        onExpiration?(expired)
-    }
-}
-
->>>>>>> 41181fcc
 extension ItemListProcessor: AuthenticatorKeyCaptureDelegate {
     func didCompleteAutomaticCapture(
         _ captureCoordinator: AnyCoordinator<AuthenticatorKeyCaptureRoute, AuthenticatorKeyCaptureEvent>,
