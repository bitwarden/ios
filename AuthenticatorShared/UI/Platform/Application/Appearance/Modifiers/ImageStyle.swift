import Foundation
import SwiftUI

// MARK: - ImageStyle

/// A struct containing configuration properties for applying common properties to images across
/// the app.
///
struct ImageStyle {
    // MARK: Properties

    /// The foreground color of the image.
    let color: Color

    /// Whether the image should scale with font size changes.
    let scaleWithFont: Bool

    /// The width of the image.
    let width: CGFloat

    /// The height of the image.
    let height: CGFloat
}

extension ImageStyle {
    /// An `ImageStyle` for applying common properties to a circular accessory icon.
    ///
    /// - Size: 16x16pt
    /// - Color: `Asset.Colors.primaryBitwarden`
    ///
    static let accessoryIcon = accessoryIcon()

<<<<<<< HEAD
    /// An `ImageStyle` for applying common properties for icons within a row.
    ///
    /// - Size: 22x22pt
    /// - Color: `Asset.Colors.textSecondary`
    ///
    static let rowIcon = rowIcon()

    /// An `ImageStyle` for applying common properties for icons within a toolbar.
    ///
    /// - Size: 19x19pt
    /// - Color: `Asset.Colors.primaryBitwarden`
    ///
    static let toolbarIcon = ImageStyle(
        color: Asset.Colors.primaryBitwarden.swiftUIColor,
        scaleWithFont: false,
        width: 19,
        height: 19,
    )

=======
>>>>>>> fbbb2a28
    /// An `ImageStyle` for applying common properties to a circular accessory icon.
    ///
    /// - Size: 16x16pt
    /// - Color: Defaults to `Asset.Colors.primaryBitwarden`
    ///
    /// - Parameters:
    ///   - color: The foreground color of the image. Defaults to `Asset.Colors.primaryBitwarden`.
    ///   - scaleWithFont: Whether the image should scale with font size changes.
    ///
    static func accessoryIcon(
        color: Color = Asset.Colors.primaryBitwarden.swiftUIColor,
        scaleWithFont: Bool = false,
    ) -> ImageStyle {
        ImageStyle(color: color, scaleWithFont: scaleWithFont, width: 16, height: 16)
    }
<<<<<<< HEAD

    /// An `ImageStyle` for applying common properties for icons within a row.
    ///
    /// - Size: 22x22pt
    /// - Color: Defaults to `Asset.Colors.textSecondary`
    ///
    /// - Parameters:
    ///   - color: The foreground color of the image. Defaults to `Asset.Colors.textSecondary`.
    ///   - scaleWithFont: Whether the image should scale with font size changes.
    ///
    static func rowIcon(
        color: Color = Asset.Colors.textSecondary.swiftUIColor,
        scaleWithFont: Bool = true,
    ) -> ImageStyle {
        ImageStyle(color: color, scaleWithFont: scaleWithFont, width: 22, height: 22)
    }
=======
>>>>>>> fbbb2a28
}

// MARK: - Image

extension Image {
    /// A view extension that applies common image properties based on a style.
    ///
    /// - Parameter style: The configuration used to set common image properties.
    /// - Returns: The wrapped view modified with the common image modifiers applied.
    ///
    func imageStyle(_ style: ImageStyle) -> some View {
        resizable()
            .frame(width: style.width, height: style.height, scaleWithFont: style.scaleWithFont)
            .foregroundStyle(style.color)
    }
}

// MARK: - View

extension View {
    /// A view extension that applies common image properties based on a style.
    ///
    /// Note: Since this is an extension on `View`, this can't mark the image as resizable, so that
    /// needs to be done on the image prior to applying this modifier. But the advantage of this
    /// over the image extension is that it can be applied to an image nested within a view.
    ///
    /// - Parameter style: The configuration used to set common image properties.
    /// - Returns: The wrapped view modified with the common image modifiers applied.
    ///
    func imageStyle(_ style: ImageStyle) -> some View {
        frame(width: style.width, height: style.height, scaleWithFont: style.scaleWithFont)
            .foregroundStyle(style.color)
    }
}<|MERGE_RESOLUTION|>--- conflicted
+++ resolved
@@ -30,28 +30,6 @@
     ///
     static let accessoryIcon = accessoryIcon()
 
-<<<<<<< HEAD
-    /// An `ImageStyle` for applying common properties for icons within a row.
-    ///
-    /// - Size: 22x22pt
-    /// - Color: `Asset.Colors.textSecondary`
-    ///
-    static let rowIcon = rowIcon()
-
-    /// An `ImageStyle` for applying common properties for icons within a toolbar.
-    ///
-    /// - Size: 19x19pt
-    /// - Color: `Asset.Colors.primaryBitwarden`
-    ///
-    static let toolbarIcon = ImageStyle(
-        color: Asset.Colors.primaryBitwarden.swiftUIColor,
-        scaleWithFont: false,
-        width: 19,
-        height: 19,
-    )
-
-=======
->>>>>>> fbbb2a28
     /// An `ImageStyle` for applying common properties to a circular accessory icon.
     ///
     /// - Size: 16x16pt
@@ -67,25 +45,6 @@
     ) -> ImageStyle {
         ImageStyle(color: color, scaleWithFont: scaleWithFont, width: 16, height: 16)
     }
-<<<<<<< HEAD
-
-    /// An `ImageStyle` for applying common properties for icons within a row.
-    ///
-    /// - Size: 22x22pt
-    /// - Color: Defaults to `Asset.Colors.textSecondary`
-    ///
-    /// - Parameters:
-    ///   - color: The foreground color of the image. Defaults to `Asset.Colors.textSecondary`.
-    ///   - scaleWithFont: Whether the image should scale with font size changes.
-    ///
-    static func rowIcon(
-        color: Color = Asset.Colors.textSecondary.swiftUIColor,
-        scaleWithFont: Bool = true,
-    ) -> ImageStyle {
-        ImageStyle(color: color, scaleWithFont: scaleWithFont, width: 22, height: 22)
-    }
-=======
->>>>>>> fbbb2a28
 }
 
 // MARK: - Image
