import AuthenticatorShared
import SnapshotTesting
import SwiftUI
import TestHelpers
import XCTest

<<<<<<< HEAD
open class AuthenticatorTestCase: BaseBitwardenTestCase {
=======
open class AuthenticatorTestCase: XCTestCase {
    /// The window being used for testing. Defaults to a new window with the same size as `UIScreen.main.bounds`.
    public var window: UIWindow!

>>>>>>> f76a5947
    @MainActor
    override open class func setUp() {
        // Apply default appearances for snapshot tests.
        UI.applyDefaultAppearances()
    }

    /// Executes any logic that should be applied before each test runs.
    ///
    @MainActor
    override open func setUp() {
        super.setUp()
        UI.animated = false
        UI.sizeCategory = .large
    }

    /// Executes any logic that should be applied after each test runs.
    ///
    override open func tearDown() {
        super.tearDown()
        UI.animated = false
    }
}<|MERGE_RESOLUTION|>--- conflicted
+++ resolved
@@ -4,14 +4,7 @@
 import TestHelpers
 import XCTest
 
-<<<<<<< HEAD
-open class AuthenticatorTestCase: BaseBitwardenTestCase {
-=======
 open class AuthenticatorTestCase: XCTestCase {
-    /// The window being used for testing. Defaults to a new window with the same size as `UIScreen.main.bounds`.
-    public var window: UIWindow!
-
->>>>>>> f76a5947
     @MainActor
     override open class func setUp() {
         // Apply default appearances for snapshot tests.
