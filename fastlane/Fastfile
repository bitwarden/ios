# This file contains the fastlane.tools configuration
# You can find the documentation at https://docs.fastlane.tools
#
# For a list of all available actions, check out
#
# https://docs.fastlane.tools/actions
#
# For a list of all available plugins, check out
#
# https://docs.fastlane.tools/plugins/available-plugins
#

default_platform(:ios)

APP_CONFIG_MAP = {
  "password_manager" => {
    project_filepath: "project-pm.yml",
    build_ipa_path: "build/Bitwarden/Bitwarden.ipa",
    build_dsyms_path: "build/Bitwarden.xcarchive/dSYMs",
    build_app_path: "build/DerivedData/Build/Products/Debug-iphonesimulator/Bitwarden.app",
    ci_build_info_filepath: "BitwardenShared/Core/Platform/Utilities/CIBuildInfo.swift",
  },
  "authenticator" => {
    project_filepath: "project-bwa.yml",
    build_ipa_path: "build/Authenticator/Authenticator.ipa",
    build_dsyms_path: "build/Authenticator.xcarchive/dSYMs",
    build_app_path: "build/DerivedData/Build/Products/Debug-iphonesimulator/Authenticator.app",
    ci_build_info_filepath: "AuthenticatorShared/Core/Platform/Utilities/CIBuildInfo.swift",
  },
}

ARTIFACT_EXTENSION = {
    "simulator" => "app",
    "device" => "ipa",
}

platform :ios do |options|
    before_all do
        # Support running independent lanes without --env argument
        if !lane_context[:ENVIRONMENT]
            UI.important("--env argument is missing, skipping setting up fastlane environment...")
            next
        end

        ensure_env_vars(
            env_vars: ['_APP']
        )
        app = ENV["_APP"]
        lane_context[:APP] = app
        lane_context[:APP_CONFIG] = APP_CONFIG_MAP[app]
    end

    lane :setup_code_files do |options|
        if(lane_context[:APP] == 'password_manager')
            update_plists options
        end
        create_config_files options
        update_version_info options
    end

    lane :post_build do |options|
        prepare_artifacts options
    end

    lane :get_artifact_name do |options|
        required_options = [
            :build_mode,
            :version_name,
            :version_number,
            :xcode_version,
            :export_path,
        ]
        ensure_required_options(options, required_options)

        ensure_env_vars(
             env_vars: ['_BUNDLE_ID', '_BUILD_SCHEME']
        )

        build_mode = ensure_build_mode(options[:build_mode])
        version_name = options[:version_name]
        version_number = options[:version_number]
        xcode_version = options[:xcode_version]
        export_path = options[:export_path]

        bundle_id = ENV["_BUNDLE_ID"]
        build_scheme = ENV["_BUILD_SCHEME"]
        ext = ARTIFACT_EXTENSION[build_mode]
        app_config = lane_context[:APP_CONFIG]
        UI.message "artifact_filename: #{bundle_id}-#{version_name}(#{version_number})-#{xcode_version}.#{ext}"
        UI.message "export_filepath: #{export_path}/#{build_scheme}.#{ext}"
    end

    desc "Load .env variables (underscore prefixed) to GITHUB_ENV"
    lane :load_dotenv_file do |options|
      envfile = Dotenv.parse(".env.#{lane_context[:ENVIRONMENT]}")

      envfile.each do |key, value|
        value_cleaned = Shellwords.shellescape(value.to_s.delete(" \t\r\n"))
        sh "echo #{key}='#{value_cleaned}' >> $GITHUB_ENV"
      end
    end

    desc "Update CI build info"
    lane :update_ci_build_info do |options|
        required_options = [
            :repository,
            :branch,
            :commit_hash,
            :ci_run_number,
            :ci_run_attempt,
        ]

        ensure_required_options(options, required_options)

        repository = options[:repository]
        branch = options[:branch]
        commit_hash = options[:commit_hash]
        ci_run_number = options[:ci_run_number]
        ci_run_attempt = options[:ci_run_attempt]
        compiler_flags = options[:compiler_flags]

        app_config = lane_context[:APP_CONFIG]
        ci_build_info_filepath = app_config[:ci_build_info_filepath]

        git_source = "#{repository}/#{branch}@#{commit_hash}"
        ci_run_source = "#{repository}/actions/runs/#{ci_run_number}/attempts/#{ci_run_attempt}"

        UI.message("🧱 Updating app CI Build info with:")
        UI.message("🧱 commit: #{git_source}")
        UI.message("💻 build source: #{ci_run_source}")
        UI.message("🛠️ compiler flags: #{compiler_flags}")

        Dir.chdir("..") do
            FileUtils.mkdir_p(File.dirname(ci_build_info_filepath))
            File.write(ci_build_info_filepath, <<~CONTENT)
                enum CIBuildInfo {
                    static let info: KeyValuePairs<String, String> = [
                        "🧱 commit:": "#{git_source}",
                        "💻 build source:": "#{ci_run_source}",
                        "🛠️ compiler flags:": "#{compiler_flags}",
                    ]
                }
            CONTENT
        end

        UI.success("🧱 Successfully updated app CI Build info")
    end

    desc "Push a new build to TestFlight"
    lane :upload_build do |options|
        bundle_id = ENV["_BUNDLE_ID"] || options[:bundle_id] || "com.8bit.bitwarden" # provides backwards compatibility with old build workflows
        upload_to_testflight(
            skip_submission: false,
            changelog: options[:changelog],
            skip_waiting_for_build_processing: true,
            notify_external_testers: false,
            api_key_path: options[:api_key_path],
            ipa: options[:ipa_path],
            app_identifier: bundle_id,
            localized_build_info: {
                "default": {
                    whats_new: options[:changelog],
                }
            }
        )
    end

    desc "Update plists for Password Manager"
    private_lane :update_plists do |options|
        required_options = [
            :build_mode
        ]
        ensure_required_options(options, required_options)

        ensure_env_vars(
            env_vars: ['_BUNDLE_ID', '_PLIST_EXPORT_COMPLIANCE_CODE', '_APS_ENVIRONMENT_DEVICE', '_APS_ENVIRONMENT_SIMULATOR']
        )

        build_mode = ensure_build_mode(options[:build_mode])

        update_plist(
            plist_path: "Bitwarden/Application/Support/Info.plist",
            block: proc do |plist|
                plist["ITSEncryptionExportComplianceCode"] = ENV['_PLIST_EXPORT_COMPLIANCE_CODE']
              end
        )
        UI.message("✅ Updated Info.plist with ITSEncryptionExportComplianceCode: #{ENV['_PLIST_EXPORT_COMPLIANCE_CODE']}")

        aps_env = if(build_mode == 'device')
            ENV['_APS_ENVIRONMENT_DEVICE']
        else
            ENV['_APS_ENVIRONMENT_SIMULATOR']
        end
        update_plist(
            plist_path: "Bitwarden/Application/Support/Bitwarden.entitlements",
            block: proc do |plist|
                plist["aps-environment"] = aps_env
              end
        )
        UI.message("✅ Updated Bitwarden.entitlements with aps-environment: #{aps_env}")

        update_plist(
            plist_path: "BitwardenWatchApp/GoogleService-Info.plist",
            block: proc do |plist|
                plist["BUNDLE_ID"] = ENV["_BUNDLE_ID"] + ".watchkitapp"
              end
        )
        UI.message("✅ Updated GoogleService-Info.plist with BUNDLE_ID: #{ENV['_BUNDLE_ID']}.watchkitapp")
    end

    desc "Update version info in project yaml file"
    private_lane :update_version_info do |options|
      #require 'yaml'

      required_options = [
        :version_name,
        :version_number,
      ]

      ensure_required_options(options, required_options)

      app_config = lane_context[:APP_CONFIG]
      project_filepath = app_config[:project_filepath]

      version_name = options[:version_name]
      version_number = options[:version_number]

      UI.message("Updating #{project_filepath} with version name: #{version_name} and version number: #{version_number}")

      update_version_yq(project_filepath, version_name, version_number)

      UI.success("Updated #{project_filepath} version to #{version_name}(#{version_number})")
    end

    desc "Create config files with build variant and compiler flags"
    private_lane :create_config_files do |options|
      compiler_flags = options[:compiler_flags] || ''

      ensure_env_vars(
        env_vars: ['_BUNDLE_ID', '_GROUP_ID', '_PROVISIONING_PROFILE_PREFIX', '_APP_ICON', '_LOCAL_XCCONFIG_PATH']
      )

      export_options_file = "Configs/export_options.plist"

      local_xcconfig_file = ENV["_LOCAL_XCCONFIG_PATH"]
      bundle_id = ENV["_BUNDLE_ID"]
      shared_app_group_id = ENV["_GROUP_ID"]
      profile_prefix = ENV["_PROVISIONING_PROFILE_PREFIX"]
      app_icon = ENV["_APP_ICON"]

      xcconfig_content = generate_xcconfig(lane_context[:APP], bundle_id, shared_app_group_id, app_icon, profile_prefix, compiler_flags)
      export_options_plist_content = generate_export_options_plist(lane_context[:APP], bundle_id, profile_prefix)

      Dir.chdir("..") do
        FileUtils.mkdir_p(File.dirname(local_xcconfig_file))
        FileUtils.mkdir_p(File.dirname(export_options_file))
        File.write(local_xcconfig_file, xcconfig_content.map { |key, value| "#{key} = #{value}" }.join("\n"))
        File.write(export_options_file, export_options_plist_content)
      end

      if compiler_flags.include?("SUPPORTS_CXP")
        sh("./Scripts/alpha_update_cxp_infoplist.sh")
      end

      UI.success("Successfully created config files for #{bundle_id}")
    end

    def generate_xcconfig(app, bundle_id, shared_app_group_id, app_icon, profile_prefix, compiler_flags)
        case app
            when "password_manager"
                generate_xcconfig_content_bwpm(bundle_id, shared_app_group_id, app_icon, profile_prefix, compiler_flags)
            when "authenticator"
                generate_xcconfig_content_bwa(bundle_id, shared_app_group_id, app_icon, profile_prefix, compiler_flags)
        end
    end

    def generate_export_options_plist(app, bundle_id, profile_prefix)
        case app
            when "password_manager"
                generate_export_options_plist_content_bwpm(bundle_id, profile_prefix)
            when "authenticator"
                generate_export_options_plist_content_bwa(bundle_id, profile_prefix)
        end
    end

    def generate_xcconfig_content_bwpm(bundle_id, shared_app_group_id, app_icon, profile_prefix, compiler_flags)
      {
        "CODE_SIGN_STYLE" => "Manual",
        "CODE_SIGN_IDENTITY" => "Apple Distribution",
        "DEVELOPMENT_TEAM" => "LTZ2PFU5D6",
        "ORGANIZATION_IDENTIFIER" => "com.8bit",
        "BASE_BUNDLE_ID" => bundle_id,
        "SHARED_APP_GROUP_IDENTIFIER" => shared_app_group_id,
        "APPICON_NAME" => app_icon,
        "PROVISIONING_PROFILE_SPECIFIER" => "#{profile_prefix} Bitwarden",
        "PROVISIONING_PROFILE_SPECIFIER_ACTION_EXTENSION" => "#{profile_prefix} Extension",
        "PROVISIONING_PROFILE_SPECIFIER_AUTOFILL_EXTENSION" => "#{profile_prefix} Autofill",
        "PROVISIONING_PROFILE_SPECIFIER_SHARE_EXTENSION" => "#{profile_prefix} Share Extension",
        "PROVISIONING_PROFILE_SPECIFIER_WATCH_APP" => "#{profile_prefix} Bitwarden Watch App",
        "PROVISIONING_PROFILE_SPECIFIER_WATCH_WIDGET_EXTENSION" => "#{profile_prefix} Bitwarden Watch Widget Extension",
        "SWIFT_ACTIVE_COMPILATION_CONDITIONS" => "$(inherited) #{compiler_flags}"
      }
    end

    def generate_export_options_plist_content_bwpm(bundle_id, profile_prefix)
      <<~PLIST
      <?xml version="1.0" encoding="UTF-8"?>
      <!DOCTYPE plist PUBLIC "-//Apple//DTD PLIST 1.0//EN" "http://www.apple.com/DTDs/PropertyList-1.0.dtd">
      <plist version="1.0">
      <dict>
          <key>method</key>
          <string>app-store-connect</string>
          <key>provisioningProfiles</key>
          <dict>
              <key>#{bundle_id}</key>
              <string>#{profile_prefix} Bitwarden</string>
              <key>#{bundle_id}.find-login-action-extension</key>
              <string>#{profile_prefix} Extension</string>
              <key>#{bundle_id}.autofill</key>
              <string>#{profile_prefix} Autofill</string>
              <key>#{bundle_id}.share-extension</key>
              <string>#{profile_prefix} Share Extension</string>
              <key>#{bundle_id}.watchkitapp</key>
              <string>#{profile_prefix} Bitwarden Watch App</string>
              <key>#{bundle_id}.watchkitapp.widget-extension</key>
              <string>#{profile_prefix} Bitwarden Watch Widget Extension</string>
          </dict>
          <key>manageAppVersionAndBuildNumber</key>
          <false/>
      </dict>
      </plist>
      PLIST
    end

    def generate_xcconfig_content_bwa(bundle_id, shared_app_group_id, app_icon, profile_prefix, compiler_flags = "")
      {
        "CODE_SIGN_STYLE" => "Manual",
        "CODE_SIGN_IDENTITY" => "Apple Distribution",
        "DEVELOPMENT_TEAM" => "LTZ2PFU5D6",
        "ORGANIZATION_IDENTIFIER" => "com.8bit",
        "BASE_BUNDLE_ID" => bundle_id,
        "SHARED_APP_GROUP_IDENTIFIER" => shared_app_group_id,
        "APPICON_NAME" => app_icon,
        "PROVISIONING_PROFILE_SPECIFIER" => "#{profile_prefix} Bitwarden Authenticator",
        "SWIFT_ACTIVE_COMPILATION_CONDITIONS" => "$(inherited) #{compiler_flags}"
      }
    end

    def generate_export_options_plist_content_bwa(bundle_id, profile_prefix)
      <<~PLIST
      <?xml version="1.0" encoding="UTF-8"?>
      <!DOCTYPE plist PUBLIC "-//Apple//DTD PLIST 1.0//EN" "http://www.apple.com/DTDs/PropertyList-1.0.dtd">
      <plist version="1.0">
      <dict>
          <key>method</key>
          <string>app-store-connect</string>
          <key>provisioningProfiles</key>
          <dict>
              <key>#{bundle_id}</key>
              <string>#{profile_prefix} Bitwarden Authenticator</string>
          </dict>
          <key>manageAppVersionAndBuildNumber</key>
          <false/>
      </dict>
      </plist>
      PLIST
    end

    desc "Prepare artifacts for upload to GitHub"
    private_lane :prepare_artifacts do |options|
        required_options = [
            :build_mode,
            :export_path
        ]
        ensure_required_options(options, required_options)

        build_mode = ensure_build_mode(options[:build_mode])
        export_path = options[:export_path]
        app_config = lane_context[:APP_CONFIG]
        build_ipa_path = app_config[:build_ipa_path]
        build_dsyms_path = app_config[:build_dsyms_path]
        build_app_path = app_config[:build_app_path]

        Dir.chdir("..") do
            case build_mode
                when 'simulator'
                    sh("cp -r #{build_app_path} #{export_path}")
                when 'device'
                    sh("cp #{build_ipa_path} #{export_path}")
                    sh("cp -r #{build_dsyms_path}/*dSYM #{export_path}/dSYMs")
                else
                    UI.user_error!("Invalid build mode: #{build_mode}")
            end
        end
    end

    def ensure_required_options(options, required_options)
        missing_options = required_options.select { |option| options[option].nil? || options[option].empty? }

        unless missing_options.empty?
            UI.user_error!("Missing required options: #{missing_options.join(', ')}")
        end
    end

    def ensure_build_mode(build_mode)
        build_mode_lower = build_mode.downcase()
        unless build_mode_lower == 'simulator' || build_mode_lower == 'device'
            UI.user_error!("Invalid build mode: #{build_mode}")
        end
        return build_mode_lower
    end

    def parse_env_list(env_value)
        env_value.to_s.delete(" \t\r\n").split(',')
    end

    def update_version_yq(project_filepath, version_name, version_number)
        Dir.chdir("..") do
          sh("yq -i '.settings.MARKETING_VERSION = \"#{version_name}\"' '#{project_filepath}'")
          sh("yq -i '.settings.CURRENT_PROJECT_VERSION = \"#{version_number}\"' '#{project_filepath}'")
        end
    end

    def update_version_yaml(project_filepath, version_name, version_number)
        project_yaml = YAML.load_file(project_filepath)

        project_yaml['settings']['MARKETING_VERSION'] = version_name
        project_yaml['settings']['CURRENT_PROJECT_VERSION'] = version_number

        File.open(project_filepath, 'w') do |file|
            file.write(project_yaml.to_yaml)
        end
    end

<<<<<<< HEAD
  desc "Submit iOS app to the App Store"
  lane :release_to_production do |options|

    changelog = options[:changelog]
    auth_locales = ["en-US"]
    pw_manager_locales = ["ca", "zh-Hans", "zh-Hant", "hr", "cs", "da", "nl-NL", "en-US", "fi", "fr-FR", "de-DE", "id", "it", "ja", "ko", "no", "pl", "pt-PT", "pt-BR", "ro", "ru", "sk", "es-ES", "es-MX", "sv", "tr", "uk", "vi"]
    metadata_path = options[:metadata_path]

    if options[:packageName] == "com.bitwarden.authenticator"
      locales = auth_locales
    else
      locales = pw_manager_locales
    end

    locales.each do |locale|
      dir = "#{metadata_path}/#{locale}"
      FileUtils.mkdir_p(dir)
      File.write("#{dir}/release_notes.txt", changelog)
    end

    notes = locales.each_with_object({}) do |locale, hash|
      file_path = "./#{metadata_path}/#{locale}/release_notes.txt"
      if File.exist?(file_path)
        hash[locale] = File.read(file_path)
      else
        UI.important("No release notes found for #{locale} at #{file_path}, skipping.")
      end
    end

    deliver(
      force: true,
      app_identifier: options[:app_identifier],
      edit_live: false,
      build_number: options[:build_number],
      app_version: options[:app_version],
      submit_for_review: options[:submit_release],
      skip_binary_upload: true,
      skip_screenshots: true,
      automatic_release: options[:submit_release],
      api_key_path: options[:api_key_path],
      run_precheck_before_submit: false,
      metadata_path: options[:metadata_path],
      release_notes: notes
    )
  end
=======
    desc "Get latest published version"
    lane :get_latest_version do |options|
        app_store_build_number(
            api_key_path: options[:api_key_path],
            app_identifier: options[:app_identifier]
        )
        latest_version_name = lane_context[SharedValues::LATEST_VERSION]
        latest_version_number = lane_context[SharedValues::LATEST_BUILD_NUMBER]

        UI.message("version_name: #{latest_version_name}")
        UI.message("version_number: #{latest_version_number}")
    end
>>>>>>> ae99fe36
end<|MERGE_RESOLUTION|>--- conflicted
+++ resolved
@@ -432,7 +432,6 @@
         end
     end
 
-<<<<<<< HEAD
   desc "Submit iOS app to the App Store"
   lane :release_to_production do |options|
 
@@ -478,7 +477,6 @@
       release_notes: notes
     )
   end
-=======
     desc "Get latest published version"
     lane :get_latest_version do |options|
         app_store_build_number(
@@ -491,5 +489,4 @@
         UI.message("version_name: #{latest_version_name}")
         UI.message("version_number: #{latest_version_number}")
     end
->>>>>>> ae99fe36
 end